--- conflicted
+++ resolved
@@ -1,10 +1,6 @@
-﻿<?xml version="1.0" encoding="utf-8"?>
-<packages>
-  <package id="elmah" version="1.1" />
-<<<<<<< HEAD
-  <package id="Ninject" version="2.2.1.0" />
-=======
-  <package id="Ninject" version="2.1.0.76" />
-  <package id="WebActivator" version="1.4" />
->>>>>>> 81c339a6
+<?xml version="1.0" encoding="utf-8"?>
+<packages>
+  <package id="elmah" version="1.1" />
+  <package id="Ninject" version="2.2.1.0" />
+  <package id="WebActivator" version="1.4" />
 </packages>