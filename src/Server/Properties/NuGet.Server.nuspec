<?xml version="1.0"?>
<package>
    <metadata>
        <id>$id$</id>
        <version>$version$</version>
        <description>$description$</description>
        <authors>$author$</authors>
        <licenseUrl>http://nuget.codeplex.com/license</licenseUrl>
        <projectUrl>http://nuget.codeplex.com</projectUrl>
        <frameworkAssemblies>
          <frameworkAssembly assemblyName="System.ServiceModel" />
          <frameworkAssembly assemblyName="System.ServiceModel.Web" />
          <frameworkAssembly assemblyName="System.ServiceModel.Activation" />
          <frameworkAssembly assemblyName="System.Data.Services" />
        </frameworkAssemblies>
        <dependencies>
<<<<<<< HEAD
            <dependency id="NuGet.Core" version="1.9" />
=======
            <dependency id="NuGet.Core" version="1.8.1" />
>>>>>>> 0b3270a6
        </dependencies>
    </metadata>
</package>
<|MERGE_RESOLUTION|>--- conflicted
+++ resolved
@@ -1,24 +1,20 @@
-<?xml version="1.0"?>
-<package>
-    <metadata>
-        <id>$id$</id>
-        <version>$version$</version>
-        <description>$description$</description>
-        <authors>$author$</authors>
-        <licenseUrl>http://nuget.codeplex.com/license</licenseUrl>
-        <projectUrl>http://nuget.codeplex.com</projectUrl>
-        <frameworkAssemblies>
-          <frameworkAssembly assemblyName="System.ServiceModel" />
-          <frameworkAssembly assemblyName="System.ServiceModel.Web" />
-          <frameworkAssembly assemblyName="System.ServiceModel.Activation" />
-          <frameworkAssembly assemblyName="System.Data.Services" />
-        </frameworkAssemblies>
-        <dependencies>
-<<<<<<< HEAD
-            <dependency id="NuGet.Core" version="1.9" />
-=======
-            <dependency id="NuGet.Core" version="1.8.1" />
->>>>>>> 0b3270a6
-        </dependencies>
-    </metadata>
-</package>
+<?xml version="1.0"?>
+<package>
+    <metadata>
+        <id>$id$</id>
+        <version>$version$</version>
+        <description>$description$</description>
+        <authors>$author$</authors>
+        <licenseUrl>http://nuget.codeplex.com/license</licenseUrl>
+        <projectUrl>http://nuget.codeplex.com</projectUrl>
+        <frameworkAssemblies>
+          <frameworkAssembly assemblyName="System.ServiceModel" />
+          <frameworkAssembly assemblyName="System.ServiceModel.Web" />
+          <frameworkAssembly assemblyName="System.ServiceModel.Activation" />
+          <frameworkAssembly assemblyName="System.Data.Services" />
+        </frameworkAssemblies>
+        <dependencies>
+            <dependency id="NuGet.Core" version="2.0" />
+        </dependencies>
+    </metadata>
+</package>