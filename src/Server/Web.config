--- conflicted
+++ resolved
@@ -1,79 +1,3 @@
-<<<<<<< HEAD
-﻿<?xml version="1.0" encoding="utf-8"?>
-<!--
-  For more information on how to configure your ASP.NET application, please visit
-  http://go.microsoft.com/fwlink/?LinkId=169433
-  -->
-<configuration>
-  <configSections>
-    <sectionGroup name="elmah">
-      <section name="security" requirePermission="false" type="Elmah.SecuritySectionHandler, Elmah" />
-      <section name="errorLog" requirePermission="false" type="Elmah.ErrorLogSectionHandler, Elmah" />
-      <section name="errorMail" requirePermission="false" type="Elmah.ErrorMailSectionHandler, Elmah" />
-      <section name="errorFilter" requirePermission="false" type="Elmah.ErrorFilterSectionHandler, Elmah" />
-    </sectionGroup>
-  </configSections>
-  <appSettings>
-    <!-- 
-            Set the value here to allow people to push/delete packages from the server.
-            NOTE: This is a shared key (password) for all users.
-        -->
-    <add key="apiKey" value="" />
-    <!--
-            Change the path to the packages folder. Default is ~/Packages.
-            This can be a virtual or physical path.
-        -->
-    <add key="packagesPath" value="" />
-  </appSettings>
-  <elmah>
-    <errorLog type="Elmah.XmlFileErrorLog, Elmah" logPath="~/App_Data" />
-    <security allowRemoteAccess="false" />
-  </elmah>
-  <system.web>
-    <compilation debug="true" targetFramework="4.0" />
-    <httpRuntime maxRequestLength="31457280" />
-    <httpModules>
-      <add name="ErrorLog" type="Elmah.ErrorLogModule, Elmah" />
-      <add name="ErrorMail" type="Elmah.ErrorMailModule, Elmah" />
-      <add name="ErrorFilter" type="Elmah.ErrorFilterModule, Elmah" />
-    </httpModules>
-  </system.web>
-  <system.serviceModel>
-    <serviceHostingEnvironment aspNetCompatibilityEnabled="true" />
-  </system.serviceModel>
-  <system.webServer>
-    <staticContent>
-      <mimeMap fileExtension=".nupkg" mimeType="application/zip" />
-    </staticContent>
-    <modules runAllManagedModulesForAllRequests="true">
-      <add name="ErrorLog" type="Elmah.ErrorLogModule, Elmah" preCondition="managedHandler" />
-      <add name="ErrorMail" type="Elmah.ErrorMailModule, Elmah" preCondition="managedHandler" />
-      <add name="ErrorFilter" type="Elmah.ErrorFilterModule, Elmah" preCondition="managedHandler" />
-    </modules>
-    <validation validateIntegratedModeConfiguration="false" />
-  </system.webServer>
-  <location path="elmah.axd" inheritInChildApplications="false">
-    <system.web>
-      <httpHandlers>
-        <add verb="POST,GET,HEAD" path="elmah.axd" type="Elmah.ErrorLogPageFactory, Elmah" />
-      </httpHandlers>
-      <!-- 
-        See http://code.google.com/p/elmah/wiki/SecuringErrorLogPages for 
-        more information on using ASP.NET authorization securing ELMAH.
-
-      <authorization>
-        <allow roles="admin" />
-        <deny users="*" />  
-      </authorization>
-      -->
-    </system.web>
-    <system.webServer>
-      <handlers>
-        <add name="ELMAH" verb="POST,GET,HEAD" path="elmah.axd" type="Elmah.ErrorLogPageFactory, Elmah" preCondition="integratedMode" />
-      </handlers>
-    </system.webServer>
-  </location>
-=======
 ﻿<?xml version="1.0" encoding="utf-8"?>
 <!--
   For more information on how to configure your ASP.NET application, please visit
@@ -152,5 +76,4 @@
       </handlers>
     </system.webServer>
   </location>
->>>>>>> 5208ef18
 </configuration>