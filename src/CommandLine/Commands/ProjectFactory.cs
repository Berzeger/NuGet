--- conflicted
+++ resolved
@@ -1,1047 +1,1043 @@
-﻿using System;
-using System.Collections.Generic;
-using System.Diagnostics.CodeAnalysis;
-using System.Globalization;
-using System.IO;
-using System.Linq;
-using System.Reflection;
-using System.Runtime.Versioning;
-using System.Xml.Linq;
-using Microsoft.Build.Evaluation;
-using Microsoft.Build.Execution;
-using Microsoft.Build.Framework;
-using Microsoft.Build.Logging;
-using NuGet.Common;
-
-namespace NuGet.Commands
-{
-    [SuppressMessage("Microsoft.Maintainability", "CA1506:AvoidExcessiveClassCoupling")]
-    internal class ProjectFactory : IPropertyProvider
-    {
-        private readonly Project _project;
-        private ILogger _logger;
-        private ISettings _settings;
-
-        // Files we want to always exclude from the resulting package
-        private static readonly HashSet<string> _excludeFiles = new HashSet<string>(StringComparer.OrdinalIgnoreCase) {
-            Constants.PackageReferenceFile,
-            "Web.Debug.config",
-            "Web.Release.config"
-        };
-
-        private readonly Dictionary<string, string> _properties = new Dictionary<string, string>(StringComparer.OrdinalIgnoreCase);
-
-        // Packaging folders
-        private const string ContentFolder = "content";
-        private const string ReferenceFolder = "lib";
-        private const string ToolsFolder = "tools";
-        private const string SourcesFolder = "src";
-
-        // Common item types
-        private const string SourcesItemType = "Compile";
-        private const string ContentItemType = "Content";
-        private const string ProjectReferenceItemType = "ProjectReference";
-        private const string NuGetConfig = "nuget.config";
-        private const string PackagesFolder = "packages";
-        private const string TransformFileExtension = ".transform";
-
-        public ProjectFactory(string path, IDictionary<string, string> projectProperties)
-            : this(new Project(path, projectProperties, null))
-        {
-        }
-
-        public ProjectFactory(Project project)
-        {
-            _project = project;
-            ProjectProperties = new Dictionary<string, string>(StringComparer.OrdinalIgnoreCase);
-            AddSolutionDir();
-            _settings = null;
-
-            // Get the target framework of the project
-            string targetFrameworkMoniker = _project.GetPropertyValue("TargetFrameworkMoniker");
-            if (!String.IsNullOrEmpty(targetFrameworkMoniker))
-            {
-                TargetFramework = new FrameworkName(targetFrameworkMoniker);
-            }
-        }
-
-        private ISettings DefaultSettings
-        {
-            get
-            {
-                if (null == _settings)
-                {
-                    _settings = Settings.LoadDefaultSettings(new PhysicalFileSystem(_project.DirectoryPath));
-                }
-                return _settings;
-            }
-        }
-
-        private string TargetPath
-        {
-            get;
-            set;
-        }
-
-        private FrameworkName TargetFramework
-        {
-            get;
-            set;
-        }
-
-        public bool IncludeSymbols { get; set; }
-
-        public bool IncludeReferencedProjects { get; set; }
-
-        public bool Build { get; set; }
-
-        public Dictionary<string, string> ProjectProperties { get; private set; }
-
-        public bool IsTool { get; set; }
-
-        public ILogger Logger
-        {
-            get
-            {
-                return _logger ?? NullLogger.Instance;
-            }
-            set
-            {
-                _logger = value;
-            }
-        }
-
-        [SuppressMessage("Microsoft.Design", "CA1031:DoNotCatchGeneralExceptionTypes", Justification = "We want to continue regardless of any error we encounter extracting metadata.")]
-        public PackageBuilder CreateBuilder(string basePath)
-        {
-            BuildProject();
-
-            Logger.Log(MessageLevel.Info, NuGetResources.PackagingFilesFromOutputPath, Path.GetDirectoryName(TargetPath));
-
-            var builder = new PackageBuilder();
-
-            try
-            {
-                // Populate the package builder with initial metadata from the assembly/exe
-                AssemblyMetadataExtractor.ExtractMetadata(builder, TargetPath);
-            }
-            catch
-            {
-                Logger.Log(MessageLevel.Warning, NuGetResources.UnableToExtractAssemblyMetadata, Path.GetFileName(TargetPath));
-                ExtractMetadataFromProject(builder);
-            }
-
-            var projectAuthor = InitializeProperties(builder);
-
-            // If the package contains a nuspec file then use it for metadata
-            Manifest manifest = ProcessNuspec(builder, basePath);
-
-            // Remove the extra author
-            if (builder.Authors.Count > 1)
-            {
-                builder.Authors.Remove(projectAuthor);
-            }
-
-            // Add output files
-            ApplyAction(p => p.AddOutputFiles(builder));
-
-            // if there is a .nuspec file, only add content files if the <files /> element is not empty.
-            if (manifest == null || manifest.Files == null || manifest.Files.Count > 0)
-            {
-                // Add content files
-                ApplyAction(p => p.AddFiles(builder, ContentItemType, ContentFolder));
-            }
-
-            // Add sources if this is a symbol package
-            if (IncludeSymbols)
-            {
-                ApplyAction(p => p.AddFiles(builder, SourcesItemType, SourcesFolder));
-            }
-
-            ProcessDependencies(builder);
-
-            // Set defaults if some required fields are missing
-            if (String.IsNullOrEmpty(builder.Description))
-            {
-                builder.Description = "Description";
-                Logger.Log(MessageLevel.Warning, NuGetResources.Warning_UnspecifiedField, "Description", "Description");
-            }
-
-            if (!builder.Authors.Any())
-            {
-                builder.Authors.Add(Environment.UserName);
-                Logger.Log(MessageLevel.Warning, NuGetResources.Warning_UnspecifiedField, "Author", Environment.UserName);
-            }
-
-            return builder;
-        }
-
-        internal string InitializeProperties(IPackageMetadata metadata)
-        {
-            // Set the properties that were resolved from the assembly/project so they can be
-            // resolved by name if the nuspec contains tokens
-            _properties.Clear();
-            _properties.Add("Id", metadata.Id);
-            _properties.Add("Version", metadata.Version.ToString());
-
-            if (!String.IsNullOrEmpty(metadata.Title))
-            {
-                _properties.Add("Title", metadata.Title);
-            }
-
-            if (!String.IsNullOrEmpty(metadata.Description))
-            {
-                _properties.Add("Description", metadata.Description);
-            }
-
-            if (!String.IsNullOrEmpty(metadata.Copyright))
-            {
-                _properties.Add("Copyright", metadata.Copyright);
-            }
-
-            string projectAuthor = metadata.Authors.FirstOrDefault();
-            if (!String.IsNullOrEmpty(projectAuthor))
-            {
-                _properties.Add("Author", projectAuthor);
-            }
-            return projectAuthor;
-        }
-
-        dynamic IPropertyProvider.GetPropertyValue(string propertyName)
-        {
-            string value;
-            if (!_properties.TryGetValue(propertyName, out value))
-            {
-                ProjectProperty property = _project.GetProperty(propertyName);
-                if (property != null)
-                {
-                    value = property.EvaluatedValue;
-                }
-            }
-
-            return value;
-        }
-
-        private void BuildProject()
-        {
-            if (Build)
-            {
-                if (TargetFramework != null)
-                {
-                    Logger.Log(
-                        MessageLevel.Info, 
-                        NuGetResources.BuildingProjectTargetingFramework, 
-                        _project.FullPath,
-                        TargetFramework);
-                }
-
-                using (var projectCollection = new ProjectCollection(ToolsetDefinitionLocations.Registry | ToolsetDefinitionLocations.ConfigurationFile))
-                {
-                    BuildRequestData requestData = new BuildRequestData(_project.FullPath, ProjectProperties, _project.ToolsVersion, new string[0], null);
-                    var parameters = new BuildParameters(projectCollection)
-                                     {
-                                         Loggers = new[] { new ConsoleLogger { Verbosity = LoggerVerbosity.Quiet }},
-                                         NodeExeLocation = typeof(ProjectFactory).Assembly.Location,
-                                         ToolsetDefinitionLocations = projectCollection.ToolsetLocations
-                                     };
-                    BuildResult result = BuildManager.DefaultBuildManager.Build(parameters, requestData);
-                    // Build the project so that the outputs are created
-                    if (result.OverallResult == BuildResultCode.Failure)
-                    {
-                        // If the build fails, report the error
-                        throw new CommandLineException(NuGetResources.FailedToBuildProject, Path.GetFileName(_project.FullPath));
-                    }
-
-                    TargetPath = ResolveTargetPath(result);
-                }
-            }
-            else
-            {
-                TargetPath = ResolveTargetPath();
-
-                // Make if the target path doesn't exist, fail
-                if (!File.Exists(TargetPath))
-                {
-                    throw new CommandLineException(NuGetResources.UnableToFindBuildOutput, TargetPath);
-                }
-            }
-        }
-
-        private string ResolveTargetPath()
-        {
-            // Set the project properties
-            foreach (var property in ProjectProperties)
-            {
-                var existingProperty = _project.GetProperty(property.Key);
-                if (existingProperty == null || !IsGlobalProperty(existingProperty))
-                {
-                    // Only set the property if it's not already defined as a global property
-                    // (which those passed in via the ctor are) as trying to set global properties
-                    // with this method throws.
-                    _project.SetProperty(property.Key, property.Value);
-                }
-            }
-
-            // Re-evaluate the project so that the new property values are applied
-            _project.ReevaluateIfNecessary();
-
-            // Return the new target path
-            return _project.GetPropertyValue("TargetPath");
-        }
-
-        private static bool IsGlobalProperty(ProjectProperty projectProperty)
-        {
-            // This property isn't available on xbuild (mono)
-            var property = typeof(ProjectProperty).GetProperty("IsGlobalProperty", BindingFlags.Public | BindingFlags.Instance);
-            if(property != null) 
-            {
-                return (bool)property.GetValue(projectProperty, null);
-            }
-
-            // REVIEW: Maybe there's something better we can do on mono
-            // Just return false if the property isn't there
-            return false;
-        }
-
-        private string ResolveTargetPath(BuildResult result)
-        {
-            string targetPath = null;
-            TargetResult targetResult;
-            if (result.ResultsByTarget.TryGetValue("Build", out targetResult))
-            {
-                if (targetResult.Items.Any())
-                {
-                    targetPath = targetResult.Items.First().ItemSpec;
-                }
-            }
-
-            return targetPath ?? ResolveTargetPath();
-        }
-
-        private void ExtractMetadataFromProject(PackageBuilder builder)
-        {
-            builder.Id = builder.Id ??
-                        _project.GetPropertyValue("AssemblyName") ??
-                        Path.GetFileNameWithoutExtension(_project.FullPath);
-
-            string version = _project.GetPropertyValue("Version");
-            builder.Version = builder.Version ??
-                              SemanticVersion.ParseOptionalVersion(version) ??
-                              new SemanticVersion("1.0");
-        }
-
-        private static IEnumerable<string> GetFiles(string path, string fileNameWithoutExtension, HashSet<string> allowedExtensions)
-        {
-            return allowedExtensions.Select(extension => Directory.GetFiles(path, fileNameWithoutExtension + extension)).SelectMany(a => a);
-        }
-
-        private void ApplyAction(Action<ProjectFactory> action)
-        {
-            if (IncludeReferencedProjects)
-            {
-                RecursivelyApply(action);
-            }
-            else
-            {
-                action(this);
-            }
-        }
-
-        /// <summary>
-        /// Recursively execute the specified action on the current project and
-        /// projects referenced by the current project.
-        /// </summary>
-        /// <param name="action">The action to be executed.</param>
-        private void RecursivelyApply(Action<ProjectFactory> action)
-        {
-            using (var projectCollection = new ProjectCollection())
-            {
-                RecursivelyApply(action, projectCollection);
-            }
-        }
-
-        /// <summary>
-        /// Recursively execute the specified action on the current project and
-        /// projects referenced by the current project.
-        /// </summary>
-        /// <param name="action">The action to be executed.</param>
-        /// <param name="alreadyAppliedProjects">The collection of projects that have been processed.
-        /// It is used to avoid processing the same project more than once.</param>
-        private void RecursivelyApply(Action<ProjectFactory> action, ProjectCollection alreadyAppliedProjects)
-        {
-            action(this);
-            foreach (var item in _project.GetItems(ProjectReferenceItemType))
-            {
-                string fullPath = item.GetMetadataValue("FullPath");
-                if (!string.IsNullOrEmpty(fullPath) && 
-                    !NuspecFileExists(fullPath) &&
-                    alreadyAppliedProjects.GetLoadedProjects(fullPath).IsEmpty())
-                {
-                    var project = new Project(
-                        fullPath, 
-                        globalProperties: null, 
-                        toolsVersion: null, 
-                        projectCollection: alreadyAppliedProjects);
-                    var referencedProject = new ProjectFactory(project);
-                    referencedProject.Logger = _logger;
-                    referencedProject.IncludeSymbols = IncludeSymbols;
-                    referencedProject.Build = Build;
-                    referencedProject.IncludeReferencedProjects = IncludeReferencedProjects;
-                    referencedProject.ProjectProperties = ProjectProperties;
-                    referencedProject.TargetFramework = TargetFramework;
-                    referencedProject.BuildProject();
-                    referencedProject.RecursivelyApply(action, alreadyAppliedProjects);
-                }
-            }
-        }
-
-        /// <summary>
-        /// Returns whether a project file has a corresponding nuspec file.
-        /// </summary>
-        /// <param name="projectFileFullName">The name of the project file.</param>
-        /// <returns>True if there is a corresponding nuspec file.</returns>
-        private static bool NuspecFileExists(string projectFileFullName)
-        {
-            var nuspecFile = Path.ChangeExtension(projectFileFullName, Constants.ManifestExtension);
-            return File.Exists(nuspecFile);
-        }
-
-        /// <summary>
-        /// Adds referenced projects that have corresponding nuspec files as dependencies.
-        /// </summary>
-        /// <param name="dependencies">The dependencies collection where the new dependencies
-        /// are added into.</param>
-        private void AddProjectReferenceDependencies(Dictionary<string, PackageDependency> dependencies)
-        {
-            var processedProjects = new HashSet<string>(StringComparer.OrdinalIgnoreCase);
-            var projectsToProcess = new Queue<Project>();
-
-            using (var projectCollection = new ProjectCollection())
-            {
-                projectsToProcess.Enqueue(_project);
-                while (projectsToProcess.Count > 0)
-                {
-                    var project = projectsToProcess.Dequeue();
-                    processedProjects.Add(project.FullPath);
-
-                    foreach (var projectReference in project.GetItems(ProjectReferenceItemType))
-                    {
-                        string fullPath = projectReference.GetMetadataValue("FullPath");
-                        if (string.IsNullOrEmpty(fullPath) ||
-                            processedProjects.Contains(fullPath))
-                        {
-                            continue;
-                        }
-
-                        if (NuspecFileExists(fullPath))
-                        {
-                            var nuspecFileName = Path.ChangeExtension(fullPath, Constants.ManifestExtension);
-                            var dependency = CreateDependencyFromNuspecFile(nuspecFileName);
-                            dependencies[dependency.Id] = dependency;
-                        }
-                        else
-                        {
-                            var loadedProjects = projectCollection.GetLoadedProjects(fullPath);
-                            var referencedProject = loadedProjects.Count > 0 ?
-                                loadedProjects.First() :
-                                new Project(
-                                    fullPath,
-                                    globalProperties: null,
-                                    toolsVersion: null,
-                                    projectCollection: projectCollection);
-                            projectsToProcess.Enqueue(referencedProject);
-                        }
-                    }
-                }
-            }
-        }
-
-        private static PackageDependency CreateDependencyFromNuspecFile(string nuspecFileName)
-        {
-            try
-            {
-                using (var stream = File.OpenRead(nuspecFileName))
-                {
-                    var manifest = Manifest.ReadFrom(stream, validateSchema: true);
-                    return new PackageDependency(
-                        manifest.Metadata.Id,
-                        VersionUtility.ParseVersionSpec(manifest.Metadata.Version));
-                }
-            }
-            catch (Exception ex)
-            {
-                var message = string.Format(
-                    CultureInfo.InvariantCulture,
-                    NuGetResources.Error_ProcessingNuspecFile,
-                    nuspecFileName,
-                    ex.Message);
-                throw new CommandLineException(message, ex);
-            }
-        }
-
-        private void AddOutputFiles(PackageBuilder builder)
-        {
-            // Get the target framework of the project
-            FrameworkName targetFramework = TargetFramework;
-
-            // Get the target file path
-            string targetPath = TargetPath;
-
-            // List of extensions to allow in the output path
-            var allowedOutputExtensions = new HashSet<string>(StringComparer.OrdinalIgnoreCase) {
-                ".dll",
-                ".exe",
-                ".xml"
-            };
-
-            if (IncludeSymbols)
-            {
-                // Include pdbs for symbol packages
-                allowedOutputExtensions.Add(".pdb");
-            }
-
-            string projectOutputDirectory = Path.GetDirectoryName(targetPath);
-
-            string targetFileName = Path.GetFileNameWithoutExtension(targetPath);
-
-            // By default we add all files in the project's output directory
-            foreach (var file in GetFiles(projectOutputDirectory, targetFileName, allowedOutputExtensions))
-            {
-                {
-                    string extension = Path.GetExtension(file);
-
-                    // Only look at files we care about
-                    if (!allowedOutputExtensions.Contains(extension))
-                    {
-                        continue;
-                    }
-
-                    string targetFolder;
-
-                    if (IsTool)
-                    {
-                        targetFolder = ToolsFolder;
-                    }
-                    else
-                    {
-                        if (targetFramework == null)
-                        {
-                            targetFolder = ReferenceFolder;
-                        }
-                        else
-                        {
-                            targetFolder = Path.Combine(ReferenceFolder, VersionUtility.GetShortFrameworkName(targetFramework));
-                        }
-                    }
-                    var packageFile = new PhysicalPackageFile
-                    {
-                        SourcePath = file,
-                        TargetPath = Path.Combine(targetFolder, Path.GetFileName(file))
-                    };
-                    AddFileToBuilder(builder, packageFile);
-                }
-            }
-        }
-
-        private void ProcessDependencies(PackageBuilder builder)
-        {
-            // get all packages and dependencies, including the ones in project references
+﻿using System;
+using System.Collections.Generic;
+using System.Diagnostics.CodeAnalysis;
+using System.Globalization;
+using System.IO;
+using System.Linq;
+using System.Reflection;
+using System.Runtime.Versioning;
+using System.Xml.Linq;
+using Microsoft.Build.Evaluation;
+using Microsoft.Build.Execution;
+using Microsoft.Build.Framework;
+using Microsoft.Build.Logging;
+using NuGet.Common;
+
+namespace NuGet.Commands
+{
+    [SuppressMessage("Microsoft.Maintainability", "CA1506:AvoidExcessiveClassCoupling")]
+    internal class ProjectFactory : IPropertyProvider
+    {
+        private readonly Project _project;
+        private ILogger _logger;
+        private ISettings _settings;
+
+        // Files we want to always exclude from the resulting package
+        private static readonly HashSet<string> _excludeFiles = new HashSet<string>(StringComparer.OrdinalIgnoreCase) {
+            Constants.PackageReferenceFile,
+            "Web.Debug.config",
+            "Web.Release.config"
+        };
+
+        private readonly Dictionary<string, string> _properties = new Dictionary<string, string>(StringComparer.OrdinalIgnoreCase);
+
+        // Packaging folders
+        private const string ContentFolder = "content";
+        private const string ReferenceFolder = "lib";
+        private const string ToolsFolder = "tools";
+        private const string SourcesFolder = "src";
+
+        // Common item types
+        private const string SourcesItemType = "Compile";
+        private const string ContentItemType = "Content";
+        private const string ProjectReferenceItemType = "ProjectReference";
+        private const string NuGetConfig = "nuget.config";
+        private const string PackagesFolder = "packages";
+        private const string TransformFileExtension = ".transform";
+
+        public ProjectFactory(string path, IDictionary<string, string> projectProperties)
+            : this(new Project(path, projectProperties, null))
+        {
+        }
+
+        public ProjectFactory(Project project)
+        {
+            _project = project;
+            ProjectProperties = new Dictionary<string, string>(StringComparer.OrdinalIgnoreCase);
+            AddSolutionDir();
+            _settings = null;
+
+            // Get the target framework of the project
+            string targetFrameworkMoniker = _project.GetPropertyValue("TargetFrameworkMoniker");
+            if (!String.IsNullOrEmpty(targetFrameworkMoniker))
+            {
+                TargetFramework = new FrameworkName(targetFrameworkMoniker);
+            }
+        }
+
+        private ISettings DefaultSettings
+        {
+            get
+            {
+                if (null == _settings)
+                {
+                    _settings = Settings.LoadDefaultSettings(new PhysicalFileSystem(_project.DirectoryPath));
+                }
+                return _settings;
+            }
+        }
+
+        private string TargetPath
+        {
+            get;
+            set;
+        }
+
+        private FrameworkName TargetFramework
+        {
+            get;
+            set;
+        }
+
+        public bool IncludeSymbols { get; set; }
+
+        public bool IncludeReferencedProjects { get; set; }
+
+        public bool Build { get; set; }
+
+        public Dictionary<string, string> ProjectProperties { get; private set; }
+
+        public bool IsTool { get; set; }
+
+        public ILogger Logger
+        {
+            get
+            {
+                return _logger ?? NullLogger.Instance;
+            }
+            set
+            {
+                _logger = value;
+            }
+        }
+
+        [SuppressMessage("Microsoft.Design", "CA1031:DoNotCatchGeneralExceptionTypes", Justification = "We want to continue regardless of any error we encounter extracting metadata.")]
+        public PackageBuilder CreateBuilder(string basePath)
+        {
+            BuildProject();
+
+            Logger.Log(MessageLevel.Info, NuGetResources.PackagingFilesFromOutputPath, Path.GetDirectoryName(TargetPath));
+
+            var builder = new PackageBuilder();
+
+            try
+            {
+                // Populate the package builder with initial metadata from the assembly/exe
+                AssemblyMetadataExtractor.ExtractMetadata(builder, TargetPath);
+            }
+            catch
+            {
+                Logger.Log(MessageLevel.Warning, NuGetResources.UnableToExtractAssemblyMetadata, Path.GetFileName(TargetPath));
+                ExtractMetadataFromProject(builder);
+            }
+
+            var projectAuthor = InitializeProperties(builder);
+
+            // If the package contains a nuspec file then use it for metadata
+            Manifest manifest = ProcessNuspec(builder, basePath);
+
+            // Remove the extra author
+            if (builder.Authors.Count > 1)
+            {
+                builder.Authors.Remove(projectAuthor);
+            }
+
+            // Add output files
+            ApplyAction(p => p.AddOutputFiles(builder));
+
+            // if there is a .nuspec file, only add content files if the <files /> element is not empty.
+            if (manifest == null || manifest.Files == null || manifest.Files.Count > 0)
+            {
+                // Add content files
+                ApplyAction(p => p.AddFiles(builder, ContentItemType, ContentFolder));
+            }
+
+            // Add sources if this is a symbol package
+            if (IncludeSymbols)
+            {
+                ApplyAction(p => p.AddFiles(builder, SourcesItemType, SourcesFolder));
+            }
+
+            ProcessDependencies(builder);
+
+            // Set defaults if some required fields are missing
+            if (String.IsNullOrEmpty(builder.Description))
+            {
+                builder.Description = "Description";
+                Logger.Log(MessageLevel.Warning, NuGetResources.Warning_UnspecifiedField, "Description", "Description");
+            }
+
+            if (!builder.Authors.Any())
+            {
+                builder.Authors.Add(Environment.UserName);
+                Logger.Log(MessageLevel.Warning, NuGetResources.Warning_UnspecifiedField, "Author", Environment.UserName);
+            }
+
+            return builder;
+        }
+
+        internal string InitializeProperties(IPackageMetadata metadata)
+        {
+            // Set the properties that were resolved from the assembly/project so they can be
+            // resolved by name if the nuspec contains tokens
+            _properties.Clear();
+            _properties.Add("Id", metadata.Id);
+            _properties.Add("Version", metadata.Version.ToString());
+
+            if (!String.IsNullOrEmpty(metadata.Title))
+            {
+                _properties.Add("Title", metadata.Title);
+            }
+
+            if (!String.IsNullOrEmpty(metadata.Description))
+            {
+                _properties.Add("Description", metadata.Description);
+            }
+
+            if (!String.IsNullOrEmpty(metadata.Copyright))
+            {
+                _properties.Add("Copyright", metadata.Copyright);
+            }
+
+            string projectAuthor = metadata.Authors.FirstOrDefault();
+            if (!String.IsNullOrEmpty(projectAuthor))
+            {
+                _properties.Add("Author", projectAuthor);
+            }
+            return projectAuthor;
+        }
+
+        dynamic IPropertyProvider.GetPropertyValue(string propertyName)
+        {
+            string value;
+            if (!_properties.TryGetValue(propertyName, out value))
+            {
+                ProjectProperty property = _project.GetProperty(propertyName);
+                if (property != null)
+                {
+                    value = property.EvaluatedValue;
+                }
+            }
+
+            return value;
+        }
+
+        private void BuildProject()
+        {
+            if (Build)
+            {
+                if (TargetFramework != null)
+                {
+                    Logger.Log(
+                        MessageLevel.Info, 
+                        NuGetResources.BuildingProjectTargetingFramework, 
+                        _project.FullPath,
+                        TargetFramework);
+                }
+
+                using (var projectCollection = new ProjectCollection(ToolsetDefinitionLocations.Registry | ToolsetDefinitionLocations.ConfigurationFile))
+                {
+                    BuildRequestData requestData = new BuildRequestData(_project.FullPath, ProjectProperties, _project.ToolsVersion, new string[0], null);
+                    var parameters = new BuildParameters(projectCollection)
+                                     {
+                                         Loggers = new[] { new ConsoleLogger { Verbosity = LoggerVerbosity.Quiet }},
+                                         NodeExeLocation = typeof(ProjectFactory).Assembly.Location,
+                                         ToolsetDefinitionLocations = projectCollection.ToolsetLocations
+                                     };
+                    BuildResult result = BuildManager.DefaultBuildManager.Build(parameters, requestData);
+                    // Build the project so that the outputs are created
+                    if (result.OverallResult == BuildResultCode.Failure)
+                    {
+                        // If the build fails, report the error
+                        throw new CommandLineException(NuGetResources.FailedToBuildProject, Path.GetFileName(_project.FullPath));
+                    }
+
+                    TargetPath = ResolveTargetPath(result);
+                }
+            }
+            else
+            {
+                TargetPath = ResolveTargetPath();
+
+                // Make if the target path doesn't exist, fail
+                if (!File.Exists(TargetPath))
+                {
+                    throw new CommandLineException(NuGetResources.UnableToFindBuildOutput, TargetPath);
+                }
+            }
+        }
+
+        private string ResolveTargetPath()
+        {
+            // Set the project properties
+            foreach (var property in ProjectProperties)
+            {
+                var existingProperty = _project.GetProperty(property.Key);
+                if (existingProperty == null || !IsGlobalProperty(existingProperty))
+                {
+                    // Only set the property if it's not already defined as a global property
+                    // (which those passed in via the ctor are) as trying to set global properties
+                    // with this method throws.
+                    _project.SetProperty(property.Key, property.Value);
+                }
+            }
+
+            // Re-evaluate the project so that the new property values are applied
+            _project.ReevaluateIfNecessary();
+
+            // Return the new target path
+            return _project.GetPropertyValue("TargetPath");
+        }
+
+        private static bool IsGlobalProperty(ProjectProperty projectProperty)
+        {
+            // This property isn't available on xbuild (mono)
+            var property = typeof(ProjectProperty).GetProperty("IsGlobalProperty", BindingFlags.Public | BindingFlags.Instance);
+            if(property != null) 
+            {
+                return (bool)property.GetValue(projectProperty, null);
+            }
+
+            // REVIEW: Maybe there's something better we can do on mono
+            // Just return false if the property isn't there
+            return false;
+        }
+
+        private string ResolveTargetPath(BuildResult result)
+        {
+            string targetPath = null;
+            TargetResult targetResult;
+            if (result.ResultsByTarget.TryGetValue("Build", out targetResult))
+            {
+                if (targetResult.Items.Any())
+                {
+                    targetPath = targetResult.Items.First().ItemSpec;
+                }
+            }
+
+            return targetPath ?? ResolveTargetPath();
+        }
+
+        private void ExtractMetadataFromProject(PackageBuilder builder)
+        {
+            builder.Id = builder.Id ??
+                        _project.GetPropertyValue("AssemblyName") ??
+                        Path.GetFileNameWithoutExtension(_project.FullPath);
+
+            string version = _project.GetPropertyValue("Version");
+            builder.Version = builder.Version ??
+                              SemanticVersion.ParseOptionalVersion(version) ??
+                              new SemanticVersion("1.0");
+        }
+
+        private static IEnumerable<string> GetFiles(string path, string fileNameWithoutExtension, HashSet<string> allowedExtensions)
+        {
+            return allowedExtensions.Select(extension => Directory.GetFiles(path, fileNameWithoutExtension + extension)).SelectMany(a => a);
+        }
+
+        private void ApplyAction(Action<ProjectFactory> action)
+        {
+            if (IncludeReferencedProjects)
+            {
+                RecursivelyApply(action);
+            }
+            else
+            {
+                action(this);
+            }
+        }
+
+        /// <summary>
+        /// Recursively execute the specified action on the current project and
+        /// projects referenced by the current project.
+        /// </summary>
+        /// <param name="action">The action to be executed.</param>
+        private void RecursivelyApply(Action<ProjectFactory> action)
+        {
+            using (var projectCollection = new ProjectCollection())
+            {
+                RecursivelyApply(action, projectCollection);
+            }
+        }
+
+        /// <summary>
+        /// Recursively execute the specified action on the current project and
+        /// projects referenced by the current project.
+        /// </summary>
+        /// <param name="action">The action to be executed.</param>
+        /// <param name="alreadyAppliedProjects">The collection of projects that have been processed.
+        /// It is used to avoid processing the same project more than once.</param>
+        private void RecursivelyApply(Action<ProjectFactory> action, ProjectCollection alreadyAppliedProjects)
+        {
+            action(this);
+            foreach (var item in _project.GetItems(ProjectReferenceItemType))
+            {
+                string fullPath = item.GetMetadataValue("FullPath");
+                if (!string.IsNullOrEmpty(fullPath) && 
+                    !NuspecFileExists(fullPath) &&
+                    alreadyAppliedProjects.GetLoadedProjects(fullPath).IsEmpty())
+                {
+                    var project = new Project(
+                        fullPath, 
+                        globalProperties: null, 
+                        toolsVersion: null, 
+                        projectCollection: alreadyAppliedProjects);
+                    var referencedProject = new ProjectFactory(project);
+                    referencedProject.Logger = _logger;
+                    referencedProject.IncludeSymbols = IncludeSymbols;
+                    referencedProject.Build = Build;
+                    referencedProject.IncludeReferencedProjects = IncludeReferencedProjects;
+                    referencedProject.ProjectProperties = ProjectProperties;
+                    referencedProject.TargetFramework = TargetFramework;
+                    referencedProject.BuildProject();
+                    referencedProject.RecursivelyApply(action, alreadyAppliedProjects);
+                }
+            }
+        }
+
+        /// <summary>
+        /// Returns whether a project file has a corresponding nuspec file.
+        /// </summary>
+        /// <param name="projectFileFullName">The name of the project file.</param>
+        /// <returns>True if there is a corresponding nuspec file.</returns>
+        private static bool NuspecFileExists(string projectFileFullName)
+        {
+            var nuspecFile = Path.ChangeExtension(projectFileFullName, Constants.ManifestExtension);
+            return File.Exists(nuspecFile);
+        }
+
+        /// <summary>
+        /// Adds referenced projects that have corresponding nuspec files as dependencies.
+        /// </summary>
+        /// <param name="dependencies">The dependencies collection where the new dependencies
+        /// are added into.</param>
+        private void AddProjectReferenceDependencies(Dictionary<string, PackageDependency> dependencies)
+        {
+            var processedProjects = new HashSet<string>(StringComparer.OrdinalIgnoreCase);
+            var projectsToProcess = new Queue<Project>();
+
+            using (var projectCollection = new ProjectCollection())
+            {
+                projectsToProcess.Enqueue(_project);
+                while (projectsToProcess.Count > 0)
+                {
+                    var project = projectsToProcess.Dequeue();
+                    processedProjects.Add(project.FullPath);
+
+                    foreach (var projectReference in project.GetItems(ProjectReferenceItemType))
+                    {
+                        string fullPath = projectReference.GetMetadataValue("FullPath");
+                        if (string.IsNullOrEmpty(fullPath) ||
+                            processedProjects.Contains(fullPath))
+                        {
+                            continue;
+                        }
+
+                        if (NuspecFileExists(fullPath))
+                        {
+                            var nuspecFileName = Path.ChangeExtension(fullPath, Constants.ManifestExtension);
+                            var dependency = CreateDependencyFromNuspecFile(nuspecFileName);
+                            dependencies[dependency.Id] = dependency;
+                        }
+                        else
+                        {
+                            var loadedProjects = projectCollection.GetLoadedProjects(fullPath);
+                            var referencedProject = loadedProjects.Count > 0 ?
+                                loadedProjects.First() :
+                                new Project(
+                                    fullPath,
+                                    globalProperties: null,
+                                    toolsVersion: null,
+                                    projectCollection: projectCollection);
+                            projectsToProcess.Enqueue(referencedProject);
+                        }
+                    }
+                }
+            }
+        }
+
+        private static PackageDependency CreateDependencyFromNuspecFile(string nuspecFileName)
+        {
+            try
+            {
+                using (var stream = File.OpenRead(nuspecFileName))
+                {
+                    var manifest = Manifest.ReadFrom(stream, validateSchema: true);
+                    return new PackageDependency(
+                        manifest.Metadata.Id,
+                        VersionUtility.ParseVersionSpec(manifest.Metadata.Version));
+                }
+            }
+            catch (Exception ex)
+            {
+                var message = string.Format(
+                    CultureInfo.InvariantCulture,
+                    NuGetResources.Error_ProcessingNuspecFile,
+                    nuspecFileName,
+                    ex.Message);
+                throw new CommandLineException(message, ex);
+            }
+        }
+
+        private void AddOutputFiles(PackageBuilder builder)
+        {
+            // Get the target framework of the project
+            FrameworkName targetFramework = TargetFramework;
+
+            // Get the target file path
+            string targetPath = TargetPath;
+
+            // List of extensions to allow in the output path
+            var allowedOutputExtensions = new HashSet<string>(StringComparer.OrdinalIgnoreCase) {
+                ".dll",
+                ".exe",
+                ".xml"
+            };
+
+            if (IncludeSymbols)
+            {
+                // Include pdbs for symbol packages
+                allowedOutputExtensions.Add(".pdb");
+            }
+
+            string projectOutputDirectory = Path.GetDirectoryName(targetPath);
+
+            string targetFileName = Path.GetFileNameWithoutExtension(targetPath);
+
+            // By default we add all files in the project's output directory
+            foreach (var file in GetFiles(projectOutputDirectory, targetFileName, allowedOutputExtensions))
+            {
+                {
+                    string extension = Path.GetExtension(file);
+
+                    // Only look at files we care about
+                    if (!allowedOutputExtensions.Contains(extension))
+                    {
+                        continue;
+                    }
+
+                    string targetFolder;
+
+                    if (IsTool)
+                    {
+                        targetFolder = ToolsFolder;
+                    }
+                    else
+                    {
+                        if (targetFramework == null)
+                        {
+                            targetFolder = ReferenceFolder;
+                        }
+                        else
+                        {
+                            targetFolder = Path.Combine(ReferenceFolder, VersionUtility.GetShortFrameworkName(targetFramework));
+                        }
+                    }
+                    var packageFile = new PhysicalPackageFile
+                    {
+                        SourcePath = file,
+                        TargetPath = Path.Combine(targetFolder, Path.GetFileName(file))
+                    };
+                    AddFileToBuilder(builder, packageFile);
+                }
+            }
+        }
+
+        private void ProcessDependencies(PackageBuilder builder)
+        {
+            // get all packages and dependencies, including the ones in project references
             var packagesAndDependencies = new Dictionary<String, Tuple<IPackage, PackageDependency>>();
-<<<<<<< HEAD
-            
-=======
->>>>>>> 2aeb4c07
-            ApplyAction(p => p.AddDependencies(packagesAndDependencies));
-
-            // list of all dependency packages
-            var packages = packagesAndDependencies.Values.Select(t => t.Item1).ToList();
-
-            // Add the transform file to the package builder
-            ProcessTransformFiles(builder, packages.SelectMany(GetTransformFiles));
-
-            var dependencies = builder.GetCompatiblePackageDependencies(targetFramework: null)
-                                      .ToDictionary(d => d.Id, StringComparer.OrdinalIgnoreCase);
-
-            // Reduce the set of packages we want to include as dependencies to the minimal set.
-            // Normally, packages.config has the full closure included, we only add top level
-            // packages, i.e. packages with in-degree 0
-            foreach (var package in GetMinimumSet(packages))
-            {
-                // Don't add duplicate dependencies
-                if (dependencies.ContainsKey(package.Id))
-                {
-                    continue;
-                }
-
-                var dependency = packagesAndDependencies[package.Id].Item2;
-                dependencies[dependency.Id] = dependency;
-            }
-
-            if (IncludeReferencedProjects)
-            {
-                AddProjectReferenceDependencies(dependencies);
-            }
-
-            // TO FIX: when we persist the target framework into packages.config file, 
-            // we need to pull that info into building the PackageDependencySet object
-            builder.DependencySets.Clear();
-            builder.DependencySets.Add(new PackageDependencySet(null, dependencies.Values));
-        }
-
-        private void AddDependencies(Dictionary<String,Tuple<IPackage,PackageDependency>> packagesAndDependencies)
-        {
-            string packagesConfig = GetPackagesConfig();
-
-            if (String.IsNullOrEmpty(packagesConfig))
-            {
-                return;
-            }
-            Logger.Log(MessageLevel.Info, NuGetResources.UsingPackagesConfigForDependencies);
-
-            var file = new PackageReferenceFile(packagesConfig);
-
-            // Get the solution repository
-            IPackageRepository repository = GetPackagesRepository();
-
-            // Collect all packages
-            IDictionary<PackageName, PackageReference> packageReferences = 
-                file.GetPackageReferences().ToDictionary(r => new PackageName(r.Id, r.Version));
-            // add all packages and create an associated dependency to the dictionary
-            foreach (PackageReference reference in packageReferences.Values)
-            {
-                if (repository != null)
-                {
-                    IPackage package = repository.FindPackage(reference.Id, reference.Version);
-                    if (package != null && !packagesAndDependencies.ContainsKey(package.Id))
-                    {
-                        IVersionSpec spec = GetVersionConstraint(packageReferences, package);
-                        var dependency = new PackageDependency(package.Id, spec);
-                        packagesAndDependencies.Add(package.Id, new Tuple<IPackage,PackageDependency>(package, dependency));
-                    }
-                }
-            }
-        }
-
-        private static IVersionSpec GetVersionConstraint(IDictionary<PackageName, PackageReference> packageReferences, IPackage package)
-        {
-            IVersionSpec defaultVersionConstraint = VersionUtility.ParseVersionSpec(package.Version.ToString());
-
-            PackageReference packageReference;
-            var key = new PackageName(package.Id, package.Version);
-            if (!packageReferences.TryGetValue(key, out packageReference))
-            {
-                return defaultVersionConstraint;
-            }
-
-            return packageReference.VersionConstraint ?? defaultVersionConstraint;
-        }
-
-        private IEnumerable<IPackage> GetMinimumSet(List<IPackage> packages)
-        {
-            return new Walker(packages, TargetFramework).GetMinimalSet();
-        }
-
-        private static void ProcessTransformFiles(PackageBuilder builder, IEnumerable<IPackageFile> transformFiles)
-        {
-            // Group transform by target file
-            var transformGroups = transformFiles.GroupBy(file => RemoveExtension(file.Path), StringComparer.OrdinalIgnoreCase);
-            var fileLookup = builder.Files.ToDictionary(file => file.Path, StringComparer.OrdinalIgnoreCase);
-
-            foreach (var tranfromGroup in transformGroups)
-            {
-                IPackageFile file;
-                if (fileLookup.TryGetValue(tranfromGroup.Key, out file))
-                {
-                    // Replace the original file with a file that removes the transforms
-                    builder.Files.Remove(file);
-                    builder.Files.Add(new ReverseTransformFormFile(file, tranfromGroup));
-                }
-            }
-        }
-
-        /// <summary>
-        /// Removes a file extension keeping the full path intact
-        /// </summary>
-        private static string RemoveExtension(string path)
-        {
-            return Path.Combine(Path.GetDirectoryName(path), Path.GetFileNameWithoutExtension(path));
-        }
-
-        private IEnumerable<IPackageFile> GetTransformFiles(IPackage package)
-        {
-            return package.GetContentFiles().Where(IsTransformFile);
-        }
-
-        private static bool IsTransformFile(IPackageFile file)
-        {
-            return Path.GetExtension(file.Path).Equals(TransformFileExtension, StringComparison.OrdinalIgnoreCase);
-        }
-
-        private void AddSolutionDir()
-        {
-            // Add the solution dir to the list of properties
-            string solutionDir = GetSolutionDir();
-
-            if (!String.IsNullOrEmpty(solutionDir))
-            {
-                ProjectProperties.Add("SolutionDir", solutionDir);
-            }
-        }
-
-        private string GetSolutionDir()
-        {
-            return ProjectHelper.GetSolutionDir(_project.DirectoryPath);
-        }
-
-        private IPackageRepository GetPackagesRepository()
-        {
-            string solutionDir = GetSolutionDir();
-            string defaultValue = DefaultSettings.GetRepositoryPath();
-
-            string target = null;
-            if (!String.IsNullOrEmpty(solutionDir))
-            {
-                string configValue = GetPackagesPath(solutionDir);
-                // solution dir exists, no default packages folder specified anywhere,
-                // default to hardcoded "packages" folder under solution
-                if (string.IsNullOrEmpty(configValue) && string.IsNullOrEmpty(defaultValue))
-                {
-                    configValue = PackagesFolder;
-                }
-
-                if (!string.IsNullOrEmpty(configValue))
-                {
-                    target = Path.Combine(solutionDir, configValue);
-                }
-            }
-
-            if (string.IsNullOrEmpty(target))
-            {
-                target = defaultValue;
-            }            
-
-            if (!string.IsNullOrEmpty(target) && Directory.Exists(target))
-            {
-                return new SharedPackageRepository(target);
-            }            
-
-            return null;
-        }
-
-        private static string GetPackagesPath(string dir)
-        {
-            string configPath = Path.Combine(dir, NuGetConfig);
-
-            try
-            {
-                // Support the hidden feature
-                if (File.Exists(configPath))
-                {
-                    using (Stream stream = File.OpenRead(configPath))
-                    {
-                        // It's possible for the repositoryPath element to be missing in older versions of 
-                        // a NuGet.config file.
-                        var repositoryPathElement = XDocument.Load(stream).Root.Element("repositoryPath");
-                        if (repositoryPathElement != null)
-                        {
-                            return repositoryPathElement.Value;
-                        }
-                    }
-                }
-            }
-            catch (FileNotFoundException)
-            {
-            }
-
-            return null;
-        }
-
-        private Manifest ProcessNuspec(PackageBuilder builder, string basePath)
-        {
-            string nuspecFile = GetNuspec();
-
-            if (String.IsNullOrEmpty(nuspecFile))
-            {
-                return null;
-            }
-
-            Logger.Log(MessageLevel.Info, NuGetResources.UsingNuspecForMetadata, Path.GetFileName(nuspecFile));
-
-            using (Stream stream = File.OpenRead(nuspecFile))
-            {
-                // Don't validate the manifest since this might be a partial manifest
-                // The bulk of the metadata might be coming from the project.
-                Manifest manifest = Manifest.ReadFrom(stream, this, validateSchema: true);
-                builder.Populate(manifest.Metadata);
-
-                if (manifest.Files != null)
-                {
-                    basePath = String.IsNullOrEmpty(basePath) ? Path.GetDirectoryName(nuspecFile) : basePath;
-                    builder.PopulateFiles(basePath, manifest.Files);
-                }
-
-                return manifest;
-            }
-        }
-
-        private string GetNuspec()
-        {
-            return GetNuspecPaths().FirstOrDefault(File.Exists);
-        }
-
-        private IEnumerable<string> GetNuspecPaths()
-        {
-            // Check for a nuspec in the project file
-            yield return GetContentOrNone(file => Path.GetExtension(file).Equals(Constants.ManifestExtension, StringComparison.OrdinalIgnoreCase));
-            // Check for a nuspec named after the project
-            yield return Path.Combine(_project.DirectoryPath, Path.GetFileNameWithoutExtension(_project.FullPath) + Constants.ManifestExtension);
-        }
-
-        private string GetPackagesConfig()
-        {
-            return GetContentOrNone(file => Path.GetFileName(file).Equals(Constants.PackageReferenceFile, StringComparison.OrdinalIgnoreCase));
-        }
-
-        private string GetContentOrNone(Func<string, bool> matcher)
-        {
-            return GetFiles("Content").Concat(GetFiles("None")).FirstOrDefault(matcher);
-        }
-
-        private IEnumerable<string> GetFiles(string itemType)
-        {
-            return _project.GetItems(itemType).Select(item => item.GetMetadataValue("FullPath"));
-        }
-
-        private void AddFiles(PackageBuilder builder, string itemType, string targetFolder)
-        {
-            // Skip files that are added by dependency packages 
-            string packagesConfig = GetPackagesConfig();
-            IPackageRepository repository = GetPackagesRepository();
-            var contentFilesInDependencies = new List<IPackageFile>();
-            if (packagesConfig != null && repository != null)
-            {
-                var references = new PackageReferenceFile(packagesConfig).GetPackageReferences();
-                contentFilesInDependencies = references.Select(reference => repository.FindPackage(reference.Id, reference.Version))
-                                                       .Where(a => a != null)
-                                                       .SelectMany(a => a.GetContentFiles())
-                                                       .ToList();
-            }
-
-            // Get the content files from the project
-            foreach (var item in _project.GetItems(itemType))
-            {
-                string fullPath = item.GetMetadataValue("FullPath");
-
-                if (_excludeFiles.Contains(Path.GetFileName(fullPath)))
-                {
-                    continue;
-                }
-
-                string targetFilePath = GetTargetPath(item);
-
-                if (!File.Exists(fullPath))
-                {
-                    Logger.Log(MessageLevel.Warning, NuGetResources.Warning_FileDoesNotExist, targetFilePath);
-                    continue;
-                }
-
-                // Check that file is added by dependency
-                string targetPath = Path.Combine(targetFolder, targetFilePath);
-                IPackageFile targetFile = contentFilesInDependencies.Find(a => a.Path.Equals(targetPath, StringComparison.OrdinalIgnoreCase));
-                if (targetFile != null)
-                {
-                    // Compare contents as well
-                    var isEqual = ContentEquals(targetFile, fullPath);
-                    if (isEqual)
-                    {
-                        Logger.Log(MessageLevel.Info, NuGetResources.PackageCommandFileFromDependencyIsNotChanged, targetFilePath);
-                        continue;
-                    }
-
-                    Logger.Log(MessageLevel.Info, NuGetResources.PackageCommandFileFromDependencyIsChanged, targetFilePath);
-                }
-
-                var packageFile = new PhysicalPackageFile
-                {
-                    SourcePath = fullPath,
-                    TargetPath = targetPath
-                };
-                AddFileToBuilder(builder, packageFile);
-            }
-        }
-
-        private void AddFileToBuilder(PackageBuilder builder, PhysicalPackageFile packageFile)
-        {
-            if (!builder.Files.Any(p => packageFile.Path == p.Path))
-            {
-                WriteDetail(NuGetResources.AddFileToPackage, packageFile.SourcePath, packageFile.TargetPath);
-                builder.Files.Add(packageFile);
-            }
-            else
-            {
-                _logger.Log(
-                    MessageLevel.Warning,
-                    NuGetResources.FileNotAddedToPackage, 
-                    packageFile.SourcePath, 
-                    packageFile.TargetPath);
-            }
-        }
-
-        private void WriteDetail(string format, params object[] args)
-        {
-            var console = _logger as NuGet.Common.Console;
-            if (console != null && console.Verbosity == Verbosity.Detailed)
-            {
-                console.WriteLine(format, args);
-            }
-        }
-
-        internal static bool ContentEquals(IPackageFile targetFile, string fullPath)
-        {
-            bool isEqual;
-            using (var dependencyFileStream = targetFile.GetStream())
-            using (var fileContentsStream = File.OpenRead(fullPath))
-            {
-                isEqual = dependencyFileStream.ContentEquals(fileContentsStream);
-            }
-            return isEqual;
-        }
-
-        private string GetTargetPath(ProjectItem item)
-        {
-            string path = item.UnevaluatedInclude;
-            if (item.HasMetadata("Link"))
-            {
-                path = item.GetMetadataValue("Link");
-            }
-            return Normalize(path);
-        }
-
-        private string Normalize(string path)
-        {
-            string projectDirectoryPath = PathUtility.EnsureTrailingSlash(_project.DirectoryPath);
-            string fullPath = PathUtility.GetAbsolutePath(projectDirectoryPath, path);
-
-            // If the file is under the project root then remove the project root
-            if (fullPath.StartsWith(projectDirectoryPath, StringComparison.OrdinalIgnoreCase))
-            {
-                return fullPath.Substring(_project.DirectoryPath.Length).TrimStart(Path.DirectorySeparatorChar);
-            }
-
-            // Otherwise the file is probably a shortcut so just take the file name
-            return Path.GetFileName(fullPath);
-        }
-
-        private class Walker : PackageWalker
-        {
-            private readonly IPackageRepository _repository;
-            private readonly List<IPackage> _packages;
-
-            public Walker(List<IPackage> packages, FrameworkName targetFramework) :
-                base(targetFramework)
-            {
-                _packages = packages;
-                _repository = new ReadOnlyPackageRepository(packages.ToList());
-            }
-
-            protected override IPackage ResolveDependency(PackageDependency dependency)
-            {
-                return _repository.ResolveDependency(dependency, allowPrereleaseVersions: false, preferListedPackages: false);
-            }
-
-            protected override bool OnAfterResolveDependency(IPackage package, IPackage dependency)
-            {
-                _packages.Remove(dependency);
-                return base.OnAfterResolveDependency(package, dependency);
-            }
-
-            public IEnumerable<IPackage> GetMinimalSet()
-            {
-                foreach (var package in _repository.GetPackages())
-                {
-                    Walk(package);
-                }
-                return _packages;
-            }
-        }
-
-        private class ReverseTransformFormFile : IPackageFile
-        {
-            private readonly Lazy<Func<Stream>> _streamFactory;
-            private readonly string _effectivePath;
-
-            public ReverseTransformFormFile(IPackageFile file, IEnumerable<IPackageFile> transforms)
-            {
-                Path = file.Path + ".transform";
-                _streamFactory = new Lazy<Func<Stream>>(() => ReverseTransform(file, transforms), isThreadSafe: false);
-                TargetFramework = VersionUtility.ParseFrameworkNameFromFilePath(Path, out _effectivePath);
-            }
-
-            public string Path
-            {
-                get;
-                private set;
-            }
-
-            public string EffectivePath
-            {
-                get
-                {
-                    return _effectivePath;
-                }
-            }
-
-            public Stream GetStream()
-            {
-                return _streamFactory.Value();
-            }
-
-            [SuppressMessage("Microsoft.Reliability", "CA2000:Dispose objects before losing scope", Justification = "We need to return the MemoryStream for use.")]
-            private static Func<Stream> ReverseTransform(IPackageFile file, IEnumerable<IPackageFile> transforms)
-            {
-                // Get the original
-                XElement element = GetElement(file);
-
-                // Remove all the transforms
-                foreach (var transformFile in transforms)
-                {
-                    element.Except(GetElement(transformFile));
-                }
-
-                // Create the stream with the transformed content
-                var ms = new MemoryStream();
-                element.Save(ms);
-                ms.Seek(0, SeekOrigin.Begin);
-                byte[] buffer = ms.ToArray();
-                return () => new MemoryStream(buffer);
-            }
-
-            private static XElement GetElement(IPackageFile file)
-            {
-                using (Stream stream = file.GetStream())
-                {
-                    return XElement.Load(stream);
-                }
-            }
-
-
-            public FrameworkName TargetFramework
-            {
-                get;
-                private set;
-            }
-
-            IEnumerable<FrameworkName> IFrameworkTargetable.SupportedFrameworks
-            {
-                get
-                {
-                    if (TargetFramework != null)
-                    {
-                        yield return TargetFramework;
-                    }
-                    yield break;
-                }
-            }
-        }
-    }
-}
+            ApplyAction(p => p.AddDependencies(packagesAndDependencies));
+
+            // list of all dependency packages
+            var packages = packagesAndDependencies.Values.Select(t => t.Item1).ToList();
+
+            // Add the transform file to the package builder
+            ProcessTransformFiles(builder, packages.SelectMany(GetTransformFiles));
+
+            var dependencies = builder.GetCompatiblePackageDependencies(targetFramework: null)
+                                      .ToDictionary(d => d.Id, StringComparer.OrdinalIgnoreCase);
+
+            // Reduce the set of packages we want to include as dependencies to the minimal set.
+            // Normally, packages.config has the full closure included, we only add top level
+            // packages, i.e. packages with in-degree 0
+            foreach (var package in GetMinimumSet(packages))
+            {
+                // Don't add duplicate dependencies
+                if (dependencies.ContainsKey(package.Id))
+                {
+                    continue;
+                }
+
+                var dependency = packagesAndDependencies[package.Id].Item2;
+                dependencies[dependency.Id] = dependency;
+            }
+
+            if (IncludeReferencedProjects)
+            {
+                AddProjectReferenceDependencies(dependencies);
+            }
+
+            // TO FIX: when we persist the target framework into packages.config file, 
+            // we need to pull that info into building the PackageDependencySet object
+            builder.DependencySets.Clear();
+            builder.DependencySets.Add(new PackageDependencySet(null, dependencies.Values));
+        }
+
+        private void AddDependencies(Dictionary<String,Tuple<IPackage,PackageDependency>> packagesAndDependencies)
+        {
+            string packagesConfig = GetPackagesConfig();
+
+            if (String.IsNullOrEmpty(packagesConfig))
+            {
+                return;
+            }
+            Logger.Log(MessageLevel.Info, NuGetResources.UsingPackagesConfigForDependencies);
+
+            var file = new PackageReferenceFile(packagesConfig);
+
+            // Get the solution repository
+            IPackageRepository repository = GetPackagesRepository();
+
+            // Collect all packages
+            IDictionary<PackageName, PackageReference> packageReferences = 
+                file.GetPackageReferences().ToDictionary(r => new PackageName(r.Id, r.Version));
+            // add all packages and create an associated dependency to the dictionary
+            foreach (PackageReference reference in packageReferences.Values)
+            {
+                if (repository != null)
+                {
+                    IPackage package = repository.FindPackage(reference.Id, reference.Version);
+                    if (package != null && !packagesAndDependencies.ContainsKey(package.Id))
+                    {
+                        IVersionSpec spec = GetVersionConstraint(packageReferences, package);
+                        var dependency = new PackageDependency(package.Id, spec);
+                        packagesAndDependencies.Add(package.Id, new Tuple<IPackage,PackageDependency>(package, dependency));
+                    }
+                }
+            }
+        }
+
+        private static IVersionSpec GetVersionConstraint(IDictionary<PackageName, PackageReference> packageReferences, IPackage package)
+        {
+            IVersionSpec defaultVersionConstraint = VersionUtility.ParseVersionSpec(package.Version.ToString());
+
+            PackageReference packageReference;
+            var key = new PackageName(package.Id, package.Version);
+            if (!packageReferences.TryGetValue(key, out packageReference))
+            {
+                return defaultVersionConstraint;
+            }
+
+            return packageReference.VersionConstraint ?? defaultVersionConstraint;
+        }
+
+        private IEnumerable<IPackage> GetMinimumSet(List<IPackage> packages)
+        {
+            return new Walker(packages, TargetFramework).GetMinimalSet();
+        }
+
+        private static void ProcessTransformFiles(PackageBuilder builder, IEnumerable<IPackageFile> transformFiles)
+        {
+            // Group transform by target file
+            var transformGroups = transformFiles.GroupBy(file => RemoveExtension(file.Path), StringComparer.OrdinalIgnoreCase);
+            var fileLookup = builder.Files.ToDictionary(file => file.Path, StringComparer.OrdinalIgnoreCase);
+
+            foreach (var tranfromGroup in transformGroups)
+            {
+                IPackageFile file;
+                if (fileLookup.TryGetValue(tranfromGroup.Key, out file))
+                {
+                    // Replace the original file with a file that removes the transforms
+                    builder.Files.Remove(file);
+                    builder.Files.Add(new ReverseTransformFormFile(file, tranfromGroup));
+                }
+            }
+        }
+
+        /// <summary>
+        /// Removes a file extension keeping the full path intact
+        /// </summary>
+        private static string RemoveExtension(string path)
+        {
+            return Path.Combine(Path.GetDirectoryName(path), Path.GetFileNameWithoutExtension(path));
+        }
+
+        private IEnumerable<IPackageFile> GetTransformFiles(IPackage package)
+        {
+            return package.GetContentFiles().Where(IsTransformFile);
+        }
+
+        private static bool IsTransformFile(IPackageFile file)
+        {
+            return Path.GetExtension(file.Path).Equals(TransformFileExtension, StringComparison.OrdinalIgnoreCase);
+        }
+
+        private void AddSolutionDir()
+        {
+            // Add the solution dir to the list of properties
+            string solutionDir = GetSolutionDir();
+
+            if (!String.IsNullOrEmpty(solutionDir))
+            {
+                ProjectProperties.Add("SolutionDir", solutionDir);
+            }
+        }
+
+        private string GetSolutionDir()
+        {
+            return ProjectHelper.GetSolutionDir(_project.DirectoryPath);
+        }
+
+        private IPackageRepository GetPackagesRepository()
+        {
+            string solutionDir = GetSolutionDir();
+            string defaultValue = DefaultSettings.GetRepositoryPath();
+
+            string target = null;
+            if (!String.IsNullOrEmpty(solutionDir))
+            {
+                string configValue = GetPackagesPath(solutionDir);
+                // solution dir exists, no default packages folder specified anywhere,
+                // default to hardcoded "packages" folder under solution
+                if (string.IsNullOrEmpty(configValue) && string.IsNullOrEmpty(defaultValue))
+                {
+                    configValue = PackagesFolder;
+                }
+
+                if (!string.IsNullOrEmpty(configValue))
+                {
+                    target = Path.Combine(solutionDir, configValue);
+                }
+            }
+
+            if (string.IsNullOrEmpty(target))
+            {
+                target = defaultValue;
+            }            
+
+            if (!string.IsNullOrEmpty(target) && Directory.Exists(target))
+            {
+                return new SharedPackageRepository(target);
+            }            
+
+            return null;
+        }
+
+        private static string GetPackagesPath(string dir)
+        {
+            string configPath = Path.Combine(dir, NuGetConfig);
+
+            try
+            {
+                // Support the hidden feature
+                if (File.Exists(configPath))
+                {
+                    using (Stream stream = File.OpenRead(configPath))
+                    {
+                        // It's possible for the repositoryPath element to be missing in older versions of 
+                        // a NuGet.config file.
+                        var repositoryPathElement = XDocument.Load(stream).Root.Element("repositoryPath");
+                        if (repositoryPathElement != null)
+                        {
+                            return repositoryPathElement.Value;
+                        }
+                    }
+                }
+            }
+            catch (FileNotFoundException)
+            {
+            }
+
+            return null;
+        }
+
+        private Manifest ProcessNuspec(PackageBuilder builder, string basePath)
+        {
+            string nuspecFile = GetNuspec();
+
+            if (String.IsNullOrEmpty(nuspecFile))
+            {
+                return null;
+            }
+
+            Logger.Log(MessageLevel.Info, NuGetResources.UsingNuspecForMetadata, Path.GetFileName(nuspecFile));
+
+            using (Stream stream = File.OpenRead(nuspecFile))
+            {
+                // Don't validate the manifest since this might be a partial manifest
+                // The bulk of the metadata might be coming from the project.
+                Manifest manifest = Manifest.ReadFrom(stream, this, validateSchema: true);
+                builder.Populate(manifest.Metadata);
+
+                if (manifest.Files != null)
+                {
+                    basePath = String.IsNullOrEmpty(basePath) ? Path.GetDirectoryName(nuspecFile) : basePath;
+                    builder.PopulateFiles(basePath, manifest.Files);
+                }
+
+                return manifest;
+            }
+        }
+
+        private string GetNuspec()
+        {
+            return GetNuspecPaths().FirstOrDefault(File.Exists);
+        }
+
+        private IEnumerable<string> GetNuspecPaths()
+        {
+            // Check for a nuspec in the project file
+            yield return GetContentOrNone(file => Path.GetExtension(file).Equals(Constants.ManifestExtension, StringComparison.OrdinalIgnoreCase));
+            // Check for a nuspec named after the project
+            yield return Path.Combine(_project.DirectoryPath, Path.GetFileNameWithoutExtension(_project.FullPath) + Constants.ManifestExtension);
+        }
+
+        private string GetPackagesConfig()
+        {
+            return GetContentOrNone(file => Path.GetFileName(file).Equals(Constants.PackageReferenceFile, StringComparison.OrdinalIgnoreCase));
+        }
+
+        private string GetContentOrNone(Func<string, bool> matcher)
+        {
+            return GetFiles("Content").Concat(GetFiles("None")).FirstOrDefault(matcher);
+        }
+
+        private IEnumerable<string> GetFiles(string itemType)
+        {
+            return _project.GetItems(itemType).Select(item => item.GetMetadataValue("FullPath"));
+        }
+
+        private void AddFiles(PackageBuilder builder, string itemType, string targetFolder)
+        {
+            // Skip files that are added by dependency packages 
+            string packagesConfig = GetPackagesConfig();
+            IPackageRepository repository = GetPackagesRepository();
+            var contentFilesInDependencies = new List<IPackageFile>();
+            if (packagesConfig != null && repository != null)
+            {
+                var references = new PackageReferenceFile(packagesConfig).GetPackageReferences();
+                contentFilesInDependencies = references.Select(reference => repository.FindPackage(reference.Id, reference.Version))
+                                                       .Where(a => a != null)
+                                                       .SelectMany(a => a.GetContentFiles())
+                                                       .ToList();
+            }
+
+            // Get the content files from the project
+            foreach (var item in _project.GetItems(itemType))
+            {
+                string fullPath = item.GetMetadataValue("FullPath");
+
+                if (_excludeFiles.Contains(Path.GetFileName(fullPath)))
+                {
+                    continue;
+                }
+
+                string targetFilePath = GetTargetPath(item);
+
+                if (!File.Exists(fullPath))
+                {
+                    Logger.Log(MessageLevel.Warning, NuGetResources.Warning_FileDoesNotExist, targetFilePath);
+                    continue;
+                }
+
+                // Check that file is added by dependency
+                string targetPath = Path.Combine(targetFolder, targetFilePath);
+                IPackageFile targetFile = contentFilesInDependencies.Find(a => a.Path.Equals(targetPath, StringComparison.OrdinalIgnoreCase));
+                if (targetFile != null)
+                {
+                    // Compare contents as well
+                    var isEqual = ContentEquals(targetFile, fullPath);
+                    if (isEqual)
+                    {
+                        Logger.Log(MessageLevel.Info, NuGetResources.PackageCommandFileFromDependencyIsNotChanged, targetFilePath);
+                        continue;
+                    }
+
+                    Logger.Log(MessageLevel.Info, NuGetResources.PackageCommandFileFromDependencyIsChanged, targetFilePath);
+                }
+
+                var packageFile = new PhysicalPackageFile
+                {
+                    SourcePath = fullPath,
+                    TargetPath = targetPath
+                };
+                AddFileToBuilder(builder, packageFile);
+            }
+        }
+
+        private void AddFileToBuilder(PackageBuilder builder, PhysicalPackageFile packageFile)
+        {
+            if (!builder.Files.Any(p => packageFile.Path == p.Path))
+            {
+                WriteDetail(NuGetResources.AddFileToPackage, packageFile.SourcePath, packageFile.TargetPath);
+                builder.Files.Add(packageFile);
+            }
+            else
+            {
+                _logger.Log(
+                    MessageLevel.Warning,
+                    NuGetResources.FileNotAddedToPackage, 
+                    packageFile.SourcePath, 
+                    packageFile.TargetPath);
+            }
+        }
+
+        private void WriteDetail(string format, params object[] args)
+        {
+            var console = _logger as NuGet.Common.Console;
+            if (console != null && console.Verbosity == Verbosity.Detailed)
+            {
+                console.WriteLine(format, args);
+            }
+        }
+
+        internal static bool ContentEquals(IPackageFile targetFile, string fullPath)
+        {
+            bool isEqual;
+            using (var dependencyFileStream = targetFile.GetStream())
+            using (var fileContentsStream = File.OpenRead(fullPath))
+            {
+                isEqual = dependencyFileStream.ContentEquals(fileContentsStream);
+            }
+            return isEqual;
+        }
+
+        private string GetTargetPath(ProjectItem item)
+        {
+            string path = item.UnevaluatedInclude;
+            if (item.HasMetadata("Link"))
+            {
+                path = item.GetMetadataValue("Link");
+            }
+            return Normalize(path);
+        }
+
+        private string Normalize(string path)
+        {
+            string projectDirectoryPath = PathUtility.EnsureTrailingSlash(_project.DirectoryPath);
+            string fullPath = PathUtility.GetAbsolutePath(projectDirectoryPath, path);
+
+            // If the file is under the project root then remove the project root
+            if (fullPath.StartsWith(projectDirectoryPath, StringComparison.OrdinalIgnoreCase))
+            {
+                return fullPath.Substring(_project.DirectoryPath.Length).TrimStart(Path.DirectorySeparatorChar);
+            }
+
+            // Otherwise the file is probably a shortcut so just take the file name
+            return Path.GetFileName(fullPath);
+        }
+
+        private class Walker : PackageWalker
+        {
+            private readonly IPackageRepository _repository;
+            private readonly List<IPackage> _packages;
+
+            public Walker(List<IPackage> packages, FrameworkName targetFramework) :
+                base(targetFramework)
+            {
+                _packages = packages;
+                _repository = new ReadOnlyPackageRepository(packages.ToList());
+            }
+
+            protected override IPackage ResolveDependency(PackageDependency dependency)
+            {
+                return _repository.ResolveDependency(dependency, allowPrereleaseVersions: false, preferListedPackages: false);
+            }
+
+            protected override bool OnAfterResolveDependency(IPackage package, IPackage dependency)
+            {
+                _packages.Remove(dependency);
+                return base.OnAfterResolveDependency(package, dependency);
+            }
+
+            public IEnumerable<IPackage> GetMinimalSet()
+            {
+                foreach (var package in _repository.GetPackages())
+                {
+                    Walk(package);
+                }
+                return _packages;
+            }
+        }
+
+        private class ReverseTransformFormFile : IPackageFile
+        {
+            private readonly Lazy<Func<Stream>> _streamFactory;
+            private readonly string _effectivePath;
+
+            public ReverseTransformFormFile(IPackageFile file, IEnumerable<IPackageFile> transforms)
+            {
+                Path = file.Path + ".transform";
+                _streamFactory = new Lazy<Func<Stream>>(() => ReverseTransform(file, transforms), isThreadSafe: false);
+                TargetFramework = VersionUtility.ParseFrameworkNameFromFilePath(Path, out _effectivePath);
+            }
+
+            public string Path
+            {
+                get;
+                private set;
+            }
+
+            public string EffectivePath
+            {
+                get
+                {
+                    return _effectivePath;
+                }
+            }
+
+            public Stream GetStream()
+            {
+                return _streamFactory.Value();
+            }
+
+            [SuppressMessage("Microsoft.Reliability", "CA2000:Dispose objects before losing scope", Justification = "We need to return the MemoryStream for use.")]
+            private static Func<Stream> ReverseTransform(IPackageFile file, IEnumerable<IPackageFile> transforms)
+            {
+                // Get the original
+                XElement element = GetElement(file);
+
+                // Remove all the transforms
+                foreach (var transformFile in transforms)
+                {
+                    element.Except(GetElement(transformFile));
+                }
+
+                // Create the stream with the transformed content
+                var ms = new MemoryStream();
+                element.Save(ms);
+                ms.Seek(0, SeekOrigin.Begin);
+                byte[] buffer = ms.ToArray();
+                return () => new MemoryStream(buffer);
+            }
+
+            private static XElement GetElement(IPackageFile file)
+            {
+                using (Stream stream = file.GetStream())
+                {
+                    return XElement.Load(stream);
+                }
+            }
+
+
+            public FrameworkName TargetFramework
+            {
+                get;
+                private set;
+            }
+
+            IEnumerable<FrameworkName> IFrameworkTargetable.SupportedFrameworks
+            {
+                get
+                {
+                    if (TargetFramework != null)
+                    {
+                        yield return TargetFramework;
+                    }
+                    yield break;
+                }
+            }
+        }
+    }
+}