--- conflicted
+++ resolved
@@ -1,702 +1,677 @@
-﻿using System;
-using System.Collections.Generic;
-using System.Diagnostics;
-using System.Drawing;
-using System.Drawing.Drawing2D;
-using System.IO;
-using System.Linq;
-using System.Runtime.InteropServices;
-using System.Windows.Forms;
-using System.Windows.Forms.VisualStyles;
-using Microsoft.VisualStudio;
-using Microsoft.VisualStudio.Shell.Interop;
-using NuGet.VisualStudio;
-<<<<<<< HEAD
-using NuGet.VisualStudio.Resources;
-using System.Diagnostics;
-=======
->>>>>>> 540ca554
-
-namespace NuGet.Options
-{
-    /// <summary>
-    /// Represents the Tools - Options - Package Manager dialog
-    /// </summary>
-    /// <remarks>
-    /// The code in this class assumes that while the dialog is open, noone is modifying the VSPackageSourceProvider directly.
-    /// Otherwise, we have a problem with synchronization with the package source provider.
-    /// </remarks>
-    public partial class PackageSourcesOptionsControl : UserControl
-    {
-        private readonly IVsPackageSourceProvider _packageSourceProvider;
-        private PackageSource _activeSource;
-        private BindingSource _packageSources;
-        private BindingSource _machineWidepackageSources;
-        private readonly IServiceProvider _serviceProvider;
-        private bool _initialized;
-        private Size _checkBoxSize;
-
-        public PackageSourcesOptionsControl(IServiceProvider serviceProvider)
-            : this(ServiceLocator.GetInstance<IVsPackageSourceProvider>(), serviceProvider)
-        {
-        }
-
-        public PackageSourcesOptionsControl(IVsPackageSourceProvider packageSourceProvider, IServiceProvider serviceProvider)
-        {
-            InitializeComponent();
-
-            if (!VsVersionHelper.IsVisualStudio2010)
-            {
-                // update the button icons to use grayscale versions
-                foreach (Control child in tableLayoutPanel2.Controls)
-                {
-                    var button = child as Button;
-                    if (button != null)
-                    {
-                        button.ImageList = imageList2;
-                        button.Padding = new Padding(3);
-                    }
-                }
-            }
-
-            _serviceProvider = serviceProvider;
-            _packageSourceProvider = packageSourceProvider;
-            SetupEventHandlers();
-        }
-
-        private void SetupEventHandlers()
-        {
-            NewPackageName.TextChanged += (o, e) => UpdateUI();
-            NewPackageSource.TextChanged += (o, e) => UpdateUI();
-            MoveUpButton.Click += (o, e) => MoveSelectedItem(-1);
-            MoveDownButton.Click += (o, e) => MoveSelectedItem(1);
-            NewPackageName.Focus();
-            UpdateUI();
-        }
-
-        private void UpdateUI()
-        {
-            // It is only allowed for 1 of the listboxes to be selected at any time or neither
-            // Never MUST both the listboxes be selected
-            Debug.Assert(PackageSourcesListBox.SelectedItem == null || MachineWidePackageSourcesListBox.SelectedItem == null);
-
-            var selectedSource = (PackageSource)PackageSourcesListBox.SelectedItem;
-            var selectedMachineSource = (PackageSource)MachineWidePackageSourcesListBox.SelectedItem;
-
-            if (selectedSource != null)
-            {
-                // THIS BLOCK corresponds to PackageSourcesListBox
-
-                MoveUpButton.Enabled = selectedSource != null && PackageSourcesListBox.SelectedIndex > 0;
-                MoveDownButton.Enabled = selectedSource != null && PackageSourcesListBox.SelectedIndex < PackageSourcesListBox.Items.Count - 1;
-
-                // do not allow deleting the official NuGet source
-<<<<<<< HEAD
-                removeButton.Enabled = selectedSource != null && !selectedSource.IsOfficial;
-
-                // do not allow editing the official NuGet source
-                BrowseButton.Enabled = updateButton.Enabled = selectedSource != null && !selectedSource.IsOfficial;
-
-                // Always enable addButton for PackageSourceListBox
-                addButton.Enabled = true;
-
-                NewPackageName.Enabled = NewPackageSource.Enabled = true;
-            }
-            else if (selectedMachineSource != null)
-            {
-                // THIS BLOCK corresponds to MachineWidePackageSourcesListBox
-
-                addButton.Enabled = removeButton.Enabled = MoveUpButton.Enabled = MoveDownButton.Enabled = BrowseButton.Enabled = updateButton.Enabled = false;
-
-                NewPackageName.Enabled = NewPackageSource.Enabled = false;
-=======
-                bool allowEditing = selectedSource != null && !selectedSource.IsOfficial;
-                
-                BrowseButton.Enabled = updateButton.Enabled = removeButton.Enabled = allowEditing;
-                NewPackageName.ReadOnly = NewPackageSource.ReadOnly = !allowEditing;
-
-                // Always enable addButton for PackageSourceListBox
-                addButton.Enabled = true;
-            }
-            else if (selectedMachineSource != null)
-            {
-                // THIS BLOCK corresponds to MachineWidePackageSourcesListBox
-
-                addButton.Enabled = removeButton.Enabled = MoveUpButton.Enabled = MoveDownButton.Enabled = BrowseButton.Enabled = updateButton.Enabled = false;
-
-                NewPackageName.ReadOnly = NewPackageSource.ReadOnly = true;
->>>>>>> 540ca554
-            }
-        }
-
-        private void MoveSelectedItem(int offset)
-        {
-            if (PackageSourcesListBox.SelectedItem == null)
-            {
-                return;
-            }
-
-            int oldIndex = PackageSourcesListBox.SelectedIndex;
-            int newIndex = oldIndex + offset;
-
-            if (newIndex < 0 || newIndex > PackageSourcesListBox.Items.Count - 1)
-            {
-                return;
-            }
-            var item = PackageSourcesListBox.SelectedItem;
-            _packageSources.Remove(item);
-            _packageSources.Insert(newIndex, item);
-
-            PackageSourcesListBox.SelectedIndex = newIndex;
-            UpdateUI();
-        }
-
-        internal void InitializeOnActivated()
-        {
-            if (_initialized)
-            {
-                return;
-            }
-
-            _initialized = true;
-            // get packages sources
-            IList<PackageSource> allPackageSources = _packageSourceProvider.LoadPackageSources().ToList();
-            IList<PackageSource> packageSources = allPackageSources.Where(ps => !ps.IsMachineWide).ToList();
-            IList<PackageSource> machineWidePackageSources = allPackageSources.Where(ps => ps.IsMachineWide).ToList();
-            _activeSource = _packageSourceProvider.ActivePackageSource;
-
-            // bind to the package sources, excluding Aggregate
-            _packageSources = new BindingSource(packageSources.Select(ps => ps.Clone()).ToList(), null);
-            _packageSources.CurrentChanged += OnSelectedPackageSourceChanged;
-            PackageSourcesListBox.GotFocus += PackageSourcesListBox_GotFocus;
-            PackageSourcesListBox.DataSource = _packageSources;
-
-            if (machineWidePackageSources.Count > 0)
-            {
-                _machineWidepackageSources = new BindingSource(machineWidePackageSources.Select(ps => ps.Clone()).ToList(), null);
-                _machineWidepackageSources.CurrentChanged += OnSelectedMachineWidePackageSourceChanged;
-                MachineWidePackageSourcesListBox.GotFocus += MachineWidePackageSourcesListBox_GotFocus;
-                MachineWidePackageSourcesListBox.DataSource = _machineWidepackageSources;
-            }
-            else
-            {
-                MachineWidePackageSourcesListBox.Visible = MachineWideSourcesLabel.Visible = false;
-            }
-
-            OnSelectedPackageSourceChanged(null, EventArgs.Empty);
-        }
-
-        private void MachineWidePackageSourcesListBox_GotFocus(object sender, EventArgs e)
-        {
-            if (MachineWidePackageSourcesListBox.SelectedItem == null)
-            {
-                MachineWidePackageSourcesListBox.SelectedItem = (PackageSource)_machineWidepackageSources.Current;
-            }
-            OnSelectedMachineWidePackageSourceChanged(sender, null);
-        }
-
-        private void PackageSourcesListBox_GotFocus(object sender, EventArgs e)
-        {
-            if (PackageSourcesListBox.SelectedItem == null)
-            {
-                PackageSourcesListBox.SelectedItem = (PackageSource)_packageSources.Current;
-            }
-            OnSelectedPackageSourceChanged(sender, null);
-        }
-
-        /// <summary>
-        /// Persist the package sources, which was add/removed via the Options page, to the VS Settings store.
-        /// This gets called when users click OK button.
-        /// </summary>
-        internal bool ApplyChangedSettings()
-        {
-            // if user presses Enter after filling in Name/Source but doesn't click Update
-            // the options will be closed without adding the source, try adding before closing
-            // Only apply if nothing was added
-            TryUpdateSourceResults result = TryUpdateSource();
-            if (result != TryUpdateSourceResults.NotUpdated &&
-                result != TryUpdateSourceResults.Unchanged)
-            {
-                return false;
-            }
-
-            // get package sources as ordered list
-            var packageSources = PackageSourcesListBox.Items.Cast<PackageSource>().ToList();
-            packageSources.AddRange(MachineWidePackageSourcesListBox.Items.Cast<PackageSource>().ToList());
-            _packageSourceProvider.SavePackageSources(packageSources);
-
-            // find the enabled package source 
-            var updatedActiveSource = packageSources.Find(p => p.IsEnabled && p.Equals(_activeSource));
-
-            // restore current active source if it still exists, or reset to aggregate source
-            _packageSourceProvider.ActivePackageSource = updatedActiveSource ?? AggregatePackageSource.Instance;
-            return true;
-        }
-
-        /// <summary>
-        /// This gets called when users close the Options dialog
-        /// </summary>
-        internal void ClearSettings()
-        {
-            // clear this flag so that we will set up the bindings again when the option page is activated next time
-            _initialized = false;
-
-            _packageSources = null;
-            ClearNameSource();
-            UpdateUI();
-        }
-
-        private void OnRemoveButtonClick(object sender, EventArgs e)
-        {
-            if (PackageSourcesListBox.SelectedItem == null)
-            {
-                return;
-            }
-            _packageSources.Remove(PackageSourcesListBox.SelectedItem);
-            UpdateUI();
-        }
-
-        private void OnAddButtonClick(object sender, EventArgs e)
-        {
-            _packageSources.Add(CreateNewPackageSource());
-
-            // auto-select the newly-added item
-            PackageSourcesListBox.SelectedIndex = PackageSourcesListBox.Items.Count - 1;    
-        }
-
-        private PackageSource CreateNewPackageSource()
-        {
-            var sourcesList = (IEnumerable<PackageSource>)_packageSources.List;
-            for (int i = 0; ; i++)
-            {
-                var newName = i == 0 ? "Package source" : "Package source " + i;
-                var newSource = i == 0 ? "http://packagesource" : "http://packagesource" + i;
-                var packageSource = new PackageSource(newSource, newName);
-                if (sourcesList.All(ps => !ps.Equals(packageSource))) 
-                {
-                    return packageSource;
-                }
-            }
-        }
-
-        private void OnUpdateButtonClick(object sender, EventArgs e)
-        {
-            TryUpdateSourceResults result = TryUpdateSource();
-            if (result == TryUpdateSourceResults.NotUpdated)
-            {
-                MessageHelper.ShowWarningMessage(Resources.ShowWarning_NameAndSourceRequired, Resources.ShowWarning_Title);
-                SelectAndFocus(NewPackageName);
-            }
-        }
-
-        private TryUpdateSourceResults TryUpdateSource()
-        {
-            var name = NewPackageName.Text.Trim();
-            var source = NewPackageSource.Text.Trim();
-            if (String.IsNullOrWhiteSpace(name) && String.IsNullOrWhiteSpace(source))
-            {
-                return TryUpdateSourceResults.NotUpdated;
-            }
-
-            // validate name
-            if (String.IsNullOrWhiteSpace(name))
-            {
-                MessageHelper.ShowWarningMessage(Resources.ShowWarning_NameRequired, Resources.ShowWarning_Title);
-                SelectAndFocus(NewPackageName);
-                return TryUpdateSourceResults.InvalidSource;
-            }
-
-            // validate source
-            if (String.IsNullOrWhiteSpace(source))
-            {
-                MessageHelper.ShowWarningMessage(Resources.ShowWarning_SourceRequried, Resources.ShowWarning_Title);
-                SelectAndFocus(NewPackageSource);
-                return TryUpdateSourceResults.InvalidSource;
-            }
-
-            if (!(PathValidator.IsValidLocalPath(source) || PathValidator.IsValidUncPath(source) || PathValidator.IsValidUrl(source)))
-            {
-                MessageHelper.ShowWarningMessage(Resources.ShowWarning_InvalidSource, Resources.ShowWarning_Title);
-                SelectAndFocus(NewPackageSource);
-                return TryUpdateSourceResults.InvalidSource;
-            }
-
-            var selectedPackageSource = (PackageSource)PackageSourcesListBox.SelectedItem;
-            if (selectedPackageSource == null)
-            {
-                return TryUpdateSourceResults.NotUpdated;
-            }
-
-            var newPackageSource = new PackageSource(source, name, selectedPackageSource.IsEnabled);
-            if (selectedPackageSource.Equals(newPackageSource)) 
-            {
-                return TryUpdateSourceResults.Unchanged;
-            }
-
-            var sourcesList = (IEnumerable<PackageSource>)_packageSources.List;
-
-            // check to see if name has already been added
-            // also make sure it's not the same as the aggregate source ('All')
-            bool hasName = sourcesList.Any(ps => ps != selectedPackageSource &&
-                                                (String.Equals(name, ps.Name, StringComparison.CurrentCultureIgnoreCase) || 
-                                                 String.Equals(name, AggregatePackageSource.Instance.Name, StringComparison.CurrentCultureIgnoreCase)));
-            if (hasName)
-            {
-                MessageHelper.ShowWarningMessage(Resources.ShowWarning_UniqueName, Resources.ShowWarning_Title);
-                SelectAndFocus(NewPackageName);
-                return TryUpdateSourceResults.SourceConflicted;
-            }
-
-            // check to see if source has already been added
-            bool hasSource = sourcesList.Any(ps => ps != selectedPackageSource && 
-                                                   String.Equals(PathUtility.GetCanonicalPath(source), PathUtility.GetCanonicalPath(ps.Source), StringComparison.OrdinalIgnoreCase));
-            if (hasSource)
-            {
-                MessageHelper.ShowWarningMessage(Resources.ShowWarning_UniqueSource, Resources.ShowWarning_Title);
-                SelectAndFocus(NewPackageSource);
-                return TryUpdateSourceResults.SourceConflicted;
-            }
-
-            _packageSources[_packageSources.Position] = newPackageSource;
-
-            return TryUpdateSourceResults.Successful;
-        }
-
-        private static void SelectAndFocus(TextBox textBox)
-        {
-            textBox.Focus();
-            textBox.SelectAll();
-        }
-
-        private void ClearNameSource()
-        {
-            NewPackageName.Text = String.Empty;
-            NewPackageSource.Text = String.Empty;
-            NewPackageName.Focus();
-        }
-
-        private void PackageSourcesContextMenu_ItemClicked(object sender, ToolStripItemClickedEventArgs e)
-        {
-            var currentListBox = PackageSourcesContextMenu.SourceControl as ListBox;
-            if (currentListBox != null && currentListBox.SelectedItem != null && e.ClickedItem == CopyPackageSourceStripMenuItem)
-            {
-                CopySelectedItem((PackageSource)currentListBox.SelectedItem);
-            }
-        }
-
-        private void PackageSourcesListBox_KeyUp(object sender, KeyEventArgs e)
-        {
-            var currentListBox = (ListBox)sender;
-            if (e.KeyCode == Keys.C && e.Control)
-            {
-                CopySelectedItem((PackageSource)currentListBox.SelectedItem);
-                e.Handled = true;
-            }
-            else if (e.KeyCode == Keys.Space)
-            {
-                TogglePackageSourceEnabled(currentListBox.SelectedIndex, currentListBox);
-                e.Handled = true;
-            }
-        }
-
-        private void TogglePackageSourceEnabled(int itemIndex, ListBox currentListBox)
-        {
-            if (itemIndex < 0 || itemIndex >= currentListBox.Items.Count)
-            {
-                return;
-            }
-
-            var item = (PackageSource)currentListBox.Items[itemIndex];
-            item.IsEnabled = !item.IsEnabled;
-
-            currentListBox.Invalidate(GetCheckBoxRectangleForListBoxItem(currentListBox, itemIndex));
-        }
-
-        private Rectangle GetCheckBoxRectangleForListBoxItem(ListBox currentListBox, int itemIndex)
-        {
-            const int edgeMargin = 8;
-
-            Rectangle itemRectangle = currentListBox.GetItemRectangle(itemIndex);
-
-            // this is the bound of the checkbox
-            var checkBoxRectangle = new Rectangle(
-                itemRectangle.Left + edgeMargin + 2,
-                itemRectangle.Top + edgeMargin,
-                _checkBoxSize.Width,
-                _checkBoxSize.Height);
-
-            return checkBoxRectangle;
-        }
-
-        private static void CopySelectedItem(PackageSource selectedPackageSource)
-        {
-            Clipboard.Clear();
-            Clipboard.SetText(selectedPackageSource.Source);
-        }
-
-        private void PackageSourcesListBox_MouseUp(object sender, MouseEventArgs e)
-        {
-            var currentListBox = (ListBox)sender;
-            if (e.Button == MouseButtons.Right)
-            {
-                currentListBox.SelectedIndex = currentListBox.IndexFromPoint(e.Location);
-            }
-            else if (e.Button == MouseButtons.Left)
-            {
-                int itemIndex = currentListBox.IndexFromPoint(e.Location);
-                if (itemIndex >= 0 && itemIndex < currentListBox.Items.Count)
-                {
-                    Rectangle checkBoxRectangle = GetCheckBoxRectangleForListBoxItem(currentListBox, itemIndex);
-                    // if the mouse click position is inside the checkbox, toggle the IsEnabled property
-                    if (checkBoxRectangle.Contains(e.Location))
-                    {
-                        TogglePackageSourceEnabled(itemIndex, currentListBox);
-                    }
-                }
-            }
-        }
-
-        private void PackageSourcesListBox_DrawItem(object sender, DrawItemEventArgs e)
-        {
-            var currentListBox = (ListBox)sender;
-            Graphics graphics = e.Graphics;
-            e.DrawBackground();
-
-            if (e.Index < 0 || e.Index >= currentListBox.Items.Count)
-            {
-                return;
-            }
-
-            PackageSource currentItem = (PackageSource)currentListBox.Items[e.Index];
-
-            using (StringFormat drawFormat = new StringFormat())
-            using (Brush foreBrush = new SolidBrush(currentListBox.SelectionMode == SelectionMode.None ? SystemColors.WindowText : e.ForeColor))
-            {
-                drawFormat.Alignment = StringAlignment.Near;
-                drawFormat.Trimming = StringTrimming.EllipsisCharacter;
-                drawFormat.LineAlignment = StringAlignment.Near;
-                drawFormat.FormatFlags = StringFormatFlags.NoWrap;
-
-                // the margin between the checkbox and the edge of the list box
-                const int edgeMargin = 8;
-                // the margin between the checkbox and the text
-                const int textMargin = 4;
-
-                // draw the enabled/disabled checkbox
-                CheckBoxState checkBoxState = currentItem.IsEnabled ? CheckBoxState.CheckedNormal : CheckBoxState.UncheckedNormal;
-                Size checkBoxSize = CheckBoxRenderer.GetGlyphSize(graphics, checkBoxState);
-                CheckBoxRenderer.DrawCheckBox(
-                    graphics,
-                    new Point(edgeMargin, e.Bounds.Top + edgeMargin),
-                    checkBoxState);
-
-                if (_checkBoxSize.IsEmpty)
-                {
-                    // save the checkbox size so that we can detect mouse click on the 
-                    // checkbox in the MouseUp event handler.
-                    // here we assume that all checkboxes have the same size, which is reasonable. 
-                    _checkBoxSize = checkBoxSize;
-                }
-
-                GraphicsState oldState = graphics.Save();
-                try
-                {
-                    // turn on high quality text rendering mode
-                    graphics.TextRenderingHint = System.Drawing.Text.TextRenderingHint.ClearTypeGridFit;
-
-                    // draw each package source as
-                    // 
-                    // [checkbox] Name
-                    //            Source (italics)
-
-                    int textWidth = e.Bounds.Width - checkBoxSize.Width - edgeMargin - textMargin;
-
-                    SizeF nameSize = graphics.MeasureString(currentItem.Name, e.Font, textWidth, drawFormat);
-
-                    // resize the bound rectangle to make room for the checkbox above
-                    var nameBounds = new Rectangle(
-                        e.Bounds.Left + checkBoxSize.Width + edgeMargin + textMargin,
-                        e.Bounds.Top,
-                        textWidth,
-                        (int)nameSize.Height);
-
-                    graphics.DrawString(currentItem.Name, e.Font, foreBrush, nameBounds, drawFormat);
-
-                    var sourceBounds = new Rectangle(
-                        nameBounds.Left,
-                        nameBounds.Bottom,
-                        textWidth,
-                        e.Bounds.Bottom - nameBounds.Bottom);
-                    graphics.DrawString(currentItem.Source, e.Font, foreBrush, sourceBounds, drawFormat);
-                }
-                finally
-                {
-                    graphics.Restore(oldState);
-                }
-
-                // If the ListBox has focus, draw a focus rectangle around the selected item.
-                e.DrawFocusRectangle();
-            }
-        }
-
-        private void PackageSourcesListBox_MeasureItem(object sender, MeasureItemEventArgs e)
-        {
-            var currentListBox = (ListBox)sender;
-            if (e.Index < 0 || e.Index >= currentListBox.Items.Count)
-            {
-                return;
-            }
-
-            PackageSource currentItem = (PackageSource)currentListBox.Items[e.Index];
-            using (StringFormat drawFormat = new StringFormat())
-            using (Font italicFont = new Font(Font, FontStyle.Italic))
-            {
-                drawFormat.Alignment = StringAlignment.Near;
-                drawFormat.Trimming = StringTrimming.EllipsisCharacter;
-                drawFormat.LineAlignment = StringAlignment.Near;
-                drawFormat.FormatFlags = StringFormatFlags.NoWrap;
-
-                SizeF nameLineHeight = e.Graphics.MeasureString(currentItem.Name, Font, e.ItemWidth, drawFormat);
-                SizeF sourceLineHeight = e.Graphics.MeasureString(currentItem.Source, italicFont, e.ItemWidth, drawFormat);
-
-                e.ItemHeight = (int)Math.Ceiling(nameLineHeight.Height + sourceLineHeight.Height);
-            }
-        }
-
-        private void PackageSourcesListBox_MouseMove(object sender, MouseEventArgs e)
-        {
-            var currentListBox = (ListBox)sender;
-            int index = currentListBox.IndexFromPoint(e.X, e.Y);
-
-            if (index >= 0 && index < currentListBox.Items.Count && e.Y <= currentListBox.PreferredHeight)
-            {
-                string newToolTip = ((PackageSource)currentListBox.Items[index]).Source;
-                string currentToolTip = packageListToolTip.GetToolTip(currentListBox);
-                if (currentToolTip != newToolTip)
-                {
-                    packageListToolTip.SetToolTip(currentListBox, newToolTip);
-                }
-            }
-            else
-            {
-                packageListToolTip.SetToolTip(currentListBox, null);
-                packageListToolTip.Hide(currentListBox);
-            }
-        }
-
-        private void OnSelectedPackageSourceChanged(object sender, EventArgs e)
-        {
-            MachineWidePackageSourcesListBox.ClearSelected();
-            UpdateUI();
-
-            UpdateTextBoxes((PackageSource)_packageSources.Current);
-        }
-
-        private void OnSelectedMachineWidePackageSourceChanged(object sender, EventArgs e)
-        {
-            PackageSourcesListBox.ClearSelected();
-            UpdateUI();
-
-            UpdateTextBoxes((PackageSource)_machineWidepackageSources.Current);
-        }
-
-        private void UpdateTextBoxes(PackageSource packageSource)
-        {
-            if (packageSource != null)
-            {
-                NewPackageName.Text = packageSource.Name;
-                NewPackageSource.Text = packageSource.Source;
-            }
-            else
-            {
-                NewPackageName.Text = String.Empty;
-                NewPackageSource.Text = String.Empty;
-            }
-        }
-
-        private void OnBrowseButtonClicked(object sender, EventArgs e)
-        {
-            const int MaxDirectoryLength = 1000;
-
-            //const int BIF_RETURNONLYFSDIRS = 0x00000001;   // For finding a folder to start document searching.
-            const int BIF_BROWSEINCLUDEURLS = 0x00000080;   // Allow URLs to be displayed or entered.
-
-            var uiShell = (IVsUIShell2)_serviceProvider.GetService(typeof(SVsUIShell));
-
-            char[] rgch = new char[MaxDirectoryLength + 1];
-
-            // allocate a buffer in unmanaged memory for file name (string)
-            IntPtr bufferPtr = Marshal.AllocCoTaskMem((rgch.Length + 1) * 2);
-            // copy initial path to bufferPtr
-            Marshal.Copy(rgch, 0, bufferPtr, rgch.Length);
-
-            VSBROWSEINFOW[] pBrowse = new VSBROWSEINFOW[1];
-            pBrowse[0] = new VSBROWSEINFOW()
-            {
-                lStructSize = (uint)Marshal.SizeOf(pBrowse[0]),
-                dwFlags = (uint)(BIF_BROWSEINCLUDEURLS),
-                pwzDlgTitle = Resources.BrowseFolderDialogDescription,
-                nMaxDirName = (uint)MaxDirectoryLength,
-                hwndOwner = this.Handle,
-                pwzDirName = bufferPtr,
-                pwzInitialDir = DetermineInitialDirectory()
-            };
-
-            var browseInfo = new VSNSEBROWSEINFOW[1] { new VSNSEBROWSEINFOW() };
-
-            int ret = uiShell.GetDirectoryViaBrowseDlgEx(pBrowse, "", Resources.BrowseFolderDialogSelectButton, "", browseInfo);
-            if (ret == VSConstants.S_OK)
-            {
-                var pathPtr = pBrowse[0].pwzDirName;
-                var path = Marshal.PtrToStringAuto(pathPtr);
-                NewPackageSource.Text = path;
-
-                // if the package name text box is empty, we fill it with the selected folder's name
-                if (String.IsNullOrEmpty(NewPackageName.Text))
-                {
-                    NewPackageName.Text = Path.GetFileName(path);
-                }
-            }
-        }
-
-        private string DetermineInitialDirectory()
-        {
-            // determine the inital directory to show in the folder dialog
-            string initialDir = NewPackageSource.Text;
-
-            if (IsPathRootedSafe(initialDir) && Directory.Exists(initialDir))
-            {
-                return initialDir;
-            }
-
-            var selectedItem = (PackageSource)PackageSourcesListBox.SelectedItem;
-            if (selectedItem != null)
-            {
-                initialDir = selectedItem.Source;
-                if (IsPathRootedSafe(initialDir))
-                {
-                    return initialDir;
-                }
-            }
-
-            // fallback to MyDocuments folder
-            return Environment.GetFolderPath(Environment.SpecialFolder.MyDocuments);
-        }
-
-        private static bool IsPathRootedSafe(string path)
-        {
-            // Check to make sure path does not contain any invalid chars.
-            // Otherwise, Path.IsPathRooted() will throw an ArgumentException.
-            return path.IndexOfAny(Path.GetInvalidPathChars()) == -1 && Path.IsPathRooted(path);
-        }
-    }
-
-    internal enum TryUpdateSourceResults
-    {
-        NotUpdated = 0,
-        Successful = 1,
-        InvalidSource = 2,
-        SourceConflicted = 3,
-        Unchanged = 4
-    }
+﻿using System;
+using System.Collections.Generic;
+using System.Diagnostics;
+using System.Drawing;
+using System.Drawing.Drawing2D;
+using System.IO;
+using System.Linq;
+using System.Runtime.InteropServices;
+using System.Windows.Forms;
+using System.Windows.Forms.VisualStyles;
+using Microsoft.VisualStudio;
+using Microsoft.VisualStudio.Shell.Interop;
+using NuGet.VisualStudio;
+
+namespace NuGet.Options
+{
+    /// <summary>
+    /// Represents the Tools - Options - Package Manager dialog
+    /// </summary>
+    /// <remarks>
+    /// The code in this class assumes that while the dialog is open, noone is modifying the VSPackageSourceProvider directly.
+    /// Otherwise, we have a problem with synchronization with the package source provider.
+    /// </remarks>
+    public partial class PackageSourcesOptionsControl : UserControl
+    {
+        private readonly IVsPackageSourceProvider _packageSourceProvider;
+        private PackageSource _activeSource;
+        private BindingSource _packageSources;
+        private BindingSource _machineWidepackageSources;
+        private readonly IServiceProvider _serviceProvider;
+        private bool _initialized;
+        private Size _checkBoxSize;
+
+        public PackageSourcesOptionsControl(IServiceProvider serviceProvider)
+            : this(ServiceLocator.GetInstance<IVsPackageSourceProvider>(), serviceProvider)
+        {
+        }
+
+        public PackageSourcesOptionsControl(IVsPackageSourceProvider packageSourceProvider, IServiceProvider serviceProvider)
+        {
+            InitializeComponent();
+
+            if (!VsVersionHelper.IsVisualStudio2010)
+            {
+                // update the button icons to use grayscale versions
+                foreach (Control child in tableLayoutPanel2.Controls)
+                {
+                    var button = child as Button;
+                    if (button != null)
+                    {
+                        button.ImageList = imageList2;
+                        button.Padding = new Padding(3);
+                    }
+                }
+            }
+
+            _serviceProvider = serviceProvider;
+            _packageSourceProvider = packageSourceProvider;
+            SetupEventHandlers();
+        }
+
+        private void SetupEventHandlers()
+        {
+            NewPackageName.TextChanged += (o, e) => UpdateUI();
+            NewPackageSource.TextChanged += (o, e) => UpdateUI();
+            MoveUpButton.Click += (o, e) => MoveSelectedItem(-1);
+            MoveDownButton.Click += (o, e) => MoveSelectedItem(1);
+            NewPackageName.Focus();
+            UpdateUI();
+        }
+
+        private void UpdateUI()
+        {
+            // It is only allowed for 1 of the listboxes to be selected at any time or neither
+            // Never MUST both the listboxes be selected
+            Debug.Assert(PackageSourcesListBox.SelectedItem == null || MachineWidePackageSourcesListBox.SelectedItem == null);
+
+            var selectedSource = (PackageSource)PackageSourcesListBox.SelectedItem;
+            var selectedMachineSource = (PackageSource)MachineWidePackageSourcesListBox.SelectedItem;
+
+            if (selectedSource != null)
+            {
+                // THIS BLOCK corresponds to PackageSourcesListBox
+
+                MoveUpButton.Enabled = selectedSource != null && PackageSourcesListBox.SelectedIndex > 0;
+                MoveDownButton.Enabled = selectedSource != null && PackageSourcesListBox.SelectedIndex < PackageSourcesListBox.Items.Count - 1;
+
+                // do not allow deleting the official NuGet source
+                bool allowEditing = selectedSource != null && !selectedSource.IsOfficial;
+                
+                BrowseButton.Enabled = updateButton.Enabled = removeButton.Enabled = allowEditing;
+                NewPackageName.ReadOnly = NewPackageSource.ReadOnly = !allowEditing;
+
+                // Always enable addButton for PackageSourceListBox
+                addButton.Enabled = true;
+            }
+            else if (selectedMachineSource != null)
+            {
+                // THIS BLOCK corresponds to MachineWidePackageSourcesListBox
+
+                addButton.Enabled = removeButton.Enabled = MoveUpButton.Enabled = MoveDownButton.Enabled = BrowseButton.Enabled = updateButton.Enabled = false;
+
+                NewPackageName.ReadOnly = NewPackageSource.ReadOnly = true;
+            }
+        }
+
+        private void MoveSelectedItem(int offset)
+        {
+            if (PackageSourcesListBox.SelectedItem == null)
+            {
+                return;
+            }
+
+            int oldIndex = PackageSourcesListBox.SelectedIndex;
+            int newIndex = oldIndex + offset;
+
+            if (newIndex < 0 || newIndex > PackageSourcesListBox.Items.Count - 1)
+            {
+                return;
+            }
+            var item = PackageSourcesListBox.SelectedItem;
+            _packageSources.Remove(item);
+            _packageSources.Insert(newIndex, item);
+
+            PackageSourcesListBox.SelectedIndex = newIndex;
+            UpdateUI();
+        }
+
+        internal void InitializeOnActivated()
+        {
+            if (_initialized)
+            {
+                return;
+            }
+
+            _initialized = true;
+            // get packages sources
+            IList<PackageSource> allPackageSources = _packageSourceProvider.LoadPackageSources().ToList();
+            IList<PackageSource> packageSources = allPackageSources.Where(ps => !ps.IsMachineWide).ToList();
+            IList<PackageSource> machineWidePackageSources = allPackageSources.Where(ps => ps.IsMachineWide).ToList();
+            _activeSource = _packageSourceProvider.ActivePackageSource;
+
+            // bind to the package sources, excluding Aggregate
+            _packageSources = new BindingSource(packageSources.Select(ps => ps.Clone()).ToList(), null);
+            _packageSources.CurrentChanged += OnSelectedPackageSourceChanged;
+            PackageSourcesListBox.GotFocus += PackageSourcesListBox_GotFocus;
+            PackageSourcesListBox.DataSource = _packageSources;
+
+            if (machineWidePackageSources.Count > 0)
+            {
+                _machineWidepackageSources = new BindingSource(machineWidePackageSources.Select(ps => ps.Clone()).ToList(), null);
+                _machineWidepackageSources.CurrentChanged += OnSelectedMachineWidePackageSourceChanged;
+                MachineWidePackageSourcesListBox.GotFocus += MachineWidePackageSourcesListBox_GotFocus;
+                MachineWidePackageSourcesListBox.DataSource = _machineWidepackageSources;
+            }
+            else
+            {
+                MachineWidePackageSourcesListBox.Visible = MachineWideSourcesLabel.Visible = false;
+            }
+
+            OnSelectedPackageSourceChanged(null, EventArgs.Empty);
+        }
+
+        private void MachineWidePackageSourcesListBox_GotFocus(object sender, EventArgs e)
+        {
+            if (MachineWidePackageSourcesListBox.SelectedItem == null)
+            {
+                MachineWidePackageSourcesListBox.SelectedItem = (PackageSource)_machineWidepackageSources.Current;
+            }
+            OnSelectedMachineWidePackageSourceChanged(sender, null);
+        }
+
+        private void PackageSourcesListBox_GotFocus(object sender, EventArgs e)
+        {
+            if (PackageSourcesListBox.SelectedItem == null)
+            {
+                PackageSourcesListBox.SelectedItem = (PackageSource)_packageSources.Current;
+            }
+            OnSelectedPackageSourceChanged(sender, null);
+        }
+
+        /// <summary>
+        /// Persist the package sources, which was add/removed via the Options page, to the VS Settings store.
+        /// This gets called when users click OK button.
+        /// </summary>
+        internal bool ApplyChangedSettings()
+        {
+            // if user presses Enter after filling in Name/Source but doesn't click Update
+            // the options will be closed without adding the source, try adding before closing
+            // Only apply if nothing was added
+            TryUpdateSourceResults result = TryUpdateSource();
+            if (result != TryUpdateSourceResults.NotUpdated &&
+                result != TryUpdateSourceResults.Unchanged)
+            {
+                return false;
+            }
+
+            // get package sources as ordered list
+            var packageSources = PackageSourcesListBox.Items.Cast<PackageSource>().ToList();
+            packageSources.AddRange(MachineWidePackageSourcesListBox.Items.Cast<PackageSource>().ToList());
+            _packageSourceProvider.SavePackageSources(packageSources);
+
+            // find the enabled package source 
+            var updatedActiveSource = packageSources.Find(p => p.IsEnabled && p.Equals(_activeSource));
+
+            // restore current active source if it still exists, or reset to aggregate source
+            _packageSourceProvider.ActivePackageSource = updatedActiveSource ?? AggregatePackageSource.Instance;
+            return true;
+        }
+
+        /// <summary>
+        /// This gets called when users close the Options dialog
+        /// </summary>
+        internal void ClearSettings()
+        {
+            // clear this flag so that we will set up the bindings again when the option page is activated next time
+            _initialized = false;
+
+            _packageSources = null;
+            ClearNameSource();
+            UpdateUI();
+        }
+
+        private void OnRemoveButtonClick(object sender, EventArgs e)
+        {
+            if (PackageSourcesListBox.SelectedItem == null)
+            {
+                return;
+            }
+            _packageSources.Remove(PackageSourcesListBox.SelectedItem);
+            UpdateUI();
+        }
+
+        private void OnAddButtonClick(object sender, EventArgs e)
+        {
+            _packageSources.Add(CreateNewPackageSource());
+
+            // auto-select the newly-added item
+            PackageSourcesListBox.SelectedIndex = PackageSourcesListBox.Items.Count - 1;    
+        }
+
+        private PackageSource CreateNewPackageSource()
+        {
+            var sourcesList = (IEnumerable<PackageSource>)_packageSources.List;
+            for (int i = 0; ; i++)
+            {
+                var newName = i == 0 ? "Package source" : "Package source " + i;
+                var newSource = i == 0 ? "http://packagesource" : "http://packagesource" + i;
+                var packageSource = new PackageSource(newSource, newName);
+                if (sourcesList.All(ps => !ps.Equals(packageSource))) 
+                {
+                    return packageSource;
+                }
+            }
+        }
+
+        private void OnUpdateButtonClick(object sender, EventArgs e)
+        {
+            TryUpdateSourceResults result = TryUpdateSource();
+            if (result == TryUpdateSourceResults.NotUpdated)
+            {
+                MessageHelper.ShowWarningMessage(Resources.ShowWarning_NameAndSourceRequired, Resources.ShowWarning_Title);
+                SelectAndFocus(NewPackageName);
+            }
+        }
+
+        private TryUpdateSourceResults TryUpdateSource()
+        {
+            var name = NewPackageName.Text.Trim();
+            var source = NewPackageSource.Text.Trim();
+            if (String.IsNullOrWhiteSpace(name) && String.IsNullOrWhiteSpace(source))
+            {
+                return TryUpdateSourceResults.NotUpdated;
+            }
+
+            // validate name
+            if (String.IsNullOrWhiteSpace(name))
+            {
+                MessageHelper.ShowWarningMessage(Resources.ShowWarning_NameRequired, Resources.ShowWarning_Title);
+                SelectAndFocus(NewPackageName);
+                return TryUpdateSourceResults.InvalidSource;
+            }
+
+            // validate source
+            if (String.IsNullOrWhiteSpace(source))
+            {
+                MessageHelper.ShowWarningMessage(Resources.ShowWarning_SourceRequried, Resources.ShowWarning_Title);
+                SelectAndFocus(NewPackageSource);
+                return TryUpdateSourceResults.InvalidSource;
+            }
+
+            if (!(PathValidator.IsValidLocalPath(source) || PathValidator.IsValidUncPath(source) || PathValidator.IsValidUrl(source)))
+            {
+                MessageHelper.ShowWarningMessage(Resources.ShowWarning_InvalidSource, Resources.ShowWarning_Title);
+                SelectAndFocus(NewPackageSource);
+                return TryUpdateSourceResults.InvalidSource;
+            }
+
+            var selectedPackageSource = (PackageSource)PackageSourcesListBox.SelectedItem;
+            if (selectedPackageSource == null)
+            {
+                return TryUpdateSourceResults.NotUpdated;
+            }
+
+            var newPackageSource = new PackageSource(source, name, selectedPackageSource.IsEnabled);
+            if (selectedPackageSource.Equals(newPackageSource)) 
+            {
+                return TryUpdateSourceResults.Unchanged;
+            }
+
+            var sourcesList = (IEnumerable<PackageSource>)_packageSources.List;
+
+            // check to see if name has already been added
+            // also make sure it's not the same as the aggregate source ('All')
+            bool hasName = sourcesList.Any(ps => ps != selectedPackageSource &&
+                                                (String.Equals(name, ps.Name, StringComparison.CurrentCultureIgnoreCase) || 
+                                                 String.Equals(name, AggregatePackageSource.Instance.Name, StringComparison.CurrentCultureIgnoreCase)));
+            if (hasName)
+            {
+                MessageHelper.ShowWarningMessage(Resources.ShowWarning_UniqueName, Resources.ShowWarning_Title);
+                SelectAndFocus(NewPackageName);
+                return TryUpdateSourceResults.SourceConflicted;
+            }
+
+            // check to see if source has already been added
+            bool hasSource = sourcesList.Any(ps => ps != selectedPackageSource && 
+                                                   String.Equals(PathUtility.GetCanonicalPath(source), PathUtility.GetCanonicalPath(ps.Source), StringComparison.OrdinalIgnoreCase));
+            if (hasSource)
+            {
+                MessageHelper.ShowWarningMessage(Resources.ShowWarning_UniqueSource, Resources.ShowWarning_Title);
+                SelectAndFocus(NewPackageSource);
+                return TryUpdateSourceResults.SourceConflicted;
+            }
+
+            _packageSources[_packageSources.Position] = newPackageSource;
+
+            return TryUpdateSourceResults.Successful;
+        }
+
+        private static void SelectAndFocus(TextBox textBox)
+        {
+            textBox.Focus();
+            textBox.SelectAll();
+        }
+
+        private void ClearNameSource()
+        {
+            NewPackageName.Text = String.Empty;
+            NewPackageSource.Text = String.Empty;
+            NewPackageName.Focus();
+        }
+
+        private void PackageSourcesContextMenu_ItemClicked(object sender, ToolStripItemClickedEventArgs e)
+        {
+            var currentListBox = PackageSourcesContextMenu.SourceControl as ListBox;
+            if (currentListBox != null && currentListBox.SelectedItem != null && e.ClickedItem == CopyPackageSourceStripMenuItem)
+            {
+                CopySelectedItem((PackageSource)currentListBox.SelectedItem);
+            }
+        }
+
+        private void PackageSourcesListBox_KeyUp(object sender, KeyEventArgs e)
+        {
+            var currentListBox = (ListBox)sender;
+            if (e.KeyCode == Keys.C && e.Control)
+            {
+                CopySelectedItem((PackageSource)currentListBox.SelectedItem);
+                e.Handled = true;
+            }
+            else if (e.KeyCode == Keys.Space)
+            {
+                TogglePackageSourceEnabled(currentListBox.SelectedIndex, currentListBox);
+                e.Handled = true;
+            }
+        }
+
+        private void TogglePackageSourceEnabled(int itemIndex, ListBox currentListBox)
+        {
+            if (itemIndex < 0 || itemIndex >= currentListBox.Items.Count)
+            {
+                return;
+            }
+
+            var item = (PackageSource)currentListBox.Items[itemIndex];
+            item.IsEnabled = !item.IsEnabled;
+
+            currentListBox.Invalidate(GetCheckBoxRectangleForListBoxItem(currentListBox, itemIndex));
+        }
+
+        private Rectangle GetCheckBoxRectangleForListBoxItem(ListBox currentListBox, int itemIndex)
+        {
+            const int edgeMargin = 8;
+
+            Rectangle itemRectangle = currentListBox.GetItemRectangle(itemIndex);
+
+            // this is the bound of the checkbox
+            var checkBoxRectangle = new Rectangle(
+                itemRectangle.Left + edgeMargin + 2,
+                itemRectangle.Top + edgeMargin,
+                _checkBoxSize.Width,
+                _checkBoxSize.Height);
+
+            return checkBoxRectangle;
+        }
+
+        private static void CopySelectedItem(PackageSource selectedPackageSource)
+        {
+            Clipboard.Clear();
+            Clipboard.SetText(selectedPackageSource.Source);
+        }
+
+        private void PackageSourcesListBox_MouseUp(object sender, MouseEventArgs e)
+        {
+            var currentListBox = (ListBox)sender;
+            if (e.Button == MouseButtons.Right)
+            {
+                currentListBox.SelectedIndex = currentListBox.IndexFromPoint(e.Location);
+            }
+            else if (e.Button == MouseButtons.Left)
+            {
+                int itemIndex = currentListBox.IndexFromPoint(e.Location);
+                if (itemIndex >= 0 && itemIndex < currentListBox.Items.Count)
+                {
+                    Rectangle checkBoxRectangle = GetCheckBoxRectangleForListBoxItem(currentListBox, itemIndex);
+                    // if the mouse click position is inside the checkbox, toggle the IsEnabled property
+                    if (checkBoxRectangle.Contains(e.Location))
+                    {
+                        TogglePackageSourceEnabled(itemIndex, currentListBox);
+                    }
+                }
+            }
+        }
+
+        private void PackageSourcesListBox_DrawItem(object sender, DrawItemEventArgs e)
+        {
+            var currentListBox = (ListBox)sender;
+            Graphics graphics = e.Graphics;
+            e.DrawBackground();
+
+            if (e.Index < 0 || e.Index >= currentListBox.Items.Count)
+            {
+                return;
+            }
+
+            PackageSource currentItem = (PackageSource)currentListBox.Items[e.Index];
+
+            using (StringFormat drawFormat = new StringFormat())
+            using (Brush foreBrush = new SolidBrush(currentListBox.SelectionMode == SelectionMode.None ? SystemColors.WindowText : e.ForeColor))
+            {
+                drawFormat.Alignment = StringAlignment.Near;
+                drawFormat.Trimming = StringTrimming.EllipsisCharacter;
+                drawFormat.LineAlignment = StringAlignment.Near;
+                drawFormat.FormatFlags = StringFormatFlags.NoWrap;
+
+                // the margin between the checkbox and the edge of the list box
+                const int edgeMargin = 8;
+                // the margin between the checkbox and the text
+                const int textMargin = 4;
+
+                // draw the enabled/disabled checkbox
+                CheckBoxState checkBoxState = currentItem.IsEnabled ? CheckBoxState.CheckedNormal : CheckBoxState.UncheckedNormal;
+                Size checkBoxSize = CheckBoxRenderer.GetGlyphSize(graphics, checkBoxState);
+                CheckBoxRenderer.DrawCheckBox(
+                    graphics,
+                    new Point(edgeMargin, e.Bounds.Top + edgeMargin),
+                    checkBoxState);
+
+                if (_checkBoxSize.IsEmpty)
+                {
+                    // save the checkbox size so that we can detect mouse click on the 
+                    // checkbox in the MouseUp event handler.
+                    // here we assume that all checkboxes have the same size, which is reasonable. 
+                    _checkBoxSize = checkBoxSize;
+                }
+
+                GraphicsState oldState = graphics.Save();
+                try
+                {
+                    // turn on high quality text rendering mode
+                    graphics.TextRenderingHint = System.Drawing.Text.TextRenderingHint.ClearTypeGridFit;
+
+                    // draw each package source as
+                    // 
+                    // [checkbox] Name
+                    //            Source (italics)
+
+                    int textWidth = e.Bounds.Width - checkBoxSize.Width - edgeMargin - textMargin;
+
+                    SizeF nameSize = graphics.MeasureString(currentItem.Name, e.Font, textWidth, drawFormat);
+
+                    // resize the bound rectangle to make room for the checkbox above
+                    var nameBounds = new Rectangle(
+                        e.Bounds.Left + checkBoxSize.Width + edgeMargin + textMargin,
+                        e.Bounds.Top,
+                        textWidth,
+                        (int)nameSize.Height);
+
+                    graphics.DrawString(currentItem.Name, e.Font, foreBrush, nameBounds, drawFormat);
+
+                    var sourceBounds = new Rectangle(
+                        nameBounds.Left,
+                        nameBounds.Bottom,
+                        textWidth,
+                        e.Bounds.Bottom - nameBounds.Bottom);
+                    graphics.DrawString(currentItem.Source, e.Font, foreBrush, sourceBounds, drawFormat);
+                }
+                finally
+                {
+                    graphics.Restore(oldState);
+                }
+
+                // If the ListBox has focus, draw a focus rectangle around the selected item.
+                e.DrawFocusRectangle();
+            }
+        }
+
+        private void PackageSourcesListBox_MeasureItem(object sender, MeasureItemEventArgs e)
+        {
+            var currentListBox = (ListBox)sender;
+            if (e.Index < 0 || e.Index >= currentListBox.Items.Count)
+            {
+                return;
+            }
+
+            PackageSource currentItem = (PackageSource)currentListBox.Items[e.Index];
+            using (StringFormat drawFormat = new StringFormat())
+            using (Font italicFont = new Font(Font, FontStyle.Italic))
+            {
+                drawFormat.Alignment = StringAlignment.Near;
+                drawFormat.Trimming = StringTrimming.EllipsisCharacter;
+                drawFormat.LineAlignment = StringAlignment.Near;
+                drawFormat.FormatFlags = StringFormatFlags.NoWrap;
+
+                SizeF nameLineHeight = e.Graphics.MeasureString(currentItem.Name, Font, e.ItemWidth, drawFormat);
+                SizeF sourceLineHeight = e.Graphics.MeasureString(currentItem.Source, italicFont, e.ItemWidth, drawFormat);
+
+                e.ItemHeight = (int)Math.Ceiling(nameLineHeight.Height + sourceLineHeight.Height);
+            }
+        }
+
+        private void PackageSourcesListBox_MouseMove(object sender, MouseEventArgs e)
+        {
+            var currentListBox = (ListBox)sender;
+            int index = currentListBox.IndexFromPoint(e.X, e.Y);
+
+            if (index >= 0 && index < currentListBox.Items.Count && e.Y <= currentListBox.PreferredHeight)
+            {
+                string newToolTip = ((PackageSource)currentListBox.Items[index]).Source;
+                string currentToolTip = packageListToolTip.GetToolTip(currentListBox);
+                if (currentToolTip != newToolTip)
+                {
+                    packageListToolTip.SetToolTip(currentListBox, newToolTip);
+                }
+            }
+            else
+            {
+                packageListToolTip.SetToolTip(currentListBox, null);
+                packageListToolTip.Hide(currentListBox);
+            }
+        }
+
+        private void OnSelectedPackageSourceChanged(object sender, EventArgs e)
+        {
+            MachineWidePackageSourcesListBox.ClearSelected();
+            UpdateUI();
+
+            UpdateTextBoxes((PackageSource)_packageSources.Current);
+        }
+
+        private void OnSelectedMachineWidePackageSourceChanged(object sender, EventArgs e)
+        {
+            PackageSourcesListBox.ClearSelected();
+            UpdateUI();
+
+            UpdateTextBoxes((PackageSource)_machineWidepackageSources.Current);
+        }
+
+        private void UpdateTextBoxes(PackageSource packageSource)
+        {
+            if (packageSource != null)
+            {
+                NewPackageName.Text = packageSource.Name;
+                NewPackageSource.Text = packageSource.Source;
+            }
+            else
+            {
+                NewPackageName.Text = String.Empty;
+                NewPackageSource.Text = String.Empty;
+            }
+        }
+
+        private void OnBrowseButtonClicked(object sender, EventArgs e)
+        {
+            const int MaxDirectoryLength = 1000;
+
+            //const int BIF_RETURNONLYFSDIRS = 0x00000001;   // For finding a folder to start document searching.
+            const int BIF_BROWSEINCLUDEURLS = 0x00000080;   // Allow URLs to be displayed or entered.
+
+            var uiShell = (IVsUIShell2)_serviceProvider.GetService(typeof(SVsUIShell));
+
+            char[] rgch = new char[MaxDirectoryLength + 1];
+
+            // allocate a buffer in unmanaged memory for file name (string)
+            IntPtr bufferPtr = Marshal.AllocCoTaskMem((rgch.Length + 1) * 2);
+            // copy initial path to bufferPtr
+            Marshal.Copy(rgch, 0, bufferPtr, rgch.Length);
+
+            VSBROWSEINFOW[] pBrowse = new VSBROWSEINFOW[1];
+            pBrowse[0] = new VSBROWSEINFOW()
+            {
+                lStructSize = (uint)Marshal.SizeOf(pBrowse[0]),
+                dwFlags = (uint)(BIF_BROWSEINCLUDEURLS),
+                pwzDlgTitle = Resources.BrowseFolderDialogDescription,
+                nMaxDirName = (uint)MaxDirectoryLength,
+                hwndOwner = this.Handle,
+                pwzDirName = bufferPtr,
+                pwzInitialDir = DetermineInitialDirectory()
+            };
+
+            var browseInfo = new VSNSEBROWSEINFOW[1] { new VSNSEBROWSEINFOW() };
+
+            int ret = uiShell.GetDirectoryViaBrowseDlgEx(pBrowse, "", Resources.BrowseFolderDialogSelectButton, "", browseInfo);
+            if (ret == VSConstants.S_OK)
+            {
+                var pathPtr = pBrowse[0].pwzDirName;
+                var path = Marshal.PtrToStringAuto(pathPtr);
+                NewPackageSource.Text = path;
+
+                // if the package name text box is empty, we fill it with the selected folder's name
+                if (String.IsNullOrEmpty(NewPackageName.Text))
+                {
+                    NewPackageName.Text = Path.GetFileName(path);
+                }
+            }
+        }
+
+        private string DetermineInitialDirectory()
+        {
+            // determine the inital directory to show in the folder dialog
+            string initialDir = NewPackageSource.Text;
+
+            if (IsPathRootedSafe(initialDir) && Directory.Exists(initialDir))
+            {
+                return initialDir;
+            }
+
+            var selectedItem = (PackageSource)PackageSourcesListBox.SelectedItem;
+            if (selectedItem != null)
+            {
+                initialDir = selectedItem.Source;
+                if (IsPathRootedSafe(initialDir))
+                {
+                    return initialDir;
+                }
+            }
+
+            // fallback to MyDocuments folder
+            return Environment.GetFolderPath(Environment.SpecialFolder.MyDocuments);
+        }
+
+        private static bool IsPathRootedSafe(string path)
+        {
+            // Check to make sure path does not contain any invalid chars.
+            // Otherwise, Path.IsPathRooted() will throw an ArgumentException.
+            return path.IndexOfAny(Path.GetInvalidPathChars()) == -1 && Path.IsPathRooted(path);
+        }
+    }
+
+    internal enum TryUpdateSourceResults
+    {
+        NotUpdated = 0,
+        Successful = 1,
+        InvalidSource = 2,
+        SourceConflicted = 3,
+        Unchanged = 4
+    }
 }