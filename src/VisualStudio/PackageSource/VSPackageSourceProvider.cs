--- conflicted
+++ resolved
@@ -1,221 +1,205 @@
-using System;
-using System.Collections.Generic;
-using System.ComponentModel.Composition;
-using System.Linq;
-using NuGet.VisualStudio.Resources;
-
-namespace NuGet.VisualStudio {
-    [PartCreationPolicy(CreationPolicy.Shared)]
-    [Export(typeof(IPackageSourceProvider))]
-    public class VsPackageSourceProvider : IPackageSourceProvider {
-        private const string AggregateSourceValue = "(Aggregate source)";
-        internal const string DefaultPackageSource = "https://go.microsoft.com/fwlink/?LinkID=206669";
-        internal static readonly string OfficialFeedName = Resources.VsResources.OfficialSourceName;
-<<<<<<< HEAD
-        private static readonly PackageSource AggregateSourceInstance = new PackageSource("(Aggregate source)", Resources.VsResources.AggregateSourceName) { IsAggregate = true };
-=======
-        internal static readonly PackageSource AggregateSource = new PackageSource(AggregateSourceValue, Resources.VsResources.AggregateSourceName) { IsAggregate = true };
->>>>>>> 5b5ef122
-
-        private readonly IPackageSourceSettingsManager _settingsManager;
-
-        private List<PackageSource> _packageSources;
-        private PackageSource _activePackageSource;
-
-        [ImportingConstructor]
-        public VsPackageSourceProvider(IPackageSourceSettingsManager settingsManager) {
-            _settingsManager = settingsManager;
-
-            DeserializePackageSources();
-            DeserializeActivePackageSource();
-            AddOfficialPackageSourceIfNeeded();
-        }
-
-        public PackageSource AggregateSource {
-            get {
-                return AggregateSourceInstance;
-            }
-        }
-
-        public PackageSource ActivePackageSource {
-            get {
-                return _activePackageSource;
-            }
-            set {
-                if (value != null && !_packageSources.Contains(value)) {
-                    throw new ArgumentException(VsResources.PackageSource_Invalid, "value");
-                }
-
-                _activePackageSource = value;
-
-                // persist the value into VS settings store
-                _settingsManager.ActivePackageSourceString = SerializationHelper.Serialize(value);
-            }
-        }
-
-        [System.Diagnostics.CodeAnalysis.SuppressMessage(
-            "Microsoft.Design",
-            "CA1024:UsePropertiesWhereAppropriate",
-            Justification = "This method is potentially expensive because we are retrieving data from VS settings store.")]
-        public IEnumerable<PackageSource> GetPackageSources() {
-            return _packageSources;
-        }
-
-        internal void AddPackageSource(PackageSource source) {
-            if (source == null) {
-                throw new ArgumentNullException("source");
-            }
-
-            if (!_packageSources.Contains(source)) {
-                _packageSources.Add(source);
-
-                // if the package source that we just added is the only one, make it the default
-                if (ActivePackageSource == null && _packageSources.Count == 1) {
-                    ActivePackageSource = source;
-                }
-
-                PersistPackageSources();
-            }
-        }
-
-        internal bool RemovePackageSource(PackageSource source) {
-            if (source == null) {
-                throw new ArgumentNullException("source");
-            }
-
-            bool result = _packageSources.Remove(source);
-            if (result) {
-                PersistPackageSources();
-                if (source.Equals(ActivePackageSource)) {
-                    ActivePackageSource = null;
-                }
-            }
-
-            return result;
-        }
-
-        public void SetPackageSources(IEnumerable<PackageSource> sources) {
-            _packageSources.Clear();
-            ActivePackageSource = null;
-
-            if (sources != null) {
-                foreach (var s in sources) {
-                    _packageSources.Add(s);
-                }
-            }
-            if (!_packageSources.Contains(AggregateSourceInstance)) {
-                _packageSources.Insert(0, AggregateSourceInstance);
-            }
-
-            PersistPackageSources();
-        }
-
-        private void PersistPackageSources() {
-            _settingsManager.PackageSourcesString = SerializationHelper.Serialize(_packageSources);
-        }
-
-        private void DeserializePackageSources() {
-            string propertyString = _settingsManager.PackageSourcesString;
-
-            if (!String.IsNullOrEmpty(propertyString)) {
-                _packageSources = SerializationHelper.Deserialize<List<PackageSource>>(propertyString);
-            }
-
-            if (_packageSources == null) {
-                _packageSources = new List<PackageSource>();
-                _packageSources.Add(AggregateSourceInstance);
-            }
-<<<<<<< HEAD
-            else if (!_packageSources.Contains(AggregateSourceInstance)) {
-                _packageSources.Insert(0, AggregateSourceInstance);
-            }
-            else {
-                // When deserialize old data from previous version of NuGet,
-                // the IsAggregate property is missing and hence set to false. 
-                // Set it to 'true'.
-                PackageSource aggregateSourceInCollection = _packageSources.Single(p => p.Equals(AggregateSourceInstance));
-                aggregateSourceInCollection.IsAggregate = true;
-=======
-            else if (!_packageSources.Any(ps => ps.IsAggregate)) {
-                // look for a package source with the Source value as "(Aggregate source)"
-                var source = _packageSources.FirstOrDefault(ps => ps.Source.Equals(AggregateSourceValue));
-                if (source != null) {
-                    source.IsAggregate = true;
-                }
-                else {
-                    // only add the aggregate source if there is not already one
-                    _packageSources.Insert(0, AggregateSource);
-                }
-            }
-            else {
-                // Try to detect if there are more than one aggreage sources.
-                // This should never happen, but just guard against it to avoid crashing VS.
-                bool seenAggregate = false;
-                for (int i = 0; i < _packageSources.Count; i++) {
-                    var source = _packageSources[i];
-                    if (source.IsAggregate) {
-                        if (seenAggregate) {
-                            source.IsAggregate = false;
-                        }
-                        else {
-                            seenAggregate = true;
-
-                            // in 1.0, we didn't localize the All word. Fix it here opportunistically.
-                            if (source.Name.Equals("All", StringComparison.CurrentCultureIgnoreCase)) {
-                                _packageSources[i] = new PackageSource(source.Source, AggregateSource.Name) { IsAggregate = true };
-                            }
-                        }
-                    }
-                }
->>>>>>> 5b5ef122
-            }
-        }
-
-        private void DeserializeActivePackageSource() {
-            var packageSource = SerializationHelper.Deserialize<PackageSource>(_settingsManager.ActivePackageSourceString);
-            if (packageSource != null) {
-                // this is to guard against corrupted VS user settings store
-                AddPackageSource(packageSource);
-
-                ActivePackageSource = packageSource;
-            }
-        }
-
-        private void AddOfficialPackageSourceIfNeeded() {
-            // Look for an official source by name
-            PackageSource officialFeed = GetPackageSources().FirstOrDefault(ps => ps.Name == OfficialFeedName);
-
-            if (officialFeed == null) {
-
-                // There is no official feed currently registered
-
-                // Don't register our feed unless the list is empty (other than the aggregate). This is the first-run scenario.
-                // It also applies if user deletes all their feeds, in which case bringing back the official feed makes sense.
-                if (GetPackageSources().Count() > 1) {
-                    return;
-                }
-
-            }
-            else {
-                // If there is an official feed that already points to the right place, we're done
-                if (DefaultPackageSource.Equals(officialFeed.Source, StringComparison.OrdinalIgnoreCase)) {
-                    return;
-                }
-
-                // It doesn't point to the right place (e.g. came from previous build), so get rid of it
-                RemovePackageSource(officialFeed);
-            }
-
-            // Insert it at position 1, so it is right after the aggregate
-            officialFeed = new PackageSource(DefaultPackageSource, OfficialFeedName);
-            _packageSources.Insert(1, officialFeed);
-
-            // Only make it the active source if there isn't one already
-            if (ActivePackageSource == null) {
-                ActivePackageSource = officialFeed;
-            }
-
-            PersistPackageSources();
-        }
-    }
-}
+using System;
+using System.Collections.Generic;
+using System.ComponentModel.Composition;
+using System.Linq;
+using NuGet.VisualStudio.Resources;
+
+namespace NuGet.VisualStudio {
+    [PartCreationPolicy(CreationPolicy.Shared)]
+    [Export(typeof(IPackageSourceProvider))]
+    public class VsPackageSourceProvider : IPackageSourceProvider {
+        private const string AggregateSourceValue = "(Aggregate source)";
+        internal const string DefaultPackageSource = "https://go.microsoft.com/fwlink/?LinkID=206669";
+        internal static readonly string OfficialFeedName = Resources.VsResources.OfficialSourceName;
+        private static readonly PackageSource AggregateSourceInstance = new PackageSource("(Aggregate source)", Resources.VsResources.AggregateSourceName) { IsAggregate = true };
+
+        private readonly IPackageSourceSettingsManager _settingsManager;
+
+        private List<PackageSource> _packageSources;
+        private PackageSource _activePackageSource;
+
+        [ImportingConstructor]
+        public VsPackageSourceProvider(IPackageSourceSettingsManager settingsManager) {
+            _settingsManager = settingsManager;
+
+            DeserializePackageSources();
+            DeserializeActivePackageSource();
+            AddOfficialPackageSourceIfNeeded();
+        }
+
+        public PackageSource AggregateSource {
+            get {
+                return AggregateSourceInstance;
+            }
+        }
+
+        public PackageSource ActivePackageSource {
+            get {
+                return _activePackageSource;
+            }
+            set {
+                if (value != null && !_packageSources.Contains(value)) {
+                    throw new ArgumentException(VsResources.PackageSource_Invalid, "value");
+                }
+
+                _activePackageSource = value;
+
+                // persist the value into VS settings store
+                _settingsManager.ActivePackageSourceString = SerializationHelper.Serialize(value);
+            }
+        }
+
+        [System.Diagnostics.CodeAnalysis.SuppressMessage(
+            "Microsoft.Design",
+            "CA1024:UsePropertiesWhereAppropriate",
+            Justification = "This method is potentially expensive because we are retrieving data from VS settings store.")]
+        public IEnumerable<PackageSource> GetPackageSources() {
+            return _packageSources;
+        }
+
+        internal void AddPackageSource(PackageSource source) {
+            if (source == null) {
+                throw new ArgumentNullException("source");
+            }
+
+            if (!_packageSources.Contains(source)) {
+                _packageSources.Add(source);
+
+                // if the package source that we just added is the only one, make it the default
+                if (ActivePackageSource == null && _packageSources.Count == 1) {
+                    ActivePackageSource = source;
+                }
+
+                PersistPackageSources();
+            }
+        }
+
+        internal bool RemovePackageSource(PackageSource source) {
+            if (source == null) {
+                throw new ArgumentNullException("source");
+            }
+
+            bool result = _packageSources.Remove(source);
+            if (result) {
+                PersistPackageSources();
+                if (source.Equals(ActivePackageSource)) {
+                    ActivePackageSource = null;
+                }
+            }
+
+            return result;
+        }
+
+        public void SetPackageSources(IEnumerable<PackageSource> sources) {
+            _packageSources.Clear();
+            ActivePackageSource = null;
+
+            if (sources != null) {
+                foreach (var s in sources) {
+                    _packageSources.Add(s);
+                }
+            }
+            if (!_packageSources.Contains(AggregateSourceInstance)) {
+                _packageSources.Insert(0, AggregateSourceInstance);
+            }
+
+            PersistPackageSources();
+        }
+
+        private void PersistPackageSources() {
+            _settingsManager.PackageSourcesString = SerializationHelper.Serialize(_packageSources);
+        }
+
+        private void DeserializePackageSources() {
+            string propertyString = _settingsManager.PackageSourcesString;
+
+            if (!String.IsNullOrEmpty(propertyString)) {
+                _packageSources = SerializationHelper.Deserialize<List<PackageSource>>(propertyString);
+            }
+
+            if (_packageSources == null) {
+                _packageSources = new List<PackageSource>();
+                _packageSources.Add(AggregateSourceInstance);
+            }
+            else if (!_packageSources.Any(ps => ps.IsAggregate)) {
+                // look for a package source with the Source value as "(Aggregate source)"
+                var source = _packageSources.FirstOrDefault(ps => ps.Source.Equals(AggregateSourceValue));
+                if (source != null) {
+                    source.IsAggregate = true;
+                }
+                else {
+                    // only add the aggregate source if there is not already one
+                    _packageSources.Insert(0, AggregateSource);
+                }
+            }
+            else {
+                // Try to detect if there are more than one aggreage sources.
+                // This should never happen, but just guard against it to avoid crashing VS.
+                bool seenAggregate = false;
+                for (int i = 0; i < _packageSources.Count; i++) {
+                    var source = _packageSources[i];
+                    if (source.IsAggregate) {
+                        if (seenAggregate) {
+                            source.IsAggregate = false;
+                        }
+                        else {
+                            seenAggregate = true;
+
+                            // in 1.0, we didn't localize the All word. Fix it here opportunistically.
+                            if (source.Name.Equals("All", StringComparison.CurrentCultureIgnoreCase)) {
+                                _packageSources[i] = new PackageSource(source.Source, AggregateSource.Name) { IsAggregate = true };
+                            }
+                        }
+                    }
+                }
+            }
+        }
+
+        private void DeserializeActivePackageSource() {
+            var packageSource = SerializationHelper.Deserialize<PackageSource>(_settingsManager.ActivePackageSourceString);
+            if (packageSource != null) {
+                // this is to guard against corrupted VS user settings store
+                AddPackageSource(packageSource);
+
+                ActivePackageSource = packageSource;
+            }
+        }
+
+        private void AddOfficialPackageSourceIfNeeded() {
+            // Look for an official source by name
+            PackageSource officialFeed = GetPackageSources().FirstOrDefault(ps => ps.Name == OfficialFeedName);
+
+            if (officialFeed == null) {
+
+                // There is no official feed currently registered
+
+                // Don't register our feed unless the list is empty (other than the aggregate). This is the first-run scenario.
+                // It also applies if user deletes all their feeds, in which case bringing back the official feed makes sense.
+                if (GetPackageSources().Count() > 1) {
+                    return;
+                }
+
+            }
+            else {
+                // If there is an official feed that already points to the right place, we're done
+                if (DefaultPackageSource.Equals(officialFeed.Source, StringComparison.OrdinalIgnoreCase)) {
+                    return;
+                }
+
+                // It doesn't point to the right place (e.g. came from previous build), so get rid of it
+                RemovePackageSource(officialFeed);
+            }
+
+            // Insert it at position 1, so it is right after the aggregate
+            officialFeed = new PackageSource(DefaultPackageSource, OfficialFeedName);
+            _packageSources.Insert(1, officialFeed);
+
+            // Only make it the active source if there isn't one already
+            if (ActivePackageSource == null) {
+                ActivePackageSource = officialFeed;
+            }
+
+            PersistPackageSources();
+        }
+    }
+}