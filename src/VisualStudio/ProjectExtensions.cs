using System;
using System.Collections.Generic;
using System.IO;
using System.Linq;
using System.Runtime.CompilerServices;
using System.Runtime.InteropServices;
using System.Runtime.Versioning;
using System.Text.RegularExpressions;
using EnvDTE;
using Microsoft.Build.Construction;
using Microsoft.Build.Evaluation;
using Microsoft.VisualStudio;
using Microsoft.VisualStudio.Project;
using Microsoft.VisualStudio.Project.Designers;
using Microsoft.VisualStudio.Shell;
using Microsoft.VisualStudio.Shell.Interop;
using VSLangProj;
using VsWebSite;
using MsBuildProject = Microsoft.Build.Evaluation.Project;
using Project = EnvDTE.Project;
using ProjectItem = EnvDTE.ProjectItem;

namespace NuGet.VisualStudio
{
    public static class ProjectExtensions
    {
        private const string WebConfig = "web.config";
        private const string AppConfig = "app.config";
        private const string BinFolder = "Bin";

        private static readonly Dictionary<string, string> _knownNestedFiles = new Dictionary<string, string>(StringComparer.OrdinalIgnoreCase) {
            { "web.debug.config", "web.config" },
            { "web.release.config", "web.config" }
        };

        private static readonly HashSet<string> _supportedProjectTypes = new HashSet<string>(StringComparer.OrdinalIgnoreCase) {
                                                                          VsConstants.WebSiteProjectTypeGuid, 
                                                                          VsConstants.CsharpProjectTypeGuid, 
                                                                          VsConstants.VbProjectTypeGuid,
                                                                          VsConstants.CppProjectTypeGuid,
                                                                          VsConstants.JsProjectTypeGuid,
                                                                          VsConstants.FsharpProjectTypeGuid,
                                                                          VsConstants.NemerleProjectTypeGuid,
                                                                          VsConstants.WixProjectTypeGuid,
                                                                          VsConstants.AzureCloudServiceProjectTypeGuid };

        private static readonly HashSet<string> _unsupportedProjectTypes = new HashSet<string>(StringComparer.OrdinalIgnoreCase) {
                                                                            VsConstants.LightSwitchProjectTypeGuid,
                                                                            VsConstants.InstallShieldLimitedEditionTypeGuid
                                                                        };

        private static readonly IEnumerable<string> _fileKinds = new[] { VsConstants.VsProjectItemKindPhysicalFile, VsConstants.VsProjectItemKindSolutionItem };
        private static readonly IEnumerable<string> _folderKinds = new[] { VsConstants.VsProjectItemKindPhysicalFolder };

        // List of project types that cannot have references added to them
        private static readonly string[] _unsupportedProjectTypesForAddingReferences = new[] 
            { 
                VsConstants.WixProjectTypeGuid, 
                VsConstants.AzureCloudServiceProjectTypeGuid,
                VsConstants.CppProjectTypeGuid,
            };

        // List of project types that cannot have binding redirects added
        private static readonly string[] _unsupportedProjectTypesForBindingRedirects = new[] 
            { 
                VsConstants.WixProjectTypeGuid, 
                VsConstants.JsProjectTypeGuid, 
                VsConstants.NemerleProjectTypeGuid, 
                VsConstants.AzureCloudServiceProjectTypeGuid,
                VsConstants.CppProjectTypeGuid,
            };

        private static readonly char[] PathSeparatorChars = new[] { Path.DirectorySeparatorChar };

        // Get the ProjectItems for a folder path
        public static ProjectItems GetProjectItems(this Project project, string folderPath, bool createIfNotExists = false)
        {
            if (String.IsNullOrEmpty(folderPath))
            {
                return project.ProjectItems;
            }

            // Traverse the path to get at the directory
            string[] pathParts = folderPath.Split(PathSeparatorChars, StringSplitOptions.RemoveEmptyEntries);

            // 'cursor' can contain a reference to either a Project instance or ProjectItem instance. 
            // Both types have the ProjectItems property that we want to access.
            object cursor = project;

            string fullPath = project.GetFullPath();
            string folderRelativePath = String.Empty;

            foreach (string part in pathParts)
            {
                fullPath = Path.Combine(fullPath, part);
                folderRelativePath = Path.Combine(folderRelativePath, part);

                cursor = GetOrCreateFolder(project, cursor, fullPath, folderRelativePath, part, createIfNotExists);
                if (cursor == null)
                {
                    return null;
                }
            }

            return GetProjectItems(cursor);
        }

        public static ProjectItem GetProjectItem(this Project project, string path)
        {
            string folderPath = Path.GetDirectoryName(path);
            string itemName = Path.GetFileName(path);

            ProjectItems container = GetProjectItems(project, folderPath);

            ProjectItem projectItem;
            // If we couldn't get the folder, or the child item doesn't exist, return null
            if (container == null ||
                (!container.TryGetFile(itemName, out projectItem) &&
                 !container.TryGetFolder(itemName, out projectItem)))
            {
                return null;
            }

            return projectItem;
        }

        /// <summary>
        /// Recursively retrieves all supported child projects of a virtual folder.
        /// </summary>
        /// <param name="project">The root container project</param>
        public static IEnumerable<Project> GetSupportedChildProjects(this Project project)
        {
            if (!project.IsSolutionFolder())
            {
                yield break;
            }

            var containerProjects = new Queue<Project>();
            containerProjects.Enqueue(project);

            while (containerProjects.Any())
            {
                var containerProject = containerProjects.Dequeue();
                foreach (ProjectItem item in containerProject.ProjectItems)
                {
                    var nestedProject = item.SubProject;
                    if (nestedProject == null)
                    {
                        continue;
                    }
                    else if (nestedProject.IsSupported())
                    {
                        yield return nestedProject;
                    }
                    else if (nestedProject.IsSolutionFolder())
                    {
                        containerProjects.Enqueue(nestedProject);
                    }
                }
            }
        }

        public static bool DeleteProjectItem(this Project project, string path)
        {
            ProjectItem projectItem = GetProjectItem(project, path);
            if (projectItem == null)
            {
                return false;
            }

            projectItem.Delete();
            return true;
        }

        public static bool TryGetFolder(this ProjectItems projectItems, string name, out ProjectItem projectItem)
        {
            projectItem = GetProjectItem(projectItems, name, _folderKinds);

            return projectItem != null;
        }

        public static bool TryGetFile(this ProjectItems projectItems, string name, out ProjectItem projectItem)
        {
            projectItem = GetProjectItem(projectItems, name, _fileKinds);

            if (projectItem == null)
            {
                // Try to get the nested project item
                return TryGetFileNestedFile(projectItems, name, out projectItem);
            }

            return projectItem != null;
        }

        public static bool ContainsFile(this Project project, string path)
        {
<<<<<<< HEAD
            IVsProject vsProject = (IVsProject)project.ToVsHierarchy();
            if (vsProject == null)
=======
            if (string.Equals(project.Kind, VsConstants.WixProjectTypeGuid, StringComparison.OrdinalIgnoreCase))
>>>>>>> 5d4ab8ee
            {
                // For Wix project, IsDocumentInProject() returns not found
                // even though the file is in the project. So we use GetProjectItem()
                // instead.
                ProjectItem item = project.GetProjectItem(path);
                return item != null;
            }
            else
            {
                IVsProject vsProject = (IVsProject)project.ToVsHierarchy();
                if (vsProject == null)
                {
                    return false;
                }
                int pFound;
                uint itemId;
                int hr = vsProject.IsDocumentInProject(path, out pFound, new VSDOCUMENTPRIORITY[0], out itemId);
                return ErrorHandler.Succeeded(hr) && pFound == 1;
            }
<<<<<<< HEAD
            int pFound;
            uint itemId;
            int hr = vsProject.IsDocumentInProject(name, out pFound, new VSDOCUMENTPRIORITY[0], out itemId);
            return ErrorHandler.Succeeded(hr) && pFound == 1;
=======
>>>>>>> 5d4ab8ee
        }

        /// <summary>
        /// // If we didn't find the project item at the top level, then we look one more level down.
        /// In VS files can have other nested files like foo.aspx and foo.aspx.cs or web.config and web.debug.config. 
        /// These are actually top level files in the file system but are represented as nested project items in VS.            
        /// </summary>
        private static bool TryGetFileNestedFile(ProjectItems projectItems, string name, out ProjectItem projectItem)
        {
            string parentFileName;
            if (!_knownNestedFiles.TryGetValue(name, out parentFileName))
            {
                parentFileName = Path.GetFileNameWithoutExtension(name);
            }

            // If it's not one of the known nested files then we're going to look up prefixes backwards
            // i.e. if we're looking for foo.aspx.cs then we look for foo.aspx then foo.aspx.cs as a nested file
            ProjectItem parentProjectItem = GetProjectItem(projectItems, parentFileName, _fileKinds);

            if (parentProjectItem != null)
            {
                // Now try to find the nested file
                projectItem = GetProjectItem(parentProjectItem.ProjectItems, name, _fileKinds);
            }
            else
            {
                projectItem = null;
            }

            return projectItem != null;
        }

        public static bool SupportsConfig(this Project project)
        {
            return !IsClassLibrary(project);
        }

        public static string GetUniqueName(this Project project)
        {
            try
            {
                return project.UniqueName;
            }
            catch (COMException)
            {
                return project.FullName;
            }
        }

        private static bool IsClassLibrary(this Project project)
        {
            if (project.IsWebSite())
            {
                return false;
            }

            // Consider class libraries projects that have one project type guid and an output type of project library.
            var outputType = project.GetPropertyValue<prjOutputType>("OutputType");
            return project.GetProjectTypeGuids().Length == 1 &&
                   outputType == prjOutputType.prjOutputTypeLibrary;
        }

        public static bool IsJavaScriptProject(this Project project)
        {
            return project != null && VsConstants.JsProjectTypeGuid.Equals(project.Kind, StringComparison.OrdinalIgnoreCase);
        }

        public static bool IsNativeProject(this Project project)
        {
            return project != null && VsConstants.CppProjectTypeGuid.Equals(project.Kind, StringComparison.OrdinalIgnoreCase);
        }

        // TODO: Return null for library projects
        public static string GetConfigurationFile(this Project project)
        {
            return project.IsWebProject() ? WebConfig : AppConfig;
        }

        private static ProjectItem GetProjectItem(this ProjectItems projectItems, string name, IEnumerable<string> allowedItemKinds)
        {
            try
            {
                ProjectItem projectItem = projectItems.Item(name);
                if (projectItem != null && allowedItemKinds.Contains(projectItem.Kind, StringComparer.OrdinalIgnoreCase))
                {
                    return projectItem;
                }
            }
            catch
            {
            }

            return null;
        }

        public static IEnumerable<ProjectItem> GetChildItems(this Project project, string path, string filter, params string[] kinds)
        {
            ProjectItems projectItems = GetProjectItems(project, path);

            if (projectItems == null)
            {
                return Enumerable.Empty<ProjectItem>();
            }

            Regex matcher = filter.Equals("*.*", StringComparison.OrdinalIgnoreCase) ? null : GetFilterRegex(filter);

            return from ProjectItem p in projectItems
                   where kinds.Contains(p.Kind) && (matcher == null || matcher.IsMatch(p.Name))
                   select p;
        }

        public static string GetFullPath(this Project project)
        {
            string fullPath = project.GetPropertyValue<string>("FullPath");
            if (!String.IsNullOrEmpty(fullPath))
            {
                // Some Project System implementations (JS metro app) return the project 
                // file as FullPath. We only need the parent directory
                if (File.Exists(fullPath))
                {
                    fullPath = Path.GetDirectoryName(fullPath);
                }
            }
            else
            {
                // C++ projects do not have FullPath property, but do have ProjectDirectory one.
                fullPath = project.GetPropertyValue<string>("ProjectDirectory");
            }

            return fullPath;
        }

        public static string GetTargetFramework(this Project project)
        {
            if (project == null)
            {
                return null;
            }

            if (project.IsJavaScriptProject())
            {
                // HACK: The JS Metro project does not have a TargetFrameworkMoniker property set. 
                // We hard-code the return value so that it behaves as if it had a WinRT target 
                // framework, i.e. .NETCore, Version=4.5

                // Review: What about future versions? Let's not worry about that for now.
                return ".NETCore, Version=4.5";
            }

            if (project.IsNativeProject())
            {
                // The C++ project does not have a TargetFrameworkMoniker property set. 
                // We hard-code the return value to Native.
                return "Native, Version=0.0";
            }

            return project.GetPropertyValue<string>("TargetFrameworkMoniker");
        }

        public static FrameworkName GetTargetFrameworkName(this Project project)
        {
            string targetFrameworkMoniker = project.GetTargetFramework();
            if (targetFrameworkMoniker != null)
            {
                return new FrameworkName(targetFrameworkMoniker);
            }

            return null;
        }

        public static T GetPropertyValue<T>(this Project project, string propertyName)
        {
            if (project.Properties == null)
            {
                // this happens in unit tests
                return default(T);
            }

            try
            {
                Property property = project.Properties.Item(propertyName);
                if (property != null)
                {
                    // REVIEW: Should this cast or convert?
                    return (T)property.Value;
                }
            }
            catch (ArgumentException)
            {
            }
            return default(T);
        }

        private static Regex GetFilterRegex(string wildcard)
        {
            string pattern = String.Join(String.Empty, wildcard.Split('.').Select(GetPattern));
            return new Regex(pattern, RegexOptions.IgnoreCase | RegexOptions.ExplicitCapture);
        }

        private static string GetPattern(string token)
        {
            return token == "*" ? @"(.*)" : @"(" + token + ")";
        }

        // 'parentItem' can be either a Project or ProjectItem
        private static ProjectItem GetOrCreateFolder(
            Project project,
            object parentItem,
            string fullPath,
            string folderRelativePath,
            string folderName,
            bool createIfNotExists)
        {
            if (parentItem == null)
            {
                return null;
            }

            ProjectItem subFolder;

            ProjectItems projectItems = GetProjectItems(parentItem);
            if (projectItems.TryGetFolder(folderName, out subFolder))
            {
                // Get the sub folder
                return subFolder;
            }
            else if (createIfNotExists)
            {
                // The JS Metro project system has a bug whereby calling AddFolder() to an existing folder that
                // does not belong to the project will throw. To work around that, we have to manually include 
                // it into our project.
                if (project.IsJavaScriptProject() && Directory.Exists(fullPath))
                {
                    bool succeeded = IncludeExistingFolderToProject(project, folderRelativePath);
                    if (succeeded)
                    {
                        // IMPORTANT: after including the folder into project, we need to get 
                        // a new ProjectItems snapshot from the parent item. Otherwise, reusing 
                        // the old snapshot from above won't have access to the added folder.
                        projectItems = GetProjectItems(parentItem);
                        if (projectItems.TryGetFolder(folderName, out subFolder))
                        {
                            // Get the sub folder
                            return subFolder;
                        }
                    }
                    return null;
                }

                try
                {
                    return projectItems.AddFromDirectory(fullPath);
                }
                catch (NotImplementedException)
                {
                    // This is the case for F#'s project system, we can't add from directory so we fall back
                    // to this impl
                    return projectItems.AddFolder(folderName);
                }
            }

            return null;
        }

        private static ProjectItems GetProjectItems(object parent)
        {
            var project = parent as Project;
            if (project != null)
            {
                return project.ProjectItems;
            }

            var projectItem = parent as ProjectItem;
            if (projectItem != null)
            {
                return projectItem.ProjectItems;
            }

            return null;
        }

        private static bool IncludeExistingFolderToProject(Project project, string folderRelativePath)
        {
            IVsUIHierarchy projectHierarchy = (IVsUIHierarchy)project.ToVsHierarchy();

            uint itemId;
            int hr = projectHierarchy.ParseCanonicalName(folderRelativePath, out itemId);
            if (!ErrorHandler.Succeeded(hr))
            {
                return false;
            }

            // Execute command to include the existing folder into project. Must do this on UI thread.
            hr = ThreadHelper.Generic.Invoke(() =>
                    projectHierarchy.ExecCommand(
                        itemId,
                        ref VsMenus.guidStandardCommandSet2K,
                        (int)VSConstants.VSStd2KCmdID.INCLUDEINPROJECT,
                        0,
                        IntPtr.Zero,
                        IntPtr.Zero));

            return ErrorHandler.Succeeded(hr);
        }

        public static bool IsWebProject(this Project project)
        {
            string[] types = project.GetProjectTypeGuids();
            return types.Contains(VsConstants.WebSiteProjectTypeGuid, StringComparer.OrdinalIgnoreCase) ||
                   types.Contains(VsConstants.WebApplicationProjectTypeGuid, StringComparer.OrdinalIgnoreCase);
        }

        public static bool IsWindowsStoreApp(this Project project)
        {
            string[] types = project.GetProjectTypeGuids();
            return types.Contains(VsConstants.WindowsStoreProjectTypeGuid, StringComparer.OrdinalIgnoreCase);
        }

        public static bool IsWebSite(this Project project)
        {
            return project.Kind != null && project.Kind.Equals(VsConstants.WebSiteProjectTypeGuid, StringComparison.OrdinalIgnoreCase);
        }

        public static bool IsSupported(this Project project)
        {
            return project.Kind != null && _supportedProjectTypes.Contains(project.Kind);
        }

        public static bool IsExplicitlyUnsupported(this Project project)
        {
            return project.Kind == null || _unsupportedProjectTypes.Contains(project.Kind);
        }

        public static bool IsSolutionFolder(this Project project)
        {
            return project.Kind != null && project.Kind.Equals(VsConstants.VsProjectItemKindSolutionFolder, StringComparison.OrdinalIgnoreCase);
        }

        public static bool IsTopLevelSolutionFolder(this Project project)
        {
            return IsSolutionFolder(project) && project.ParentProjectItem == null;
        }

        public static bool SupportsReferences(this Project project)
        {
            return project.Kind != null &&
                !_unsupportedProjectTypesForAddingReferences.Contains(project.Kind, StringComparer.OrdinalIgnoreCase);
        }

        public static bool SupportsBindingRedirects(this Project project)
        {
            return (project.Kind != null & !_unsupportedProjectTypesForBindingRedirects.Contains(project.Kind, StringComparer.OrdinalIgnoreCase)) &&
                    !project.IsWindowsStoreApp();
        }

        public static bool IsUnloaded(this Project project)
        {
            return VsConstants.UnloadedProjectTypeGuid.Equals(project.Kind, StringComparison.OrdinalIgnoreCase);
        }

        public static string GetOutputPath(this Project project)
        {
            // For Websites the output path is the bin folder
            string outputPath = project.IsWebSite() ? BinFolder : project.ConfigurationManager.ActiveConfiguration.Properties.Item("OutputPath").Value.ToString();
            return Path.Combine(project.GetFullPath(), outputPath);
        }

        public static IVsHierarchy ToVsHierarchy(this Project project)
        {
            IVsHierarchy hierarchy;

            // Get the vs solution
            IVsSolution solution = ServiceLocator.GetInstance<IVsSolution>();
            int hr = solution.GetProjectOfUniqueName(project.GetUniqueName(), out hierarchy);

            if (hr != VsConstants.S_OK)
            {
                Marshal.ThrowExceptionForHR(hr);
            }

            return hierarchy;
        }

        public static IVsProjectBuildSystem ToVsProjectBuildSystem(this Project project)
        {
            if (project == null)
            {
                throw new ArgumentNullException("project");
            }
            // Convert the project to an IVsHierarchy and see if it implements IVsProjectBuildSystem
            return project.ToVsHierarchy() as IVsProjectBuildSystem;
        }

        public static bool IsCompatible(this Project project, IPackage package)
        {
            if (package == null)
            {
                return true;
            }

            // if there is any file under content/lib which has no target framework, we consider the package
            // compatible with any project, because that file will be the fallback if no supported frameworks matches the project's. 
            // REVIEW: what about install.ps1 and uninstall.ps1?
            if (package.HasFileWithNullTargetFramework())
            {
                return true;
            }

            FrameworkName frameworkName = project.GetTargetFrameworkName();

            // if the target framework cannot be determined the frameworkName becomes null (for example, for WiX projects).
            // indicate it as compatible, because we cannot determine that ourselves. Offer the capability to the end-user.
            if (frameworkName == null)
            {
                return true;
            }

            return VersionUtility.IsCompatible(frameworkName, package.GetSupportedFrameworks());
        }

        public static string[] GetProjectTypeGuids(this Project project)
        {
            // Get the vs hierarchy as an IVsAggregatableProject to get the project type guids

            var hierarchy = project.ToVsHierarchy();
            var aggregatableProject = hierarchy as IVsAggregatableProject;
            if (aggregatableProject != null)
            {
                string projectTypeGuids;
                int hr = aggregatableProject.GetAggregateProjectTypeGuids(out projectTypeGuids);

                if (hr != VsConstants.S_OK)
                {
                    Marshal.ThrowExceptionForHR(hr);
                }

                return projectTypeGuids.Split(';');
            }
            else if (!String.IsNullOrEmpty(project.Kind))
            {
                return new[] { project.Kind };
            }
            else
            {
                return new string[0];
            }
        }

        internal static IList<Project> GetReferencedProjects(this Project project)
        {
            if (project.IsWebSite())
            {
                return GetWebsiteReferencedProjects(project);
            }

            var projects = new List<Project>();
            References references = project.Object.References;
            foreach (Reference reference in references)
            {
                // Get the referenced project from the reference if any
                if (reference.SourceProject != null)
                {
                    projects.Add(reference.SourceProject);
                }
            }
            return projects;
        }

        internal static HashSet<string> GetAssemblyClosure(this Project project, IFileSystemProvider projectFileSystemProvider, IDictionary<string, HashSet<string>> visitedProjects)
        {
            HashSet<string> assemblies;
            if (visitedProjects.TryGetValue(project.UniqueName, out assemblies))
            {
                return assemblies;
            }

            assemblies = new HashSet<string>(PathComparer.Default);
            assemblies.AddRange(GetLocalProjectAssemblies(project, projectFileSystemProvider));
            assemblies.AddRange(project.GetReferencedProjects().SelectMany(p => GetAssemblyClosure(p, projectFileSystemProvider, visitedProjects)));

            visitedProjects.Add(project.UniqueName, assemblies);

            return assemblies;
        }

        private static IList<Project> GetWebsiteReferencedProjects(Project project)
        {
            var projects = new List<Project>();
            AssemblyReferences references = project.Object.References;
            foreach (AssemblyReference reference in references)
            {
                if (reference.ReferencedProject != null)
                {
                    projects.Add(reference.ReferencedProject);
                }
            }
            return projects;
        }

        private static HashSet<string> GetLocalProjectAssemblies(Project project, IFileSystemProvider projectFileSystemProvider)
        {
            if (project.IsWebSite())
            {
                return GetWebsiteLocalAssemblies(project, projectFileSystemProvider);
            }

            var assemblies = new HashSet<string>(PathComparer.Default);
            References references = project.Object.References;
            foreach (Reference reference in references)
            {
                // Get the referenced project from the reference if any
                if (reference.SourceProject == null &&
                    reference.CopyLocal &&
                    File.Exists(reference.Path))
                {
                    assemblies.Add(reference.Path);
                }
            }
            return assemblies;
        }

        private static HashSet<string> GetWebsiteLocalAssemblies(Project project, IFileSystemProvider projectFileSystemProvider)
        {
            var assemblies = new HashSet<string>(PathComparer.Default);
            AssemblyReferences references = project.Object.References;
            foreach (AssemblyReference reference in references)
            {
                // For websites only include bin assemblies
                if (reference.ReferencedProject == null &&
                    reference.ReferenceKind == AssemblyReferenceType.AssemblyReferenceBin &&
                    File.Exists(reference.FullPath))
                {
                    assemblies.Add(reference.FullPath);
                }
            }

            // For website projects, we always add .refresh files that point to the corresponding binaries in packages. In the event of bin deployed assemblies that are also GACed,
            // the ReferenceKind is not AssemblyReferenceBin. Consequently, we work around this by looking for any additional assembly declarations specified via .refresh files.
            string projectPath = project.GetFullPath();
            var fileSystem = projectFileSystemProvider.GetFileSystem(projectPath);
            assemblies.AddRange(fileSystem.ResolveRefreshPaths());

            return assemblies;
        }

        public static MsBuildProject AsMSBuildProject(this Project project)
        {
            return ProjectCollection.GlobalProjectCollection.GetLoadedProjects(project.FullName).FirstOrDefault() ??
                   ProjectCollection.GlobalProjectCollection.LoadProject(project.FullName);
        }

        /// <summary>
        /// Returns the unique name of the specified project including all solution folder names containing it.
        /// </summary>
        /// <remarks>
        /// This is different from the DTE Project.UniqueName property, which is the absolute path to the project file.
        /// </remarks>
        public static string GetCustomUniqueName(this Project project)
        {
            if (project.IsWebSite())
            {
                // website projects always have unique name
                return project.Name;
            }
            else
            {
                Stack<string> nameParts = new Stack<string>();

                Project cursor = project;
                nameParts.Push(cursor.Name);

                // walk up till the solution root
                while (cursor.ParentProjectItem != null && cursor.ParentProjectItem.ContainingProject != null)
                {
                    cursor = cursor.ParentProjectItem.ContainingProject;
                    nameParts.Push(cursor.Name);
                }

                return String.Join("\\", nameParts);
            }
        }

        public static void AddImportStatement(this Project project, string targetsPath, ProjectImportLocation location)
        {
            AddImportStatement(project.AsMSBuildProject(), targetsPath, location);
        }

        public static void AddImportStatement(this MsBuildProject buildProject, string targetsPath, ProjectImportLocation location)
        {
            // adds an <Import> element to this project file if it doesn't already exist.
            if (buildProject.Xml.Imports == null ||
                buildProject.Xml.Imports.All(import => !targetsPath.Equals(import.Project, StringComparison.OrdinalIgnoreCase)))
            {
                ProjectImportElement pie = buildProject.Xml.AddImport(targetsPath);
                pie.Condition = "Exists('" + targetsPath + "')";
                if (location == ProjectImportLocation.Top)
                {
                    // There's no public constructor to create a ProjectImportElement directly.
                    // So we have to cheat by adding Import at the end, then remove it and insert at the beginning
                    pie.Parent.RemoveChild(pie);
                    buildProject.Xml.InsertBeforeChild(pie, buildProject.Xml.FirstChild);
                }

                buildProject.ReevaluateIfNecessary();
            }
        }

        public static void RemoveImportStatement(this Project project, string targetsPath)
        {
            RemoveImportStatement(project.AsMSBuildProject(), targetsPath);
        }

        public static void RemoveImportStatement(this MsBuildProject buildProject, string targetsPath)
        {
            if (buildProject.Xml.Imports != null)
            {
                // search for this import statement and remove it
                var importElement = buildProject.Xml.Imports.FirstOrDefault(
                    import => targetsPath.Equals(import.Project, StringComparison.OrdinalIgnoreCase));

                if (importElement != null)
                {
                    importElement.Parent.RemoveChild(importElement);
                    buildProject.ReevaluateIfNecessary();
                }
            }
        }

        // This method should only be called in VS 2012 or above
        [MethodImpl(MethodImplOptions.NoInlining)]
        public static void DoWorkInWriterLock(this Project project, Action<MsBuildProject> action)
        {
            IVsBrowseObjectContext context = project.Object as IVsBrowseObjectContext;
            if (context == null)
            {
                IVsHierarchy hierarchy = project.ToVsHierarchy();
                context = hierarchy as IVsBrowseObjectContext;
            }

            if (context != null)
            {
                var service = context.UnconfiguredProject.ProjectService.Services.DirectAccessService;
                if (service != null)
                {
                    // This has to run on Main thread, otherwise it will dead-lock (for C++ projects at least)
                    ThreadHelper.Generic.Invoke(() =>
                        service.Write(
                            context.UnconfiguredProject.FullPath,
                            dwa =>
                            {
                                MsBuildProject buildProject = dwa.GetProject(context.UnconfiguredProject.Services.SuggestedConfiguredProject);
                                action(buildProject);
                            },
                            ProjectAccess.Read | ProjectAccess.Write)
                    );
                }
            }
        }

        public static bool IsParentProjectExplicitlyUnsupported(this Project project)
        {
            if (project.ParentProjectItem == null || project.ParentProjectItem.ContainingProject == null)
            {
                // this project is not a child of another project
                return false;
            }

            Project parentProject = project.ParentProjectItem.ContainingProject;
            return parentProject.IsExplicitlyUnsupported();
        }

        public static void EnsureCheckedOutIfExists(this Project project, IFileSystem fileSystem, string path)
        {
            var fullPath = fileSystem.GetFullPath(path);
            if (fileSystem.FileExists(path) &&
                project.DTE.SourceControl != null &&
                project.DTE.SourceControl.IsItemUnderSCC(fullPath) &&
                !project.DTE.SourceControl.IsItemCheckedOut(fullPath))
            {

                // Check out the item
                project.DTE.SourceControl.CheckOutItem(fullPath);
            }
        }

        /// <summary>
        /// This method truncates Website projects into the VS-format, e.g. C:\..\WebSite1
        /// This is used for displaying in the projects combo box.
        /// </summary>
        public static string GetDisplayName(this Project project, ISolutionManager solutionManager)
        {
            return GetDisplayName(project, solutionManager.GetProjectSafeName);
        }

        /// <summary>
        /// This method truncates Website projects into the VS-format, e.g. C:\..\WebSite1, but it uses Name instead of SafeName from Solution Manager.
        /// </summary>
        public static string GetDisplayName(this Project project)
        {
            return GetDisplayName(project, p => p.Name);
        }

        private static string GetDisplayName(this Project project, Func<Project, string> nameSelector)
        {
            string name = nameSelector(project);
            if (project.IsWebSite())
            {
                name = PathHelper.SmartTruncate(name, 40);
            }
            return name;
        }

        private class PathComparer : IEqualityComparer<string>
        {
            public static readonly PathComparer Default = new PathComparer();
            public bool Equals(string x, string y)
            {
                return Path.GetFileName(x).Equals(Path.GetFileName(y));
            }

            public int GetHashCode(string obj)
            {
                return Path.GetFileName(obj).GetHashCode();
            }
        }
    }
}<|MERGE_RESOLUTION|>--- conflicted
+++ resolved
@@ -1,955 +1,943 @@
-using System;
-using System.Collections.Generic;
-using System.IO;
-using System.Linq;
-using System.Runtime.CompilerServices;
-using System.Runtime.InteropServices;
-using System.Runtime.Versioning;
-using System.Text.RegularExpressions;
-using EnvDTE;
-using Microsoft.Build.Construction;
-using Microsoft.Build.Evaluation;
-using Microsoft.VisualStudio;
-using Microsoft.VisualStudio.Project;
-using Microsoft.VisualStudio.Project.Designers;
-using Microsoft.VisualStudio.Shell;
-using Microsoft.VisualStudio.Shell.Interop;
-using VSLangProj;
-using VsWebSite;
-using MsBuildProject = Microsoft.Build.Evaluation.Project;
-using Project = EnvDTE.Project;
-using ProjectItem = EnvDTE.ProjectItem;
-
-namespace NuGet.VisualStudio
-{
-    public static class ProjectExtensions
-    {
-        private const string WebConfig = "web.config";
-        private const string AppConfig = "app.config";
-        private const string BinFolder = "Bin";
-
-        private static readonly Dictionary<string, string> _knownNestedFiles = new Dictionary<string, string>(StringComparer.OrdinalIgnoreCase) {
-            { "web.debug.config", "web.config" },
-            { "web.release.config", "web.config" }
-        };
-
-        private static readonly HashSet<string> _supportedProjectTypes = new HashSet<string>(StringComparer.OrdinalIgnoreCase) {
-                                                                          VsConstants.WebSiteProjectTypeGuid, 
-                                                                          VsConstants.CsharpProjectTypeGuid, 
-                                                                          VsConstants.VbProjectTypeGuid,
-                                                                          VsConstants.CppProjectTypeGuid,
-                                                                          VsConstants.JsProjectTypeGuid,
-                                                                          VsConstants.FsharpProjectTypeGuid,
-                                                                          VsConstants.NemerleProjectTypeGuid,
-                                                                          VsConstants.WixProjectTypeGuid,
-                                                                          VsConstants.AzureCloudServiceProjectTypeGuid };
-
-        private static readonly HashSet<string> _unsupportedProjectTypes = new HashSet<string>(StringComparer.OrdinalIgnoreCase) {
-                                                                            VsConstants.LightSwitchProjectTypeGuid,
-                                                                            VsConstants.InstallShieldLimitedEditionTypeGuid
-                                                                        };
-
-        private static readonly IEnumerable<string> _fileKinds = new[] { VsConstants.VsProjectItemKindPhysicalFile, VsConstants.VsProjectItemKindSolutionItem };
-        private static readonly IEnumerable<string> _folderKinds = new[] { VsConstants.VsProjectItemKindPhysicalFolder };
-
-        // List of project types that cannot have references added to them
-        private static readonly string[] _unsupportedProjectTypesForAddingReferences = new[] 
-            { 
-                VsConstants.WixProjectTypeGuid, 
-                VsConstants.AzureCloudServiceProjectTypeGuid,
-                VsConstants.CppProjectTypeGuid,
-            };
-
-        // List of project types that cannot have binding redirects added
-        private static readonly string[] _unsupportedProjectTypesForBindingRedirects = new[] 
-            { 
-                VsConstants.WixProjectTypeGuid, 
-                VsConstants.JsProjectTypeGuid, 
-                VsConstants.NemerleProjectTypeGuid, 
-                VsConstants.AzureCloudServiceProjectTypeGuid,
-                VsConstants.CppProjectTypeGuid,
-            };
-
-        private static readonly char[] PathSeparatorChars = new[] { Path.DirectorySeparatorChar };
-
-        // Get the ProjectItems for a folder path
-        public static ProjectItems GetProjectItems(this Project project, string folderPath, bool createIfNotExists = false)
-        {
-            if (String.IsNullOrEmpty(folderPath))
-            {
-                return project.ProjectItems;
-            }
-
-            // Traverse the path to get at the directory
-            string[] pathParts = folderPath.Split(PathSeparatorChars, StringSplitOptions.RemoveEmptyEntries);
-
-            // 'cursor' can contain a reference to either a Project instance or ProjectItem instance. 
-            // Both types have the ProjectItems property that we want to access.
-            object cursor = project;
-
-            string fullPath = project.GetFullPath();
-            string folderRelativePath = String.Empty;
-
-            foreach (string part in pathParts)
-            {
-                fullPath = Path.Combine(fullPath, part);
-                folderRelativePath = Path.Combine(folderRelativePath, part);
-
-                cursor = GetOrCreateFolder(project, cursor, fullPath, folderRelativePath, part, createIfNotExists);
-                if (cursor == null)
-                {
-                    return null;
-                }
-            }
-
-            return GetProjectItems(cursor);
-        }
-
-        public static ProjectItem GetProjectItem(this Project project, string path)
-        {
-            string folderPath = Path.GetDirectoryName(path);
-            string itemName = Path.GetFileName(path);
-
-            ProjectItems container = GetProjectItems(project, folderPath);
-
-            ProjectItem projectItem;
-            // If we couldn't get the folder, or the child item doesn't exist, return null
-            if (container == null ||
-                (!container.TryGetFile(itemName, out projectItem) &&
-                 !container.TryGetFolder(itemName, out projectItem)))
-            {
-                return null;
-            }
-
-            return projectItem;
-        }
-
-        /// <summary>
-        /// Recursively retrieves all supported child projects of a virtual folder.
-        /// </summary>
-        /// <param name="project">The root container project</param>
-        public static IEnumerable<Project> GetSupportedChildProjects(this Project project)
-        {
-            if (!project.IsSolutionFolder())
-            {
-                yield break;
-            }
-
-            var containerProjects = new Queue<Project>();
-            containerProjects.Enqueue(project);
-
-            while (containerProjects.Any())
-            {
-                var containerProject = containerProjects.Dequeue();
-                foreach (ProjectItem item in containerProject.ProjectItems)
-                {
-                    var nestedProject = item.SubProject;
-                    if (nestedProject == null)
-                    {
-                        continue;
-                    }
-                    else if (nestedProject.IsSupported())
-                    {
-                        yield return nestedProject;
-                    }
-                    else if (nestedProject.IsSolutionFolder())
-                    {
-                        containerProjects.Enqueue(nestedProject);
-                    }
-                }
-            }
-        }
-
-        public static bool DeleteProjectItem(this Project project, string path)
-        {
-            ProjectItem projectItem = GetProjectItem(project, path);
-            if (projectItem == null)
-            {
-                return false;
-            }
-
-            projectItem.Delete();
-            return true;
-        }
-
-        public static bool TryGetFolder(this ProjectItems projectItems, string name, out ProjectItem projectItem)
-        {
-            projectItem = GetProjectItem(projectItems, name, _folderKinds);
-
-            return projectItem != null;
-        }
-
-        public static bool TryGetFile(this ProjectItems projectItems, string name, out ProjectItem projectItem)
-        {
-            projectItem = GetProjectItem(projectItems, name, _fileKinds);
-
-            if (projectItem == null)
-            {
-                // Try to get the nested project item
-                return TryGetFileNestedFile(projectItems, name, out projectItem);
-            }
-
-            return projectItem != null;
-        }
-
-        public static bool ContainsFile(this Project project, string path)
-        {
-<<<<<<< HEAD
-            IVsProject vsProject = (IVsProject)project.ToVsHierarchy();
-            if (vsProject == null)
-=======
-            if (string.Equals(project.Kind, VsConstants.WixProjectTypeGuid, StringComparison.OrdinalIgnoreCase))
->>>>>>> 5d4ab8ee
-            {
-                // For Wix project, IsDocumentInProject() returns not found
-                // even though the file is in the project. So we use GetProjectItem()
-                // instead.
-                ProjectItem item = project.GetProjectItem(path);
-                return item != null;
-            }
-            else
-            {
-                IVsProject vsProject = (IVsProject)project.ToVsHierarchy();
-                if (vsProject == null)
-                {
-                    return false;
-                }
-                int pFound;
-                uint itemId;
-                int hr = vsProject.IsDocumentInProject(path, out pFound, new VSDOCUMENTPRIORITY[0], out itemId);
-                return ErrorHandler.Succeeded(hr) && pFound == 1;
-            }
-<<<<<<< HEAD
-            int pFound;
-            uint itemId;
-            int hr = vsProject.IsDocumentInProject(name, out pFound, new VSDOCUMENTPRIORITY[0], out itemId);
-            return ErrorHandler.Succeeded(hr) && pFound == 1;
-=======
->>>>>>> 5d4ab8ee
-        }
-
-        /// <summary>
-        /// // If we didn't find the project item at the top level, then we look one more level down.
-        /// In VS files can have other nested files like foo.aspx and foo.aspx.cs or web.config and web.debug.config. 
-        /// These are actually top level files in the file system but are represented as nested project items in VS.            
-        /// </summary>
-        private static bool TryGetFileNestedFile(ProjectItems projectItems, string name, out ProjectItem projectItem)
-        {
-            string parentFileName;
-            if (!_knownNestedFiles.TryGetValue(name, out parentFileName))
-            {
-                parentFileName = Path.GetFileNameWithoutExtension(name);
-            }
-
-            // If it's not one of the known nested files then we're going to look up prefixes backwards
-            // i.e. if we're looking for foo.aspx.cs then we look for foo.aspx then foo.aspx.cs as a nested file
-            ProjectItem parentProjectItem = GetProjectItem(projectItems, parentFileName, _fileKinds);
-
-            if (parentProjectItem != null)
-            {
-                // Now try to find the nested file
-                projectItem = GetProjectItem(parentProjectItem.ProjectItems, name, _fileKinds);
-            }
-            else
-            {
-                projectItem = null;
-            }
-
-            return projectItem != null;
-        }
-
-        public static bool SupportsConfig(this Project project)
-        {
-            return !IsClassLibrary(project);
-        }
-
-        public static string GetUniqueName(this Project project)
-        {
-            try
-            {
-                return project.UniqueName;
-            }
-            catch (COMException)
-            {
-                return project.FullName;
-            }
-        }
-
-        private static bool IsClassLibrary(this Project project)
-        {
-            if (project.IsWebSite())
-            {
-                return false;
-            }
-
-            // Consider class libraries projects that have one project type guid and an output type of project library.
-            var outputType = project.GetPropertyValue<prjOutputType>("OutputType");
-            return project.GetProjectTypeGuids().Length == 1 &&
-                   outputType == prjOutputType.prjOutputTypeLibrary;
-        }
-
-        public static bool IsJavaScriptProject(this Project project)
-        {
-            return project != null && VsConstants.JsProjectTypeGuid.Equals(project.Kind, StringComparison.OrdinalIgnoreCase);
-        }
-
-        public static bool IsNativeProject(this Project project)
-        {
-            return project != null && VsConstants.CppProjectTypeGuid.Equals(project.Kind, StringComparison.OrdinalIgnoreCase);
-        }
-
-        // TODO: Return null for library projects
-        public static string GetConfigurationFile(this Project project)
-        {
-            return project.IsWebProject() ? WebConfig : AppConfig;
-        }
-
-        private static ProjectItem GetProjectItem(this ProjectItems projectItems, string name, IEnumerable<string> allowedItemKinds)
-        {
-            try
-            {
-                ProjectItem projectItem = projectItems.Item(name);
-                if (projectItem != null && allowedItemKinds.Contains(projectItem.Kind, StringComparer.OrdinalIgnoreCase))
-                {
-                    return projectItem;
-                }
-            }
-            catch
-            {
-            }
-
-            return null;
-        }
-
-        public static IEnumerable<ProjectItem> GetChildItems(this Project project, string path, string filter, params string[] kinds)
-        {
-            ProjectItems projectItems = GetProjectItems(project, path);
-
-            if (projectItems == null)
-            {
-                return Enumerable.Empty<ProjectItem>();
-            }
-
-            Regex matcher = filter.Equals("*.*", StringComparison.OrdinalIgnoreCase) ? null : GetFilterRegex(filter);
-
-            return from ProjectItem p in projectItems
-                   where kinds.Contains(p.Kind) && (matcher == null || matcher.IsMatch(p.Name))
-                   select p;
-        }
-
-        public static string GetFullPath(this Project project)
-        {
-            string fullPath = project.GetPropertyValue<string>("FullPath");
-            if (!String.IsNullOrEmpty(fullPath))
-            {
-                // Some Project System implementations (JS metro app) return the project 
-                // file as FullPath. We only need the parent directory
-                if (File.Exists(fullPath))
-                {
-                    fullPath = Path.GetDirectoryName(fullPath);
-                }
-            }
-            else
-            {
-                // C++ projects do not have FullPath property, but do have ProjectDirectory one.
-                fullPath = project.GetPropertyValue<string>("ProjectDirectory");
-            }
-
-            return fullPath;
-        }
-
-        public static string GetTargetFramework(this Project project)
-        {
-            if (project == null)
-            {
-                return null;
-            }
-
-            if (project.IsJavaScriptProject())
-            {
-                // HACK: The JS Metro project does not have a TargetFrameworkMoniker property set. 
-                // We hard-code the return value so that it behaves as if it had a WinRT target 
-                // framework, i.e. .NETCore, Version=4.5
-
-                // Review: What about future versions? Let's not worry about that for now.
-                return ".NETCore, Version=4.5";
-            }
-
-            if (project.IsNativeProject())
-            {
-                // The C++ project does not have a TargetFrameworkMoniker property set. 
-                // We hard-code the return value to Native.
-                return "Native, Version=0.0";
-            }
-
-            return project.GetPropertyValue<string>("TargetFrameworkMoniker");
-        }
-
-        public static FrameworkName GetTargetFrameworkName(this Project project)
-        {
-            string targetFrameworkMoniker = project.GetTargetFramework();
-            if (targetFrameworkMoniker != null)
-            {
-                return new FrameworkName(targetFrameworkMoniker);
-            }
-
-            return null;
-        }
-
-        public static T GetPropertyValue<T>(this Project project, string propertyName)
-        {
-            if (project.Properties == null)
-            {
-                // this happens in unit tests
-                return default(T);
-            }
-
-            try
-            {
-                Property property = project.Properties.Item(propertyName);
-                if (property != null)
-                {
-                    // REVIEW: Should this cast or convert?
-                    return (T)property.Value;
-                }
-            }
-            catch (ArgumentException)
-            {
-            }
-            return default(T);
-        }
-
-        private static Regex GetFilterRegex(string wildcard)
-        {
-            string pattern = String.Join(String.Empty, wildcard.Split('.').Select(GetPattern));
-            return new Regex(pattern, RegexOptions.IgnoreCase | RegexOptions.ExplicitCapture);
-        }
-
-        private static string GetPattern(string token)
-        {
-            return token == "*" ? @"(.*)" : @"(" + token + ")";
-        }
-
-        // 'parentItem' can be either a Project or ProjectItem
-        private static ProjectItem GetOrCreateFolder(
-            Project project,
-            object parentItem,
-            string fullPath,
-            string folderRelativePath,
-            string folderName,
-            bool createIfNotExists)
-        {
-            if (parentItem == null)
-            {
-                return null;
-            }
-
-            ProjectItem subFolder;
-
-            ProjectItems projectItems = GetProjectItems(parentItem);
-            if (projectItems.TryGetFolder(folderName, out subFolder))
-            {
-                // Get the sub folder
-                return subFolder;
-            }
-            else if (createIfNotExists)
-            {
-                // The JS Metro project system has a bug whereby calling AddFolder() to an existing folder that
-                // does not belong to the project will throw. To work around that, we have to manually include 
-                // it into our project.
-                if (project.IsJavaScriptProject() && Directory.Exists(fullPath))
-                {
-                    bool succeeded = IncludeExistingFolderToProject(project, folderRelativePath);
-                    if (succeeded)
-                    {
-                        // IMPORTANT: after including the folder into project, we need to get 
-                        // a new ProjectItems snapshot from the parent item. Otherwise, reusing 
-                        // the old snapshot from above won't have access to the added folder.
-                        projectItems = GetProjectItems(parentItem);
-                        if (projectItems.TryGetFolder(folderName, out subFolder))
-                        {
-                            // Get the sub folder
-                            return subFolder;
-                        }
-                    }
-                    return null;
-                }
-
-                try
-                {
-                    return projectItems.AddFromDirectory(fullPath);
-                }
-                catch (NotImplementedException)
-                {
-                    // This is the case for F#'s project system, we can't add from directory so we fall back
-                    // to this impl
-                    return projectItems.AddFolder(folderName);
-                }
-            }
-
-            return null;
-        }
-
-        private static ProjectItems GetProjectItems(object parent)
-        {
-            var project = parent as Project;
-            if (project != null)
-            {
-                return project.ProjectItems;
-            }
-
-            var projectItem = parent as ProjectItem;
-            if (projectItem != null)
-            {
-                return projectItem.ProjectItems;
-            }
-
-            return null;
-        }
-
-        private static bool IncludeExistingFolderToProject(Project project, string folderRelativePath)
-        {
-            IVsUIHierarchy projectHierarchy = (IVsUIHierarchy)project.ToVsHierarchy();
-
-            uint itemId;
-            int hr = projectHierarchy.ParseCanonicalName(folderRelativePath, out itemId);
-            if (!ErrorHandler.Succeeded(hr))
-            {
-                return false;
-            }
-
-            // Execute command to include the existing folder into project. Must do this on UI thread.
-            hr = ThreadHelper.Generic.Invoke(() =>
-                    projectHierarchy.ExecCommand(
-                        itemId,
-                        ref VsMenus.guidStandardCommandSet2K,
-                        (int)VSConstants.VSStd2KCmdID.INCLUDEINPROJECT,
-                        0,
-                        IntPtr.Zero,
-                        IntPtr.Zero));
-
-            return ErrorHandler.Succeeded(hr);
-        }
-
-        public static bool IsWebProject(this Project project)
-        {
-            string[] types = project.GetProjectTypeGuids();
-            return types.Contains(VsConstants.WebSiteProjectTypeGuid, StringComparer.OrdinalIgnoreCase) ||
-                   types.Contains(VsConstants.WebApplicationProjectTypeGuid, StringComparer.OrdinalIgnoreCase);
-        }
-
-        public static bool IsWindowsStoreApp(this Project project)
-        {
-            string[] types = project.GetProjectTypeGuids();
-            return types.Contains(VsConstants.WindowsStoreProjectTypeGuid, StringComparer.OrdinalIgnoreCase);
-        }
-
-        public static bool IsWebSite(this Project project)
-        {
-            return project.Kind != null && project.Kind.Equals(VsConstants.WebSiteProjectTypeGuid, StringComparison.OrdinalIgnoreCase);
-        }
-
-        public static bool IsSupported(this Project project)
-        {
-            return project.Kind != null && _supportedProjectTypes.Contains(project.Kind);
-        }
-
-        public static bool IsExplicitlyUnsupported(this Project project)
-        {
-            return project.Kind == null || _unsupportedProjectTypes.Contains(project.Kind);
-        }
-
-        public static bool IsSolutionFolder(this Project project)
-        {
-            return project.Kind != null && project.Kind.Equals(VsConstants.VsProjectItemKindSolutionFolder, StringComparison.OrdinalIgnoreCase);
-        }
-
-        public static bool IsTopLevelSolutionFolder(this Project project)
-        {
-            return IsSolutionFolder(project) && project.ParentProjectItem == null;
-        }
-
-        public static bool SupportsReferences(this Project project)
-        {
-            return project.Kind != null &&
-                !_unsupportedProjectTypesForAddingReferences.Contains(project.Kind, StringComparer.OrdinalIgnoreCase);
-        }
-
-        public static bool SupportsBindingRedirects(this Project project)
-        {
-            return (project.Kind != null & !_unsupportedProjectTypesForBindingRedirects.Contains(project.Kind, StringComparer.OrdinalIgnoreCase)) &&
-                    !project.IsWindowsStoreApp();
-        }
-
-        public static bool IsUnloaded(this Project project)
-        {
-            return VsConstants.UnloadedProjectTypeGuid.Equals(project.Kind, StringComparison.OrdinalIgnoreCase);
-        }
-
-        public static string GetOutputPath(this Project project)
-        {
-            // For Websites the output path is the bin folder
-            string outputPath = project.IsWebSite() ? BinFolder : project.ConfigurationManager.ActiveConfiguration.Properties.Item("OutputPath").Value.ToString();
-            return Path.Combine(project.GetFullPath(), outputPath);
-        }
-
-        public static IVsHierarchy ToVsHierarchy(this Project project)
-        {
-            IVsHierarchy hierarchy;
-
-            // Get the vs solution
-            IVsSolution solution = ServiceLocator.GetInstance<IVsSolution>();
-            int hr = solution.GetProjectOfUniqueName(project.GetUniqueName(), out hierarchy);
-
-            if (hr != VsConstants.S_OK)
-            {
-                Marshal.ThrowExceptionForHR(hr);
-            }
-
-            return hierarchy;
-        }
-
-        public static IVsProjectBuildSystem ToVsProjectBuildSystem(this Project project)
-        {
-            if (project == null)
-            {
-                throw new ArgumentNullException("project");
-            }
-            // Convert the project to an IVsHierarchy and see if it implements IVsProjectBuildSystem
-            return project.ToVsHierarchy() as IVsProjectBuildSystem;
-        }
-
-        public static bool IsCompatible(this Project project, IPackage package)
-        {
-            if (package == null)
-            {
-                return true;
-            }
-
-            // if there is any file under content/lib which has no target framework, we consider the package
-            // compatible with any project, because that file will be the fallback if no supported frameworks matches the project's. 
-            // REVIEW: what about install.ps1 and uninstall.ps1?
-            if (package.HasFileWithNullTargetFramework())
-            {
-                return true;
-            }
-
-            FrameworkName frameworkName = project.GetTargetFrameworkName();
-
-            // if the target framework cannot be determined the frameworkName becomes null (for example, for WiX projects).
-            // indicate it as compatible, because we cannot determine that ourselves. Offer the capability to the end-user.
-            if (frameworkName == null)
-            {
-                return true;
-            }
-
-            return VersionUtility.IsCompatible(frameworkName, package.GetSupportedFrameworks());
-        }
-
-        public static string[] GetProjectTypeGuids(this Project project)
-        {
-            // Get the vs hierarchy as an IVsAggregatableProject to get the project type guids
-
-            var hierarchy = project.ToVsHierarchy();
-            var aggregatableProject = hierarchy as IVsAggregatableProject;
-            if (aggregatableProject != null)
-            {
-                string projectTypeGuids;
-                int hr = aggregatableProject.GetAggregateProjectTypeGuids(out projectTypeGuids);
-
-                if (hr != VsConstants.S_OK)
-                {
-                    Marshal.ThrowExceptionForHR(hr);
-                }
-
-                return projectTypeGuids.Split(';');
-            }
-            else if (!String.IsNullOrEmpty(project.Kind))
-            {
-                return new[] { project.Kind };
-            }
-            else
-            {
-                return new string[0];
-            }
-        }
-
-        internal static IList<Project> GetReferencedProjects(this Project project)
-        {
-            if (project.IsWebSite())
-            {
-                return GetWebsiteReferencedProjects(project);
-            }
-
-            var projects = new List<Project>();
-            References references = project.Object.References;
-            foreach (Reference reference in references)
-            {
-                // Get the referenced project from the reference if any
-                if (reference.SourceProject != null)
-                {
-                    projects.Add(reference.SourceProject);
-                }
-            }
-            return projects;
-        }
-
-        internal static HashSet<string> GetAssemblyClosure(this Project project, IFileSystemProvider projectFileSystemProvider, IDictionary<string, HashSet<string>> visitedProjects)
-        {
-            HashSet<string> assemblies;
-            if (visitedProjects.TryGetValue(project.UniqueName, out assemblies))
-            {
-                return assemblies;
-            }
-
-            assemblies = new HashSet<string>(PathComparer.Default);
-            assemblies.AddRange(GetLocalProjectAssemblies(project, projectFileSystemProvider));
-            assemblies.AddRange(project.GetReferencedProjects().SelectMany(p => GetAssemblyClosure(p, projectFileSystemProvider, visitedProjects)));
-
-            visitedProjects.Add(project.UniqueName, assemblies);
-
-            return assemblies;
-        }
-
-        private static IList<Project> GetWebsiteReferencedProjects(Project project)
-        {
-            var projects = new List<Project>();
-            AssemblyReferences references = project.Object.References;
-            foreach (AssemblyReference reference in references)
-            {
-                if (reference.ReferencedProject != null)
-                {
-                    projects.Add(reference.ReferencedProject);
-                }
-            }
-            return projects;
-        }
-
-        private static HashSet<string> GetLocalProjectAssemblies(Project project, IFileSystemProvider projectFileSystemProvider)
-        {
-            if (project.IsWebSite())
-            {
-                return GetWebsiteLocalAssemblies(project, projectFileSystemProvider);
-            }
-
-            var assemblies = new HashSet<string>(PathComparer.Default);
-            References references = project.Object.References;
-            foreach (Reference reference in references)
-            {
-                // Get the referenced project from the reference if any
-                if (reference.SourceProject == null &&
-                    reference.CopyLocal &&
-                    File.Exists(reference.Path))
-                {
-                    assemblies.Add(reference.Path);
-                }
-            }
-            return assemblies;
-        }
-
-        private static HashSet<string> GetWebsiteLocalAssemblies(Project project, IFileSystemProvider projectFileSystemProvider)
-        {
-            var assemblies = new HashSet<string>(PathComparer.Default);
-            AssemblyReferences references = project.Object.References;
-            foreach (AssemblyReference reference in references)
-            {
-                // For websites only include bin assemblies
-                if (reference.ReferencedProject == null &&
-                    reference.ReferenceKind == AssemblyReferenceType.AssemblyReferenceBin &&
-                    File.Exists(reference.FullPath))
-                {
-                    assemblies.Add(reference.FullPath);
-                }
-            }
-
-            // For website projects, we always add .refresh files that point to the corresponding binaries in packages. In the event of bin deployed assemblies that are also GACed,
-            // the ReferenceKind is not AssemblyReferenceBin. Consequently, we work around this by looking for any additional assembly declarations specified via .refresh files.
-            string projectPath = project.GetFullPath();
-            var fileSystem = projectFileSystemProvider.GetFileSystem(projectPath);
-            assemblies.AddRange(fileSystem.ResolveRefreshPaths());
-
-            return assemblies;
-        }
-
-        public static MsBuildProject AsMSBuildProject(this Project project)
-        {
-            return ProjectCollection.GlobalProjectCollection.GetLoadedProjects(project.FullName).FirstOrDefault() ??
-                   ProjectCollection.GlobalProjectCollection.LoadProject(project.FullName);
-        }
-
-        /// <summary>
-        /// Returns the unique name of the specified project including all solution folder names containing it.
-        /// </summary>
-        /// <remarks>
-        /// This is different from the DTE Project.UniqueName property, which is the absolute path to the project file.
-        /// </remarks>
-        public static string GetCustomUniqueName(this Project project)
-        {
-            if (project.IsWebSite())
-            {
-                // website projects always have unique name
-                return project.Name;
-            }
-            else
-            {
-                Stack<string> nameParts = new Stack<string>();
-
-                Project cursor = project;
-                nameParts.Push(cursor.Name);
-
-                // walk up till the solution root
-                while (cursor.ParentProjectItem != null && cursor.ParentProjectItem.ContainingProject != null)
-                {
-                    cursor = cursor.ParentProjectItem.ContainingProject;
-                    nameParts.Push(cursor.Name);
-                }
-
-                return String.Join("\\", nameParts);
-            }
-        }
-
-        public static void AddImportStatement(this Project project, string targetsPath, ProjectImportLocation location)
-        {
-            AddImportStatement(project.AsMSBuildProject(), targetsPath, location);
-        }
-
-        public static void AddImportStatement(this MsBuildProject buildProject, string targetsPath, ProjectImportLocation location)
-        {
-            // adds an <Import> element to this project file if it doesn't already exist.
-            if (buildProject.Xml.Imports == null ||
-                buildProject.Xml.Imports.All(import => !targetsPath.Equals(import.Project, StringComparison.OrdinalIgnoreCase)))
-            {
-                ProjectImportElement pie = buildProject.Xml.AddImport(targetsPath);
-                pie.Condition = "Exists('" + targetsPath + "')";
-                if (location == ProjectImportLocation.Top)
-                {
-                    // There's no public constructor to create a ProjectImportElement directly.
-                    // So we have to cheat by adding Import at the end, then remove it and insert at the beginning
-                    pie.Parent.RemoveChild(pie);
-                    buildProject.Xml.InsertBeforeChild(pie, buildProject.Xml.FirstChild);
-                }
-
-                buildProject.ReevaluateIfNecessary();
-            }
-        }
-
-        public static void RemoveImportStatement(this Project project, string targetsPath)
-        {
-            RemoveImportStatement(project.AsMSBuildProject(), targetsPath);
-        }
-
-        public static void RemoveImportStatement(this MsBuildProject buildProject, string targetsPath)
-        {
-            if (buildProject.Xml.Imports != null)
-            {
-                // search for this import statement and remove it
-                var importElement = buildProject.Xml.Imports.FirstOrDefault(
-                    import => targetsPath.Equals(import.Project, StringComparison.OrdinalIgnoreCase));
-
-                if (importElement != null)
-                {
-                    importElement.Parent.RemoveChild(importElement);
-                    buildProject.ReevaluateIfNecessary();
-                }
-            }
-        }
-
-        // This method should only be called in VS 2012 or above
-        [MethodImpl(MethodImplOptions.NoInlining)]
-        public static void DoWorkInWriterLock(this Project project, Action<MsBuildProject> action)
-        {
-            IVsBrowseObjectContext context = project.Object as IVsBrowseObjectContext;
-            if (context == null)
-            {
-                IVsHierarchy hierarchy = project.ToVsHierarchy();
-                context = hierarchy as IVsBrowseObjectContext;
-            }
-
-            if (context != null)
-            {
-                var service = context.UnconfiguredProject.ProjectService.Services.DirectAccessService;
-                if (service != null)
-                {
-                    // This has to run on Main thread, otherwise it will dead-lock (for C++ projects at least)
-                    ThreadHelper.Generic.Invoke(() =>
-                        service.Write(
-                            context.UnconfiguredProject.FullPath,
-                            dwa =>
-                            {
-                                MsBuildProject buildProject = dwa.GetProject(context.UnconfiguredProject.Services.SuggestedConfiguredProject);
-                                action(buildProject);
-                            },
-                            ProjectAccess.Read | ProjectAccess.Write)
-                    );
-                }
-            }
-        }
-
-        public static bool IsParentProjectExplicitlyUnsupported(this Project project)
-        {
-            if (project.ParentProjectItem == null || project.ParentProjectItem.ContainingProject == null)
-            {
-                // this project is not a child of another project
-                return false;
-            }
-
-            Project parentProject = project.ParentProjectItem.ContainingProject;
-            return parentProject.IsExplicitlyUnsupported();
-        }
-
-        public static void EnsureCheckedOutIfExists(this Project project, IFileSystem fileSystem, string path)
-        {
-            var fullPath = fileSystem.GetFullPath(path);
-            if (fileSystem.FileExists(path) &&
-                project.DTE.SourceControl != null &&
-                project.DTE.SourceControl.IsItemUnderSCC(fullPath) &&
-                !project.DTE.SourceControl.IsItemCheckedOut(fullPath))
-            {
-
-                // Check out the item
-                project.DTE.SourceControl.CheckOutItem(fullPath);
-            }
-        }
-
-        /// <summary>
-        /// This method truncates Website projects into the VS-format, e.g. C:\..\WebSite1
-        /// This is used for displaying in the projects combo box.
-        /// </summary>
-        public static string GetDisplayName(this Project project, ISolutionManager solutionManager)
-        {
-            return GetDisplayName(project, solutionManager.GetProjectSafeName);
-        }
-
-        /// <summary>
-        /// This method truncates Website projects into the VS-format, e.g. C:\..\WebSite1, but it uses Name instead of SafeName from Solution Manager.
-        /// </summary>
-        public static string GetDisplayName(this Project project)
-        {
-            return GetDisplayName(project, p => p.Name);
-        }
-
-        private static string GetDisplayName(this Project project, Func<Project, string> nameSelector)
-        {
-            string name = nameSelector(project);
-            if (project.IsWebSite())
-            {
-                name = PathHelper.SmartTruncate(name, 40);
-            }
-            return name;
-        }
-
-        private class PathComparer : IEqualityComparer<string>
-        {
-            public static readonly PathComparer Default = new PathComparer();
-            public bool Equals(string x, string y)
-            {
-                return Path.GetFileName(x).Equals(Path.GetFileName(y));
-            }
-
-            public int GetHashCode(string obj)
-            {
-                return Path.GetFileName(obj).GetHashCode();
-            }
-        }
-    }
+using System;
+using System.Collections.Generic;
+using System.IO;
+using System.Linq;
+using System.Runtime.CompilerServices;
+using System.Runtime.InteropServices;
+using System.Runtime.Versioning;
+using System.Text.RegularExpressions;
+using EnvDTE;
+using Microsoft.Build.Construction;
+using Microsoft.Build.Evaluation;
+using Microsoft.VisualStudio;
+using Microsoft.VisualStudio.Project;
+using Microsoft.VisualStudio.Project.Designers;
+using Microsoft.VisualStudio.Shell;
+using Microsoft.VisualStudio.Shell.Interop;
+using VSLangProj;
+using VsWebSite;
+using MsBuildProject = Microsoft.Build.Evaluation.Project;
+using Project = EnvDTE.Project;
+using ProjectItem = EnvDTE.ProjectItem;
+
+namespace NuGet.VisualStudio
+{
+    public static class ProjectExtensions
+    {
+        private const string WebConfig = "web.config";
+        private const string AppConfig = "app.config";
+        private const string BinFolder = "Bin";
+
+        private static readonly Dictionary<string, string> _knownNestedFiles = new Dictionary<string, string>(StringComparer.OrdinalIgnoreCase) {
+            { "web.debug.config", "web.config" },
+            { "web.release.config", "web.config" }
+        };
+
+        private static readonly HashSet<string> _supportedProjectTypes = new HashSet<string>(StringComparer.OrdinalIgnoreCase) {
+                                                                          VsConstants.WebSiteProjectTypeGuid, 
+                                                                          VsConstants.CsharpProjectTypeGuid, 
+                                                                          VsConstants.VbProjectTypeGuid,
+                                                                          VsConstants.CppProjectTypeGuid,
+                                                                          VsConstants.JsProjectTypeGuid,
+                                                                          VsConstants.FsharpProjectTypeGuid,
+                                                                          VsConstants.NemerleProjectTypeGuid,
+                                                                          VsConstants.WixProjectTypeGuid,
+                                                                          VsConstants.AzureCloudServiceProjectTypeGuid };
+
+        private static readonly HashSet<string> _unsupportedProjectTypes = new HashSet<string>(StringComparer.OrdinalIgnoreCase) {
+                                                                            VsConstants.LightSwitchProjectTypeGuid,
+                                                                            VsConstants.InstallShieldLimitedEditionTypeGuid
+                                                                        };
+
+        private static readonly IEnumerable<string> _fileKinds = new[] { VsConstants.VsProjectItemKindPhysicalFile, VsConstants.VsProjectItemKindSolutionItem };
+        private static readonly IEnumerable<string> _folderKinds = new[] { VsConstants.VsProjectItemKindPhysicalFolder };
+
+        // List of project types that cannot have references added to them
+        private static readonly string[] _unsupportedProjectTypesForAddingReferences = new[] 
+            { 
+                VsConstants.WixProjectTypeGuid, 
+                VsConstants.AzureCloudServiceProjectTypeGuid,
+                VsConstants.CppProjectTypeGuid,
+            };
+
+        // List of project types that cannot have binding redirects added
+        private static readonly string[] _unsupportedProjectTypesForBindingRedirects = new[] 
+            { 
+                VsConstants.WixProjectTypeGuid, 
+                VsConstants.JsProjectTypeGuid, 
+                VsConstants.NemerleProjectTypeGuid, 
+                VsConstants.AzureCloudServiceProjectTypeGuid,
+                VsConstants.CppProjectTypeGuid,
+            };
+
+        private static readonly char[] PathSeparatorChars = new[] { Path.DirectorySeparatorChar };
+
+        // Get the ProjectItems for a folder path
+        public static ProjectItems GetProjectItems(this Project project, string folderPath, bool createIfNotExists = false)
+        {
+            if (String.IsNullOrEmpty(folderPath))
+            {
+                return project.ProjectItems;
+            }
+
+            // Traverse the path to get at the directory
+            string[] pathParts = folderPath.Split(PathSeparatorChars, StringSplitOptions.RemoveEmptyEntries);
+
+            // 'cursor' can contain a reference to either a Project instance or ProjectItem instance. 
+            // Both types have the ProjectItems property that we want to access.
+            object cursor = project;
+
+            string fullPath = project.GetFullPath();
+            string folderRelativePath = String.Empty;
+
+            foreach (string part in pathParts)
+            {
+                fullPath = Path.Combine(fullPath, part);
+                folderRelativePath = Path.Combine(folderRelativePath, part);
+
+                cursor = GetOrCreateFolder(project, cursor, fullPath, folderRelativePath, part, createIfNotExists);
+                if (cursor == null)
+                {
+                    return null;
+                }
+            }
+
+            return GetProjectItems(cursor);
+        }
+
+        public static ProjectItem GetProjectItem(this Project project, string path)
+        {
+            string folderPath = Path.GetDirectoryName(path);
+            string itemName = Path.GetFileName(path);
+
+            ProjectItems container = GetProjectItems(project, folderPath);
+
+            ProjectItem projectItem;
+            // If we couldn't get the folder, or the child item doesn't exist, return null
+            if (container == null ||
+                (!container.TryGetFile(itemName, out projectItem) &&
+                 !container.TryGetFolder(itemName, out projectItem)))
+            {
+                return null;
+            }
+
+            return projectItem;
+        }
+
+        /// <summary>
+        /// Recursively retrieves all supported child projects of a virtual folder.
+        /// </summary>
+        /// <param name="project">The root container project</param>
+        public static IEnumerable<Project> GetSupportedChildProjects(this Project project)
+        {
+            if (!project.IsSolutionFolder())
+            {
+                yield break;
+            }
+
+            var containerProjects = new Queue<Project>();
+            containerProjects.Enqueue(project);
+
+            while (containerProjects.Any())
+            {
+                var containerProject = containerProjects.Dequeue();
+                foreach (ProjectItem item in containerProject.ProjectItems)
+                {
+                    var nestedProject = item.SubProject;
+                    if (nestedProject == null)
+                    {
+                        continue;
+                    }
+                    else if (nestedProject.IsSupported())
+                    {
+                        yield return nestedProject;
+                    }
+                    else if (nestedProject.IsSolutionFolder())
+                    {
+                        containerProjects.Enqueue(nestedProject);
+                    }
+                }
+            }
+        }
+
+        public static bool DeleteProjectItem(this Project project, string path)
+        {
+            ProjectItem projectItem = GetProjectItem(project, path);
+            if (projectItem == null)
+            {
+                return false;
+            }
+
+            projectItem.Delete();
+            return true;
+        }
+
+        public static bool TryGetFolder(this ProjectItems projectItems, string name, out ProjectItem projectItem)
+        {
+            projectItem = GetProjectItem(projectItems, name, _folderKinds);
+
+            return projectItem != null;
+        }
+
+        public static bool TryGetFile(this ProjectItems projectItems, string name, out ProjectItem projectItem)
+        {
+            projectItem = GetProjectItem(projectItems, name, _fileKinds);
+
+            if (projectItem == null)
+            {
+                // Try to get the nested project item
+                return TryGetFileNestedFile(projectItems, name, out projectItem);
+            }
+
+            return projectItem != null;
+        }
+
+        public static bool ContainsFile(this Project project, string path)
+        {
+            if (string.Equals(project.Kind, VsConstants.WixProjectTypeGuid, StringComparison.OrdinalIgnoreCase))
+            {
+                // For Wix project, IsDocumentInProject() returns not found
+                // even though the file is in the project. So we use GetProjectItem()
+                // instead.
+                ProjectItem item = project.GetProjectItem(path);
+                return item != null;
+            }
+            else
+            {
+                IVsProject vsProject = (IVsProject)project.ToVsHierarchy();
+                if (vsProject == null)
+                {
+                    return false;
+                }
+                int pFound;
+                uint itemId;
+                int hr = vsProject.IsDocumentInProject(path, out pFound, new VSDOCUMENTPRIORITY[0], out itemId);
+                return ErrorHandler.Succeeded(hr) && pFound == 1;
+            }
+        }
+
+        /// <summary>
+        /// // If we didn't find the project item at the top level, then we look one more level down.
+        /// In VS files can have other nested files like foo.aspx and foo.aspx.cs or web.config and web.debug.config. 
+        /// These are actually top level files in the file system but are represented as nested project items in VS.            
+        /// </summary>
+        private static bool TryGetFileNestedFile(ProjectItems projectItems, string name, out ProjectItem projectItem)
+        {
+            string parentFileName;
+            if (!_knownNestedFiles.TryGetValue(name, out parentFileName))
+            {
+                parentFileName = Path.GetFileNameWithoutExtension(name);
+            }
+
+            // If it's not one of the known nested files then we're going to look up prefixes backwards
+            // i.e. if we're looking for foo.aspx.cs then we look for foo.aspx then foo.aspx.cs as a nested file
+            ProjectItem parentProjectItem = GetProjectItem(projectItems, parentFileName, _fileKinds);
+
+            if (parentProjectItem != null)
+            {
+                // Now try to find the nested file
+                projectItem = GetProjectItem(parentProjectItem.ProjectItems, name, _fileKinds);
+            }
+            else
+            {
+                projectItem = null;
+            }
+
+            return projectItem != null;
+        }
+
+        public static bool SupportsConfig(this Project project)
+        {
+            return !IsClassLibrary(project);
+        }
+
+        public static string GetUniqueName(this Project project)
+        {
+            try
+            {
+                return project.UniqueName;
+            }
+            catch (COMException)
+            {
+                return project.FullName;
+            }
+        }
+
+        private static bool IsClassLibrary(this Project project)
+        {
+            if (project.IsWebSite())
+            {
+                return false;
+            }
+
+            // Consider class libraries projects that have one project type guid and an output type of project library.
+            var outputType = project.GetPropertyValue<prjOutputType>("OutputType");
+            return project.GetProjectTypeGuids().Length == 1 &&
+                   outputType == prjOutputType.prjOutputTypeLibrary;
+        }
+
+        public static bool IsJavaScriptProject(this Project project)
+        {
+            return project != null && VsConstants.JsProjectTypeGuid.Equals(project.Kind, StringComparison.OrdinalIgnoreCase);
+        }
+
+        public static bool IsNativeProject(this Project project)
+        {
+            return project != null && VsConstants.CppProjectTypeGuid.Equals(project.Kind, StringComparison.OrdinalIgnoreCase);
+        }
+
+        // TODO: Return null for library projects
+        public static string GetConfigurationFile(this Project project)
+        {
+            return project.IsWebProject() ? WebConfig : AppConfig;
+        }
+
+        private static ProjectItem GetProjectItem(this ProjectItems projectItems, string name, IEnumerable<string> allowedItemKinds)
+        {
+            try
+            {
+                ProjectItem projectItem = projectItems.Item(name);
+                if (projectItem != null && allowedItemKinds.Contains(projectItem.Kind, StringComparer.OrdinalIgnoreCase))
+                {
+                    return projectItem;
+                }
+            }
+            catch
+            {
+            }
+
+            return null;
+        }
+
+        public static IEnumerable<ProjectItem> GetChildItems(this Project project, string path, string filter, params string[] kinds)
+        {
+            ProjectItems projectItems = GetProjectItems(project, path);
+
+            if (projectItems == null)
+            {
+                return Enumerable.Empty<ProjectItem>();
+            }
+
+            Regex matcher = filter.Equals("*.*", StringComparison.OrdinalIgnoreCase) ? null : GetFilterRegex(filter);
+
+            return from ProjectItem p in projectItems
+                   where kinds.Contains(p.Kind) && (matcher == null || matcher.IsMatch(p.Name))
+                   select p;
+        }
+
+        public static string GetFullPath(this Project project)
+        {
+            string fullPath = project.GetPropertyValue<string>("FullPath");
+            if (!String.IsNullOrEmpty(fullPath))
+            {
+                // Some Project System implementations (JS metro app) return the project 
+                // file as FullPath. We only need the parent directory
+                if (File.Exists(fullPath))
+                {
+                    fullPath = Path.GetDirectoryName(fullPath);
+                }
+            }
+            else
+            {
+                // C++ projects do not have FullPath property, but do have ProjectDirectory one.
+                fullPath = project.GetPropertyValue<string>("ProjectDirectory");
+            }
+
+            return fullPath;
+        }
+
+        public static string GetTargetFramework(this Project project)
+        {
+            if (project == null)
+            {
+                return null;
+            }
+
+            if (project.IsJavaScriptProject())
+            {
+                // HACK: The JS Metro project does not have a TargetFrameworkMoniker property set. 
+                // We hard-code the return value so that it behaves as if it had a WinRT target 
+                // framework, i.e. .NETCore, Version=4.5
+
+                // Review: What about future versions? Let's not worry about that for now.
+                return ".NETCore, Version=4.5";
+            }
+
+            if (project.IsNativeProject())
+            {
+                // The C++ project does not have a TargetFrameworkMoniker property set. 
+                // We hard-code the return value to Native.
+                return "Native, Version=0.0";
+            }
+
+            return project.GetPropertyValue<string>("TargetFrameworkMoniker");
+        }
+
+        public static FrameworkName GetTargetFrameworkName(this Project project)
+        {
+            string targetFrameworkMoniker = project.GetTargetFramework();
+            if (targetFrameworkMoniker != null)
+            {
+                return new FrameworkName(targetFrameworkMoniker);
+            }
+
+            return null;
+        }
+
+        public static T GetPropertyValue<T>(this Project project, string propertyName)
+        {
+            if (project.Properties == null)
+            {
+                // this happens in unit tests
+                return default(T);
+            }
+
+            try
+            {
+                Property property = project.Properties.Item(propertyName);
+                if (property != null)
+                {
+                    // REVIEW: Should this cast or convert?
+                    return (T)property.Value;
+                }
+            }
+            catch (ArgumentException)
+            {
+            }
+            return default(T);
+        }
+
+        private static Regex GetFilterRegex(string wildcard)
+        {
+            string pattern = String.Join(String.Empty, wildcard.Split('.').Select(GetPattern));
+            return new Regex(pattern, RegexOptions.IgnoreCase | RegexOptions.ExplicitCapture);
+        }
+
+        private static string GetPattern(string token)
+        {
+            return token == "*" ? @"(.*)" : @"(" + token + ")";
+        }
+
+        // 'parentItem' can be either a Project or ProjectItem
+        private static ProjectItem GetOrCreateFolder(
+            Project project,
+            object parentItem,
+            string fullPath,
+            string folderRelativePath,
+            string folderName,
+            bool createIfNotExists)
+        {
+            if (parentItem == null)
+            {
+                return null;
+            }
+
+            ProjectItem subFolder;
+
+            ProjectItems projectItems = GetProjectItems(parentItem);
+            if (projectItems.TryGetFolder(folderName, out subFolder))
+            {
+                // Get the sub folder
+                return subFolder;
+            }
+            else if (createIfNotExists)
+            {
+                // The JS Metro project system has a bug whereby calling AddFolder() to an existing folder that
+                // does not belong to the project will throw. To work around that, we have to manually include 
+                // it into our project.
+                if (project.IsJavaScriptProject() && Directory.Exists(fullPath))
+                {
+                    bool succeeded = IncludeExistingFolderToProject(project, folderRelativePath);
+                    if (succeeded)
+                    {
+                        // IMPORTANT: after including the folder into project, we need to get 
+                        // a new ProjectItems snapshot from the parent item. Otherwise, reusing 
+                        // the old snapshot from above won't have access to the added folder.
+                        projectItems = GetProjectItems(parentItem);
+                        if (projectItems.TryGetFolder(folderName, out subFolder))
+                        {
+                            // Get the sub folder
+                            return subFolder;
+                        }
+                    }
+                    return null;
+                }
+
+                try
+                {
+                    return projectItems.AddFromDirectory(fullPath);
+                }
+                catch (NotImplementedException)
+                {
+                    // This is the case for F#'s project system, we can't add from directory so we fall back
+                    // to this impl
+                    return projectItems.AddFolder(folderName);
+                }
+            }
+
+            return null;
+        }
+
+        private static ProjectItems GetProjectItems(object parent)
+        {
+            var project = parent as Project;
+            if (project != null)
+            {
+                return project.ProjectItems;
+            }
+
+            var projectItem = parent as ProjectItem;
+            if (projectItem != null)
+            {
+                return projectItem.ProjectItems;
+            }
+
+            return null;
+        }
+
+        private static bool IncludeExistingFolderToProject(Project project, string folderRelativePath)
+        {
+            IVsUIHierarchy projectHierarchy = (IVsUIHierarchy)project.ToVsHierarchy();
+
+            uint itemId;
+            int hr = projectHierarchy.ParseCanonicalName(folderRelativePath, out itemId);
+            if (!ErrorHandler.Succeeded(hr))
+            {
+                return false;
+            }
+
+            // Execute command to include the existing folder into project. Must do this on UI thread.
+            hr = ThreadHelper.Generic.Invoke(() =>
+                    projectHierarchy.ExecCommand(
+                        itemId,
+                        ref VsMenus.guidStandardCommandSet2K,
+                        (int)VSConstants.VSStd2KCmdID.INCLUDEINPROJECT,
+                        0,
+                        IntPtr.Zero,
+                        IntPtr.Zero));
+
+            return ErrorHandler.Succeeded(hr);
+        }
+
+        public static bool IsWebProject(this Project project)
+        {
+            string[] types = project.GetProjectTypeGuids();
+            return types.Contains(VsConstants.WebSiteProjectTypeGuid, StringComparer.OrdinalIgnoreCase) ||
+                   types.Contains(VsConstants.WebApplicationProjectTypeGuid, StringComparer.OrdinalIgnoreCase);
+        }
+
+        public static bool IsWindowsStoreApp(this Project project)
+        {
+            string[] types = project.GetProjectTypeGuids();
+            return types.Contains(VsConstants.WindowsStoreProjectTypeGuid, StringComparer.OrdinalIgnoreCase);
+        }
+
+        public static bool IsWebSite(this Project project)
+        {
+            return project.Kind != null && project.Kind.Equals(VsConstants.WebSiteProjectTypeGuid, StringComparison.OrdinalIgnoreCase);
+        }
+
+        public static bool IsSupported(this Project project)
+        {
+            return project.Kind != null && _supportedProjectTypes.Contains(project.Kind);
+        }
+
+        public static bool IsExplicitlyUnsupported(this Project project)
+        {
+            return project.Kind == null || _unsupportedProjectTypes.Contains(project.Kind);
+        }
+
+        public static bool IsSolutionFolder(this Project project)
+        {
+            return project.Kind != null && project.Kind.Equals(VsConstants.VsProjectItemKindSolutionFolder, StringComparison.OrdinalIgnoreCase);
+        }
+
+        public static bool IsTopLevelSolutionFolder(this Project project)
+        {
+            return IsSolutionFolder(project) && project.ParentProjectItem == null;
+        }
+
+        public static bool SupportsReferences(this Project project)
+        {
+            return project.Kind != null &&
+                !_unsupportedProjectTypesForAddingReferences.Contains(project.Kind, StringComparer.OrdinalIgnoreCase);
+        }
+
+        public static bool SupportsBindingRedirects(this Project project)
+        {
+            return (project.Kind != null & !_unsupportedProjectTypesForBindingRedirects.Contains(project.Kind, StringComparer.OrdinalIgnoreCase)) &&
+                    !project.IsWindowsStoreApp();
+        }
+
+        public static bool IsUnloaded(this Project project)
+        {
+            return VsConstants.UnloadedProjectTypeGuid.Equals(project.Kind, StringComparison.OrdinalIgnoreCase);
+        }
+
+        public static string GetOutputPath(this Project project)
+        {
+            // For Websites the output path is the bin folder
+            string outputPath = project.IsWebSite() ? BinFolder : project.ConfigurationManager.ActiveConfiguration.Properties.Item("OutputPath").Value.ToString();
+            return Path.Combine(project.GetFullPath(), outputPath);
+        }
+
+        public static IVsHierarchy ToVsHierarchy(this Project project)
+        {
+            IVsHierarchy hierarchy;
+
+            // Get the vs solution
+            IVsSolution solution = ServiceLocator.GetInstance<IVsSolution>();
+            int hr = solution.GetProjectOfUniqueName(project.GetUniqueName(), out hierarchy);
+
+            if (hr != VsConstants.S_OK)
+            {
+                Marshal.ThrowExceptionForHR(hr);
+            }
+
+            return hierarchy;
+        }
+
+        public static IVsProjectBuildSystem ToVsProjectBuildSystem(this Project project)
+        {
+            if (project == null)
+            {
+                throw new ArgumentNullException("project");
+            }
+            // Convert the project to an IVsHierarchy and see if it implements IVsProjectBuildSystem
+            return project.ToVsHierarchy() as IVsProjectBuildSystem;
+        }
+
+        public static bool IsCompatible(this Project project, IPackage package)
+        {
+            if (package == null)
+            {
+                return true;
+            }
+
+            // if there is any file under content/lib which has no target framework, we consider the package
+            // compatible with any project, because that file will be the fallback if no supported frameworks matches the project's. 
+            // REVIEW: what about install.ps1 and uninstall.ps1?
+            if (package.HasFileWithNullTargetFramework())
+            {
+                return true;
+            }
+
+            FrameworkName frameworkName = project.GetTargetFrameworkName();
+
+            // if the target framework cannot be determined the frameworkName becomes null (for example, for WiX projects).
+            // indicate it as compatible, because we cannot determine that ourselves. Offer the capability to the end-user.
+            if (frameworkName == null)
+            {
+                return true;
+            }
+
+            return VersionUtility.IsCompatible(frameworkName, package.GetSupportedFrameworks());
+        }
+
+        public static string[] GetProjectTypeGuids(this Project project)
+        {
+            // Get the vs hierarchy as an IVsAggregatableProject to get the project type guids
+
+            var hierarchy = project.ToVsHierarchy();
+            var aggregatableProject = hierarchy as IVsAggregatableProject;
+            if (aggregatableProject != null)
+            {
+                string projectTypeGuids;
+                int hr = aggregatableProject.GetAggregateProjectTypeGuids(out projectTypeGuids);
+
+                if (hr != VsConstants.S_OK)
+                {
+                    Marshal.ThrowExceptionForHR(hr);
+                }
+
+                return projectTypeGuids.Split(';');
+            }
+            else if (!String.IsNullOrEmpty(project.Kind))
+            {
+                return new[] { project.Kind };
+            }
+            else
+            {
+                return new string[0];
+            }
+        }
+
+        internal static IList<Project> GetReferencedProjects(this Project project)
+        {
+            if (project.IsWebSite())
+            {
+                return GetWebsiteReferencedProjects(project);
+            }
+
+            var projects = new List<Project>();
+            References references = project.Object.References;
+            foreach (Reference reference in references)
+            {
+                // Get the referenced project from the reference if any
+                if (reference.SourceProject != null)
+                {
+                    projects.Add(reference.SourceProject);
+                }
+            }
+            return projects;
+        }
+
+        internal static HashSet<string> GetAssemblyClosure(this Project project, IFileSystemProvider projectFileSystemProvider, IDictionary<string, HashSet<string>> visitedProjects)
+        {
+            HashSet<string> assemblies;
+            if (visitedProjects.TryGetValue(project.UniqueName, out assemblies))
+            {
+                return assemblies;
+            }
+
+            assemblies = new HashSet<string>(PathComparer.Default);
+            assemblies.AddRange(GetLocalProjectAssemblies(project, projectFileSystemProvider));
+            assemblies.AddRange(project.GetReferencedProjects().SelectMany(p => GetAssemblyClosure(p, projectFileSystemProvider, visitedProjects)));
+
+            visitedProjects.Add(project.UniqueName, assemblies);
+
+            return assemblies;
+        }
+
+        private static IList<Project> GetWebsiteReferencedProjects(Project project)
+        {
+            var projects = new List<Project>();
+            AssemblyReferences references = project.Object.References;
+            foreach (AssemblyReference reference in references)
+            {
+                if (reference.ReferencedProject != null)
+                {
+                    projects.Add(reference.ReferencedProject);
+                }
+            }
+            return projects;
+        }
+
+        private static HashSet<string> GetLocalProjectAssemblies(Project project, IFileSystemProvider projectFileSystemProvider)
+        {
+            if (project.IsWebSite())
+            {
+                return GetWebsiteLocalAssemblies(project, projectFileSystemProvider);
+            }
+
+            var assemblies = new HashSet<string>(PathComparer.Default);
+            References references = project.Object.References;
+            foreach (Reference reference in references)
+            {
+                // Get the referenced project from the reference if any
+                if (reference.SourceProject == null &&
+                    reference.CopyLocal &&
+                    File.Exists(reference.Path))
+                {
+                    assemblies.Add(reference.Path);
+                }
+            }
+            return assemblies;
+        }
+
+        private static HashSet<string> GetWebsiteLocalAssemblies(Project project, IFileSystemProvider projectFileSystemProvider)
+        {
+            var assemblies = new HashSet<string>(PathComparer.Default);
+            AssemblyReferences references = project.Object.References;
+            foreach (AssemblyReference reference in references)
+            {
+                // For websites only include bin assemblies
+                if (reference.ReferencedProject == null &&
+                    reference.ReferenceKind == AssemblyReferenceType.AssemblyReferenceBin &&
+                    File.Exists(reference.FullPath))
+                {
+                    assemblies.Add(reference.FullPath);
+                }
+            }
+
+            // For website projects, we always add .refresh files that point to the corresponding binaries in packages. In the event of bin deployed assemblies that are also GACed,
+            // the ReferenceKind is not AssemblyReferenceBin. Consequently, we work around this by looking for any additional assembly declarations specified via .refresh files.
+            string projectPath = project.GetFullPath();
+            var fileSystem = projectFileSystemProvider.GetFileSystem(projectPath);
+            assemblies.AddRange(fileSystem.ResolveRefreshPaths());
+
+            return assemblies;
+        }
+
+        public static MsBuildProject AsMSBuildProject(this Project project)
+        {
+            return ProjectCollection.GlobalProjectCollection.GetLoadedProjects(project.FullName).FirstOrDefault() ??
+                   ProjectCollection.GlobalProjectCollection.LoadProject(project.FullName);
+        }
+
+        /// <summary>
+        /// Returns the unique name of the specified project including all solution folder names containing it.
+        /// </summary>
+        /// <remarks>
+        /// This is different from the DTE Project.UniqueName property, which is the absolute path to the project file.
+        /// </remarks>
+        public static string GetCustomUniqueName(this Project project)
+        {
+            if (project.IsWebSite())
+            {
+                // website projects always have unique name
+                return project.Name;
+            }
+            else
+            {
+                Stack<string> nameParts = new Stack<string>();
+
+                Project cursor = project;
+                nameParts.Push(cursor.Name);
+
+                // walk up till the solution root
+                while (cursor.ParentProjectItem != null && cursor.ParentProjectItem.ContainingProject != null)
+                {
+                    cursor = cursor.ParentProjectItem.ContainingProject;
+                    nameParts.Push(cursor.Name);
+                }
+
+                return String.Join("\\", nameParts);
+            }
+        }
+
+        public static void AddImportStatement(this Project project, string targetsPath, ProjectImportLocation location)
+        {
+            AddImportStatement(project.AsMSBuildProject(), targetsPath, location);
+        }
+
+        public static void AddImportStatement(this MsBuildProject buildProject, string targetsPath, ProjectImportLocation location)
+        {
+            // adds an <Import> element to this project file if it doesn't already exist.
+            if (buildProject.Xml.Imports == null ||
+                buildProject.Xml.Imports.All(import => !targetsPath.Equals(import.Project, StringComparison.OrdinalIgnoreCase)))
+            {
+                ProjectImportElement pie = buildProject.Xml.AddImport(targetsPath);
+                pie.Condition = "Exists('" + targetsPath + "')";
+                if (location == ProjectImportLocation.Top)
+                {
+                    // There's no public constructor to create a ProjectImportElement directly.
+                    // So we have to cheat by adding Import at the end, then remove it and insert at the beginning
+                    pie.Parent.RemoveChild(pie);
+                    buildProject.Xml.InsertBeforeChild(pie, buildProject.Xml.FirstChild);
+                }
+
+                buildProject.ReevaluateIfNecessary();
+            }
+        }
+
+        public static void RemoveImportStatement(this Project project, string targetsPath)
+        {
+            RemoveImportStatement(project.AsMSBuildProject(), targetsPath);
+        }
+
+        public static void RemoveImportStatement(this MsBuildProject buildProject, string targetsPath)
+        {
+            if (buildProject.Xml.Imports != null)
+            {
+                // search for this import statement and remove it
+                var importElement = buildProject.Xml.Imports.FirstOrDefault(
+                    import => targetsPath.Equals(import.Project, StringComparison.OrdinalIgnoreCase));
+
+                if (importElement != null)
+                {
+                    importElement.Parent.RemoveChild(importElement);
+                    buildProject.ReevaluateIfNecessary();
+                }
+            }
+        }
+
+        // This method should only be called in VS 2012 or above
+        [MethodImpl(MethodImplOptions.NoInlining)]
+        public static void DoWorkInWriterLock(this Project project, Action<MsBuildProject> action)
+        {
+            IVsBrowseObjectContext context = project.Object as IVsBrowseObjectContext;
+            if (context == null)
+            {
+                IVsHierarchy hierarchy = project.ToVsHierarchy();
+                context = hierarchy as IVsBrowseObjectContext;
+            }
+
+            if (context != null)
+            {
+                var service = context.UnconfiguredProject.ProjectService.Services.DirectAccessService;
+                if (service != null)
+                {
+                    // This has to run on Main thread, otherwise it will dead-lock (for C++ projects at least)
+                    ThreadHelper.Generic.Invoke(() =>
+                        service.Write(
+                            context.UnconfiguredProject.FullPath,
+                            dwa =>
+                            {
+                                MsBuildProject buildProject = dwa.GetProject(context.UnconfiguredProject.Services.SuggestedConfiguredProject);
+                                action(buildProject);
+                            },
+                            ProjectAccess.Read | ProjectAccess.Write)
+                    );
+                }
+            }
+        }
+
+        public static bool IsParentProjectExplicitlyUnsupported(this Project project)
+        {
+            if (project.ParentProjectItem == null || project.ParentProjectItem.ContainingProject == null)
+            {
+                // this project is not a child of another project
+                return false;
+            }
+
+            Project parentProject = project.ParentProjectItem.ContainingProject;
+            return parentProject.IsExplicitlyUnsupported();
+        }
+
+        public static void EnsureCheckedOutIfExists(this Project project, IFileSystem fileSystem, string path)
+        {
+            var fullPath = fileSystem.GetFullPath(path);
+            if (fileSystem.FileExists(path) &&
+                project.DTE.SourceControl != null &&
+                project.DTE.SourceControl.IsItemUnderSCC(fullPath) &&
+                !project.DTE.SourceControl.IsItemCheckedOut(fullPath))
+            {
+
+                // Check out the item
+                project.DTE.SourceControl.CheckOutItem(fullPath);
+            }
+        }
+
+        /// <summary>
+        /// This method truncates Website projects into the VS-format, e.g. C:\..\WebSite1
+        /// This is used for displaying in the projects combo box.
+        /// </summary>
+        public static string GetDisplayName(this Project project, ISolutionManager solutionManager)
+        {
+            return GetDisplayName(project, solutionManager.GetProjectSafeName);
+        }
+
+        /// <summary>
+        /// This method truncates Website projects into the VS-format, e.g. C:\..\WebSite1, but it uses Name instead of SafeName from Solution Manager.
+        /// </summary>
+        public static string GetDisplayName(this Project project)
+        {
+            return GetDisplayName(project, p => p.Name);
+        }
+
+        private static string GetDisplayName(this Project project, Func<Project, string> nameSelector)
+        {
+            string name = nameSelector(project);
+            if (project.IsWebSite())
+            {
+                name = PathHelper.SmartTruncate(name, 40);
+            }
+            return name;
+        }
+
+        private class PathComparer : IEqualityComparer<string>
+        {
+            public static readonly PathComparer Default = new PathComparer();
+            public bool Equals(string x, string y)
+            {
+                return Path.GetFileName(x).Equals(Path.GetFileName(y));
+            }
+
+            public int GetHashCode(string obj)
+            {
+                return Path.GetFileName(obj).GetHashCode();
+            }
+        }
+    }
 }