﻿using System;
using EnvDTE;

namespace NuGet.VisualStudio
{
    public static class VsVersionHelper
    {
        private const int MaxVsVersion = 12;
        private static readonly Lazy<int> _vsMajorVersion = new Lazy<int>(GetMajorVsVersion);
        private static readonly Lazy<string> _fullVsEdition = new Lazy<string>(GetFullVsVersionString);

        public static int VsMajorVersion
        {
            get { return _vsMajorVersion.Value; }
        }

        public static bool IsVisualStudio2010
        {
            get { return VsMajorVersion == 10; }
        }

        public static bool IsVisualStudio2012
        {
            get { return VsMajorVersion == 11; }
        }

        public static string FullVsEdition
        {
            get { return _fullVsEdition.Value; }
        }

        private static int GetMajorVsVersion()
        {
            DTE dte = ServiceLocator.GetInstance<DTE>();
            string vsVersion = dte.Version;
            Version version;
            if (Version.TryParse(vsVersion, out version))
            {
                return version.Major;
            }
            return MaxVsVersion;
        }

<<<<<<< HEAD
=======

>>>>>>> 540ca554
        private static string GetFullVsVersionString()
        {
            DTE dte = ServiceLocator.GetInstance<DTE>();

            string edition = dte.Edition;
            if (!edition.StartsWith("VS", StringComparison.OrdinalIgnoreCase))
            {
                edition = "VS " + edition;
            }

            return edition + "/" + dte.Version;
<<<<<<< HEAD
        }
=======
        }


>>>>>>> 540ca554

        public static string GetSKU()
        {
            DTE dte = ServiceLocator.GetInstance<DTE>();
            string sku = dte.Edition;
            if (sku.Equals("Ultimate", StringComparison.OrdinalIgnoreCase) || 
                sku.Equals("Premium", StringComparison.OrdinalIgnoreCase) || 
                sku.Equals("Professional", StringComparison.OrdinalIgnoreCase))
            {
                sku = "Pro";
            }

            return sku;
<<<<<<< HEAD
=======

>>>>>>> 540ca554
        }
    }
}<|MERGE_RESOLUTION|>--- conflicted
+++ resolved
@@ -1,85 +1,71 @@
-﻿using System;
-using EnvDTE;
-
-namespace NuGet.VisualStudio
-{
-    public static class VsVersionHelper
-    {
-        private const int MaxVsVersion = 12;
-        private static readonly Lazy<int> _vsMajorVersion = new Lazy<int>(GetMajorVsVersion);
-        private static readonly Lazy<string> _fullVsEdition = new Lazy<string>(GetFullVsVersionString);
-
-        public static int VsMajorVersion
-        {
-            get { return _vsMajorVersion.Value; }
-        }
-
-        public static bool IsVisualStudio2010
-        {
-            get { return VsMajorVersion == 10; }
-        }
-
-        public static bool IsVisualStudio2012
-        {
-            get { return VsMajorVersion == 11; }
-        }
-
-        public static string FullVsEdition
-        {
-            get { return _fullVsEdition.Value; }
-        }
-
-        private static int GetMajorVsVersion()
-        {
-            DTE dte = ServiceLocator.GetInstance<DTE>();
-            string vsVersion = dte.Version;
-            Version version;
-            if (Version.TryParse(vsVersion, out version))
-            {
-                return version.Major;
-            }
-            return MaxVsVersion;
-        }
-
-<<<<<<< HEAD
-=======
-
->>>>>>> 540ca554
-        private static string GetFullVsVersionString()
-        {
-            DTE dte = ServiceLocator.GetInstance<DTE>();
-
-            string edition = dte.Edition;
-            if (!edition.StartsWith("VS", StringComparison.OrdinalIgnoreCase))
-            {
-                edition = "VS " + edition;
-            }
-
-            return edition + "/" + dte.Version;
-<<<<<<< HEAD
-        }
-=======
-        }
-
-
->>>>>>> 540ca554
-
-        public static string GetSKU()
-        {
-            DTE dte = ServiceLocator.GetInstance<DTE>();
-            string sku = dte.Edition;
-            if (sku.Equals("Ultimate", StringComparison.OrdinalIgnoreCase) || 
-                sku.Equals("Premium", StringComparison.OrdinalIgnoreCase) || 
-                sku.Equals("Professional", StringComparison.OrdinalIgnoreCase))
-            {
-                sku = "Pro";
-            }
-
-            return sku;
-<<<<<<< HEAD
-=======
-
->>>>>>> 540ca554
-        }
-    }
+﻿using System;
+using EnvDTE;
+
+namespace NuGet.VisualStudio
+{
+    public static class VsVersionHelper
+    {
+        private const int MaxVsVersion = 12;
+        private static readonly Lazy<int> _vsMajorVersion = new Lazy<int>(GetMajorVsVersion);
+        private static readonly Lazy<string> _fullVsEdition = new Lazy<string>(GetFullVsVersionString);
+
+        public static int VsMajorVersion
+        {
+            get { return _vsMajorVersion.Value; }
+        }
+
+        public static bool IsVisualStudio2010
+        {
+            get { return VsMajorVersion == 10; }
+        }
+
+        public static bool IsVisualStudio2012
+        {
+            get { return VsMajorVersion == 11; }
+        }
+
+        public static string FullVsEdition
+        {
+            get { return _fullVsEdition.Value; }
+        }
+
+        private static int GetMajorVsVersion()
+        {
+            DTE dte = ServiceLocator.GetInstance<DTE>();
+            string vsVersion = dte.Version;
+            Version version;
+            if (Version.TryParse(vsVersion, out version))
+            {
+                return version.Major;
+            }
+            return MaxVsVersion;
+        }
+
+        private static string GetFullVsVersionString()
+        {
+            DTE dte = ServiceLocator.GetInstance<DTE>();
+
+            string edition = dte.Edition;
+            if (!edition.StartsWith("VS", StringComparison.OrdinalIgnoreCase))
+            {
+                edition = "VS " + edition;
+            }
+
+            return edition + "/" + dte.Version;
+        }
+
+        public static string GetSKU()
+        {
+            DTE dte = ServiceLocator.GetInstance<DTE>();
+            string sku = dte.Edition;
+            if (sku.Equals("Ultimate", StringComparison.OrdinalIgnoreCase) || 
+                sku.Equals("Premium", StringComparison.OrdinalIgnoreCase) || 
+                sku.Equals("Professional", StringComparison.OrdinalIgnoreCase))
+            {
+                sku = "Pro";
+            }
+
+            return sku;
+        }
+    }
 }