﻿using System;
using System.Diagnostics;
using System.IO;
using System.Threading;
using System.Xml;
using NuGet;

namespace Bootstrapper
{
    public class Program
    {
        public static int Main(string[] args)
        {
            string exePath = Path.Combine(Environment.GetFolderPath(Environment.SpecialFolder.LocalApplicationData), @"NuGet\NuGet.exe");
            try
            {
                var processInfo = new ProcessStartInfo(exePath)
                {
                    UseShellExecute = false,
                    WorkingDirectory = Environment.CurrentDirectory
                };

                if (!File.Exists(exePath))
                {
                    var document = GetConfigDocument();
                    EnsurePackageRestoreConsent(document);
                    ProxyCache.Instance = new ProxyCache(document);
<<<<<<< HEAD
                    // Register a console based credentials provider so that the user get's prompted if a password
                    // is required for the proxy
                    // Setup IHttpClient for the Gallery to locate packages
                    new HttpClient().DownloadData(exePath);
=======
                    if (!Directory.Exists(exeDir))
                    {
                        Directory.CreateDirectory(exeDir);
                    }

                    DownloadExe(exePath);
>>>>>>> 40134984
                }
                else if ((DateTime.UtcNow - File.GetLastWriteTimeUtc(exePath)).TotalDays > 10)
                {
                    // Check for updates to the exe every 10 days
                    processInfo.Arguments = "update -self";
                    RunProcess(processInfo);
                    File.SetLastWriteTimeUtc(exePath, DateTime.UtcNow);
                }
                processInfo.Arguments = ParseArgs();
                RunProcess(processInfo);
                return 0;
            }
            catch (Exception e)
            {
                WriteError(e);
            }

            return 1;
        }

<<<<<<< HEAD
=======
        public static string ParseArgs()
        {
            string args = Environment.CommandLine.TrimEnd();
            // If the command line starts with quotes, then look for the first occurence of a quote following it. 
            int index = args.StartsWith("\"") ? args.IndexOf("\"", 1) : args.IndexOf(" ");
            if (index == -1 || index >= args.Length - 1)
            {
                return String.Empty;
            }
            return args.Substring(index + 1).Trim();
        }

        private static void DownloadExe(string exePath)
        {
            bool created;
            using (var mutex = new Mutex(initiallyOwned: true, name: "NuGet.Bootstrapper", createdNew: out created))
            {
                try
                {
                    // If multiple instances of the bootstrapper and launched, and the exe does not exist, it would cause things to go messy. This code is identical to the 
                    // way we handle concurrent installation of a package by multiple instances of NuGet.exe.
                    if (created)
                    {
                        new HttpClient().DownloadData(exePath);
                    }
                    else
                    {
                        // If a different instance of Bootstrapper created the mutex, wait for a minute to download the exe.
                        mutex.WaitOne(6000);
                    }
                }
                finally
                {
                    mutex.ReleaseMutex();
                }
            }
        }

>>>>>>> 40134984
        private static XmlDocument GetConfigDocument()
        {
            var configPath = Path.Combine(Environment.GetFolderPath(Environment.SpecialFolder.ApplicationData), "NuGet", "NuGet.config");
            if (File.Exists(configPath))
            {
                var document = new XmlDocument();
                document.Load(configPath);
                return document;
            }
            return null;
        }

        private static void EnsurePackageRestoreConsent(XmlDocument document)
        {
            // Addressing this later.
            var node = document != null ? document.SelectSingleNode(@"configuration/packageRestore/add[@key='enabled']/@value") : null;
            var settingsValue = node != null ? node.Value.Trim() : "";
            var envValue = (Environment.GetEnvironmentVariable("EnableNuGetPackageRestore") ?? String.Empty).Trim();

            bool consent =  settingsValue.Equals("true", StringComparison.OrdinalIgnoreCase) || settingsValue == "1" ||
                            envValue.Equals("true", StringComparison.OrdinalIgnoreCase) || envValue == "1";
            if (!consent)
            {
                throw new InvalidOperationException(LocalizedResourceManager.GetString("RestoreConsent"));
            }
        }

        private static void RunProcess(ProcessStartInfo processInfo)
        {
            using (var process = Process.Start(processInfo))
            {
                process.WaitForExit();
            }
        }

        private static string ParseArgs()
        {
            // Extract the arguments to be passed to the actual NuGet.exe
            // The first argument of GetCommandLineArgs is the current exe. 
            string exePath = Environment.GetCommandLineArgs()[0];

            // Find the first occurence of the exe in the CommandLine string.
            int exeIndex = Environment.CommandLine.IndexOf(exePath);

            // The first space that follows after the exe's path is the beginning of the remaining arguments.
            int argsStartIndex = Environment.CommandLine.IndexOf(' ', exeIndex + exePath.Length);

            return Environment.CommandLine.Substring(argsStartIndex + 1);
        }

        private static void WriteError(Exception e)
        {
            var currentColor = Console.ForegroundColor;
            try
            {
                Console.ForegroundColor = ConsoleColor.Red;
                Console.Error.WriteLine(e.GetBaseException().Message);
            }
            finally
            {
                Console.ForegroundColor = currentColor;
            }
        }
    }
}
<|MERGE_RESOLUTION|>--- conflicted
+++ resolved
@@ -1,166 +1,144 @@
-﻿using System;
-using System.Diagnostics;
-using System.IO;
-using System.Threading;
-using System.Xml;
-using NuGet;
-
-namespace Bootstrapper
-{
-    public class Program
-    {
-        public static int Main(string[] args)
-        {
-            string exePath = Path.Combine(Environment.GetFolderPath(Environment.SpecialFolder.LocalApplicationData), @"NuGet\NuGet.exe");
-            try
-            {
-                var processInfo = new ProcessStartInfo(exePath)
-                {
-                    UseShellExecute = false,
-                    WorkingDirectory = Environment.CurrentDirectory
-                };
-
-                if (!File.Exists(exePath))
-                {
-                    var document = GetConfigDocument();
-                    EnsurePackageRestoreConsent(document);
-                    ProxyCache.Instance = new ProxyCache(document);
-<<<<<<< HEAD
-                    // Register a console based credentials provider so that the user get's prompted if a password
-                    // is required for the proxy
-                    // Setup IHttpClient for the Gallery to locate packages
-                    new HttpClient().DownloadData(exePath);
-=======
-                    if (!Directory.Exists(exeDir))
-                    {
-                        Directory.CreateDirectory(exeDir);
-                    }
-
-                    DownloadExe(exePath);
->>>>>>> 40134984
-                }
-                else if ((DateTime.UtcNow - File.GetLastWriteTimeUtc(exePath)).TotalDays > 10)
-                {
-                    // Check for updates to the exe every 10 days
-                    processInfo.Arguments = "update -self";
-                    RunProcess(processInfo);
-                    File.SetLastWriteTimeUtc(exePath, DateTime.UtcNow);
-                }
-                processInfo.Arguments = ParseArgs();
-                RunProcess(processInfo);
-                return 0;
-            }
-            catch (Exception e)
-            {
-                WriteError(e);
-            }
-
-            return 1;
-        }
-
-<<<<<<< HEAD
-=======
-        public static string ParseArgs()
-        {
-            string args = Environment.CommandLine.TrimEnd();
-            // If the command line starts with quotes, then look for the first occurence of a quote following it. 
-            int index = args.StartsWith("\"") ? args.IndexOf("\"", 1) : args.IndexOf(" ");
-            if (index == -1 || index >= args.Length - 1)
-            {
-                return String.Empty;
-            }
-            return args.Substring(index + 1).Trim();
-        }
-
-        private static void DownloadExe(string exePath)
-        {
-            bool created;
-            using (var mutex = new Mutex(initiallyOwned: true, name: "NuGet.Bootstrapper", createdNew: out created))
-            {
-                try
-                {
-                    // If multiple instances of the bootstrapper and launched, and the exe does not exist, it would cause things to go messy. This code is identical to the 
-                    // way we handle concurrent installation of a package by multiple instances of NuGet.exe.
-                    if (created)
-                    {
-                        new HttpClient().DownloadData(exePath);
-                    }
-                    else
-                    {
-                        // If a different instance of Bootstrapper created the mutex, wait for a minute to download the exe.
-                        mutex.WaitOne(6000);
-                    }
-                }
-                finally
-                {
-                    mutex.ReleaseMutex();
-                }
-            }
-        }
-
->>>>>>> 40134984
-        private static XmlDocument GetConfigDocument()
-        {
-            var configPath = Path.Combine(Environment.GetFolderPath(Environment.SpecialFolder.ApplicationData), "NuGet", "NuGet.config");
-            if (File.Exists(configPath))
-            {
-                var document = new XmlDocument();
-                document.Load(configPath);
-                return document;
-            }
-            return null;
-        }
-
-        private static void EnsurePackageRestoreConsent(XmlDocument document)
-        {
-            // Addressing this later.
-            var node = document != null ? document.SelectSingleNode(@"configuration/packageRestore/add[@key='enabled']/@value") : null;
-            var settingsValue = node != null ? node.Value.Trim() : "";
-            var envValue = (Environment.GetEnvironmentVariable("EnableNuGetPackageRestore") ?? String.Empty).Trim();
-
-            bool consent =  settingsValue.Equals("true", StringComparison.OrdinalIgnoreCase) || settingsValue == "1" ||
-                            envValue.Equals("true", StringComparison.OrdinalIgnoreCase) || envValue == "1";
-            if (!consent)
-            {
-                throw new InvalidOperationException(LocalizedResourceManager.GetString("RestoreConsent"));
-            }
-        }
-
-        private static void RunProcess(ProcessStartInfo processInfo)
-        {
-            using (var process = Process.Start(processInfo))
-            {
-                process.WaitForExit();
-            }
-        }
-
-        private static string ParseArgs()
-        {
-            // Extract the arguments to be passed to the actual NuGet.exe
-            // The first argument of GetCommandLineArgs is the current exe. 
-            string exePath = Environment.GetCommandLineArgs()[0];
-
-            // Find the first occurence of the exe in the CommandLine string.
-            int exeIndex = Environment.CommandLine.IndexOf(exePath);
-
-            // The first space that follows after the exe's path is the beginning of the remaining arguments.
-            int argsStartIndex = Environment.CommandLine.IndexOf(' ', exeIndex + exePath.Length);
-
-            return Environment.CommandLine.Substring(argsStartIndex + 1);
-        }
-
-        private static void WriteError(Exception e)
-        {
-            var currentColor = Console.ForegroundColor;
-            try
-            {
-                Console.ForegroundColor = ConsoleColor.Red;
-                Console.Error.WriteLine(e.GetBaseException().Message);
-            }
-            finally
-            {
-                Console.ForegroundColor = currentColor;
-            }
-        }
-    }
-}
+﻿using System;
+using System.Diagnostics;
+using System.IO;
+using System.Threading;
+using System.Xml;
+using NuGet;
+
+namespace Bootstrapper
+{
+    public class Program
+    {
+        public static int Main(string[] args)
+        {
+            string exePath = Path.Combine(Environment.GetFolderPath(Environment.SpecialFolder.LocalApplicationData), @"NuGet\NuGet.exe");
+            try
+            {
+                var processInfo = new ProcessStartInfo(exePath)
+                {
+                    UseShellExecute = false,
+                    WorkingDirectory = Environment.CurrentDirectory
+                };
+
+                if (!File.Exists(exePath))
+                {
+                    var document = GetConfigDocument();
+                    EnsurePackageRestoreConsent(document);
+                    ProxyCache.Instance = new ProxyCache(document);
+                    if (!Directory.Exists(exeDir))
+                    {
+                        Directory.CreateDirectory(exeDir);
+                    }
+
+                    DownloadExe(exePath);
+                }
+                else if ((DateTime.UtcNow - File.GetLastWriteTimeUtc(exePath)).TotalDays > 10)
+                {
+                    // Check for updates to the exe every 10 days
+                    processInfo.Arguments = "update -self";
+                    RunProcess(processInfo);
+                    File.SetLastWriteTimeUtc(exePath, DateTime.UtcNow);
+                }
+                processInfo.Arguments = ParseArgs();
+                RunProcess(processInfo);
+                return 0;
+            }
+            catch (Exception e)
+            {
+                WriteError(e);
+            }
+
+            return 1;
+        }
+
+        private static void DownloadExe(string exePath)
+        {
+            bool created;
+            using (var mutex = new Mutex(initiallyOwned: true, name: "NuGet.Bootstrapper", createdNew: out created))
+            {
+                try
+                {
+                    // If multiple instances of the bootstrapper and launched, and the exe does not exist, it would cause things to go messy. This code is identical to the 
+                    // way we handle concurrent installation of a package by multiple instances of NuGet.exe.
+                    if (created)
+                    {
+                        new HttpClient().DownloadData(exePath);
+                    }
+                    else
+                    {
+                        // If a different instance of Bootstrapper created the mutex, wait for a minute to download the exe.
+                        mutex.WaitOne(6000);
+                    }
+                }
+                finally
+                {
+                    mutex.ReleaseMutex();
+                }
+            }
+        }
+
+        private static XmlDocument GetConfigDocument()
+        {
+            var configPath = Path.Combine(Environment.GetFolderPath(Environment.SpecialFolder.ApplicationData), "NuGet", "NuGet.config");
+            if (File.Exists(configPath))
+            {
+                var document = new XmlDocument();
+                document.Load(configPath);
+                return document;
+            }
+            return null;
+        }
+
+        private static void EnsurePackageRestoreConsent(XmlDocument document)
+        {
+            // Addressing this later.
+            var node = document != null ? document.SelectSingleNode(@"configuration/packageRestore/add[@key='enabled']/@value") : null;
+            var settingsValue = node != null ? node.Value.Trim() : "";
+            var envValue = (Environment.GetEnvironmentVariable("EnableNuGetPackageRestore") ?? String.Empty).Trim();
+
+            bool consent =  settingsValue.Equals("true", StringComparison.OrdinalIgnoreCase) || settingsValue == "1" ||
+                            envValue.Equals("true", StringComparison.OrdinalIgnoreCase) || envValue == "1";
+            if (!consent)
+            {
+                throw new InvalidOperationException(LocalizedResourceManager.GetString("RestoreConsent"));
+            }
+        }
+
+        private static void RunProcess(ProcessStartInfo processInfo)
+        {
+            using (var process = Process.Start(processInfo))
+            {
+                process.WaitForExit();
+            }
+        }
+
+        private static string ParseArgs()
+        {
+            // Extract the arguments to be passed to the actual NuGet.exe
+            // The first argument of GetCommandLineArgs is the current exe. 
+            string exePath = Environment.GetCommandLineArgs()[0];
+
+            // Find the first occurence of the exe in the CommandLine string.
+            int exeIndex = Environment.CommandLine.IndexOf(exePath);
+
+            // The first space that follows after the exe's path is the beginning of the remaining arguments.
+            int argsStartIndex = Environment.CommandLine.IndexOf(' ', exeIndex + exePath.Length);
+
+            return Environment.CommandLine.Substring(argsStartIndex + 1);
+        }
+
+        private static void WriteError(Exception e)
+        {
+            var currentColor = Console.ForegroundColor;
+            try
+            {
+                Console.ForegroundColor = ConsoleColor.Red;
+                Console.Error.WriteLine(e.GetBaseException().Message);
+            }
+            finally
+            {
+                Console.ForegroundColor = currentColor;
+            }
+        }
+    }
+}