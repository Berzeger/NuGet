using System;
using System.Collections;
using System.Collections.Generic;
using System.Collections.ObjectModel;
using System.ComponentModel;
using System.Diagnostics;
using System.Globalization;
using System.Linq;
using System.Threading;
using System.Threading.Tasks;
using Microsoft.VisualStudio.ExtensionsExplorer;
using NuGet.VisualStudio;

namespace NuGet.Dialog.Providers
{
    [System.Diagnostics.CodeAnalysis.SuppressMessage("Microsoft.Design", "CA1001:TypesThatOwnDisposableFieldsShouldBeDisposable")]
    internal abstract class PackagesTreeNodeBase : IVsExtensionsTreeNode, IVsPageDataSource, IVsSortDataSource, IVsProgressPaneConsumer, INotifyPropertyChanged, IVsMessagePaneConsumer
    {
        // The number of extensions to show per page.
        private const int DefaultItemsPerPage = 10;

        // We cache the query until it changes (due to sort order or search)
        private IEnumerable<IPackage> _query;
        private int _totalCount;

#if VS10
        private IList<IVsExtension> _extensions;
#else
        private IList _extensions;
#endif

        private IList<IVsExtensionsTreeNode> _nodes;
        private int _totalPages = 1, _currentPage = 1;
        private bool _progressPaneActive;
        private bool _isExpanded;
        private bool _isSelected;
        private bool _loadingInProgress;
        private bool _includePrereleaseWhenLastLoaded;
        private readonly bool _collapseVersions;

        private CancellationTokenSource _currentCancellationSource;

        public event PropertyChangedEventHandler PropertyChanged;
        public event EventHandler<EventArgs> PageDataChanged;

        protected PackagesTreeNodeBase(IVsExtensionsTreeNode parent, PackagesProviderBase provider, bool collapseVersions = true)
        {
            Debug.Assert(provider != null);

            _collapseVersions = collapseVersions;
            Parent = parent;
            Provider = provider;
            PageSize = DefaultItemsPerPage;
        }

        public bool CollapseVersions
        {
            get
            {
                return _collapseVersions;
            }
        }

        protected PackagesProviderBase Provider
        {
            get;
            private set;
        }

        private IVsProgressPane ProgressPane
        {
            get;
            set;
        }

        private IVsMessagePane MessagePane
        {
            get;
            set;
        }

        /// <summary>
        /// Name of this node
        /// </summary>
        public abstract string Name
        {
            get;
        }

        public bool IsSearchResultsNode
        {
            get;
            set;
        }

        /// <summary>
        /// Select node (UI) property
        /// This property maps to TreeViewItem.IsSelected
        /// </summary>
        public bool IsSelected
        {
            get
            {
                return _isSelected;
            }
            set
            {
                if (_isSelected != value)
                {
                    _isSelected = value;
                    OnNotifyPropertyChanged("IsSelected");
                }
            }
        }

        public abstract bool SupportsPrereleasePackages { get; }

        /// <summary>
        /// Expand node (UI) property
        /// This property maps to TreeViewItem.IsExpanded
        /// </summary>
        public bool IsExpanded
        {
            get
            {
                return _isExpanded;
            }
            set
            {
                if (_isExpanded != value)
                {
                    _isExpanded = value;
                    OnNotifyPropertyChanged("IsExpanded");
                }
            }
        }

        /// <summary>
        /// List of templates at this node for the current page only
        /// </summary>
#if VS10
        public IList<IVsExtension> Extensions
        {
#else
        public IList Extensions {
#endif
            get
            {
                if (_extensions == null)
                {
                    EnsureExtensionCollection();
                    LoadPage(1);
                }

                return _extensions;
            }
        }

        /// <summary>
        /// Children at this node
        /// </summary>
        public IList<IVsExtensionsTreeNode> Nodes
        {
            get
            {
                if (_nodes == null)
                {
                    _nodes = new ObservableCollection<IVsExtensionsTreeNode>();
                }
                return _nodes;
            }
        }
        /// <summary>
        /// Parent of this node
        /// </summary>
        public IVsExtensionsTreeNode Parent
        {
            get;
            private set;
        }

        public int TotalPages
        {
            get
            {
                return _totalPages;
            }
            internal set
            {
                _totalPages = value;
                NotifyPropertyChanged();
            }
        }

        public int CurrentPage
        {
            get
            {
                return _currentPage;
            }
            internal set
            {
                _currentPage = value;
                NotifyPropertyChanged();
            }
        }

        public int TotalNumberOfPackages
        {
            get
            {
                return _totalCount;
            }
        }

        /// <summary>
        /// Raised when the current node completes loading packages.
        /// </summary>
        internal event EventHandler PackageLoadCompleted = delegate { };

        internal int PageSize
        {
            get;
            set;
        }

        /// <summary>
        /// Refresh the list of packages belong to this node
        /// </summary>
        public virtual void Refresh(bool resetQueryBeforeRefresh = false)
        {
            if (resetQueryBeforeRefresh)
            {
                ResetQuery();
            }
            LoadPage(CurrentPage);
        }

        public override string ToString()
        {
            return Name;
        }

        /// <summary>
        /// Get all packages belonging to this node.
        /// </summary>
        /// <returns></returns>
        public abstract IQueryable<IPackage> GetPackages(string searchTerm, bool allowPrereleaseVersions);

        /// <summary>
        /// Helper function to raise property changed events
        /// </summary>
        private void NotifyPropertyChanged()
        {
            if (PageDataChanged != null)
            {
                PageDataChanged(this, EventArgs.Empty);
            }
        }

        /// <summary>
        /// Loads the packages in the specified page.
        /// </summary>
        /// <param name="pageNumber"></param>
        public void LoadPage(int pageNumber)
        {
            if (pageNumber < 1)
            {
                throw new ArgumentOutOfRangeException(
                    "pageNumber",
                    String.Format(CultureInfo.CurrentCulture, CommonResources.Argument_Must_Be_GreaterThanOrEqualTo, 1));
            }

            if (_loadingInProgress || Provider.SuppressLoad)
            {
                return;
            }

            EnsureExtensionCollection();

            // Bug #1930: this will clear the content of details pane
            Extensions.Clear();

            ShowProgressPane();

            // avoid more than one loading occurring at the same time
            _loadingInProgress = true;

            _includePrereleaseWhenLastLoaded = Provider.IncludePrerelease;

            _currentCancellationSource = new CancellationTokenSource();

            TaskScheduler uiScheduler;
            try
            {
                uiScheduler = TaskScheduler.FromCurrentSynchronizationContext();
            }
            catch (InvalidOperationException)
            {
                // FromCurrentSynchronizationContext() fails when running from unit test
                uiScheduler = TaskScheduler.Default;
            }

            NuGetEventTrigger.Instance.TriggerEvent(NuGetEvent.PackageLoadBegin);
            Task.Factory.StartNew(
                (state) => ExecuteAsync(pageNumber, _currentCancellationSource.Token),
                _currentCancellationSource,
                _currentCancellationSource.Token).ContinueWith(QueryExecutionCompleted, uiScheduler);
        }

        private void EnsureExtensionCollection()
        {
            if (_extensions == null)
            {
                _extensions = new ObservableCollection<IVsExtension>();
            }
        }

        /// <summary>
        /// Called when user clicks on the Cancel button in the progress pane.
        /// </summary>
        private void CancelCurrentExtensionQuery()
        {
            Debug.WriteLine("Cancelling pending extensions query.");

            if (_currentCancellationSource != null)
            {
                _currentCancellationSource.Cancel();
                _loadingInProgress = false;
                Provider.RemoveSearchNode();
            }
        }

        /// <summary>
        /// This method executes on background thread.
        /// </summary>
        [System.Diagnostics.CodeAnalysis.SuppressMessage(
            "Microsoft.Design",
            "CA1031:DoNotCatchGeneralExceptionTypes",
            Justification = "We want to show error message inside the dialog, rather than blowing up VS.")]
        private LoadPageResult ExecuteAsync(int pageNumber, CancellationToken token)
        {
            token.ThrowIfCancellationRequested();
            
            if (_query == null)
            {
                IQueryable<IPackage> query = GetPackages(searchTerm: null, allowPrereleaseVersions: Provider.IncludePrerelease);

                if (CollapseVersions)
                {
                    query = CollapsePackageVersions(query);
                }

                token.ThrowIfCancellationRequested();

                // Execute the total count query
                _totalCount = query.Count();

                // make sure we don't query a page that is greater than the maximum page number.
                int maximumPages = (_totalCount + PageSize - 1)/PageSize;
                pageNumber = Math.Min(pageNumber, maximumPages);

                token.ThrowIfCancellationRequested();

                IQueryable<IPackage> orderedQuery = ApplyOrdering(query);

                // Buffer 3 pages
                _query = orderedQuery.AsBufferedEnumerable(PageSize * 3);

                if (CollapseVersions)
                {
                    // If we are connecting to an older gallery implementation, we need to use the Published field. 
                    // For newer gallery, the package is never unpublished, it is only unlisted.
                    _query = _query.Where(PackageExtensions.IsListed).AsCollapsed();
                }
            }

            IList<IPackage> packages = _query.Skip((pageNumber - 1) * PageSize)
                                             .Take(PageSize)
                                             .ToList();

            if (packages.Count < PageSize)
            {
                _totalCount = (pageNumber - 1) * PageSize + packages.Count;
            }

            token.ThrowIfCancellationRequested();

            return new LoadPageResult(packages, pageNumber, _totalCount);
        }

        protected virtual IQueryable<IPackage> CollapsePackageVersions(IQueryable<IPackage> packages)
        {
            if (Provider.IncludePrerelease && SupportsPrereleasePackages)
            {
                return packages.Where(p => p.IsAbsoluteLatestVersion);
            }
            else
            {
                return packages.Where(p => p.IsLatestVersion);
            }
        }

        protected virtual IQueryable<IPackage> ApplyOrdering(IQueryable<IPackage> query)
        {
            // If the default sort is null then fall back to download count
            IOrderedQueryable<IPackage> result;
            if (Provider.CurrentSort == null)
            {
                result = query.OrderByDescending(p => p.DownloadCount);
            }
            else
            {
                // Order by the current descriptor
                result = query.SortBy<IPackage>(Provider.CurrentSort.SortProperties, Provider.CurrentSort.Direction);
            }
            return result.ThenBy(p => p.Id);
        }

        public IList<IVsSortDescriptor> GetSortDescriptors()
        {
            // Get the sort descriptor from the provider
            return Provider.SortDescriptors;
        }

        protected internal void ResetQuery()
        {
            _query = null;
        }

        public bool SortSelectionChanged(IVsSortDescriptor selectedDescriptor)
        {
            Provider.CurrentSort = selectedDescriptor as PackageSortDescriptor;

            // The value of CurrentSort could be null if we're dealing with the SearchProvider. Use the selectedDescriptor instead since it returns the actual instance.
            if (selectedDescriptor != null)
            {
                // If we changed the sort order then invalidate the cache.
                ResetQuery();

                // Reload the first page since the sort order changed
                LoadPage(1);
                return true;
            }

            return false;
        }

        [System.Diagnostics.CodeAnalysis.SuppressMessage(
            "Microsoft.Design",
            "CA1031:DoNotCatchGeneralExceptionTypes",
            Justification = "We don't want it to crash VS.")]
        private void QueryExecutionCompleted(Task<LoadPageResult> task)
        {
            // If a task throws, the exception must be handled or the Exception
            // property must be accessed or the exception will tear down the process when finalized
            Exception exception = task.Exception;

            if (task.IsFaulted)
            {
                try
                {
                    ExceptionHelper.WriteToActivityLog(exception);
                }
                catch
                {
                    // don't let this crash VS
                }
            }

            var cancellationSource = (CancellationTokenSource)task.AsyncState;
            if (cancellationSource != _currentCancellationSource)
            {
                return;
            }

            _loadingInProgress = false;

            // Only process the result if this node is still selected.
            if (IsSelected)
            {
                if (task.IsFaulted)
                {
<<<<<<< HEAD
=======
                    HideProgressPane();
                }
                else if (task.IsFaulted)
                {
>>>>>>> 540ca554
                    if (cancellationSource.IsCancellationRequested)
                    {
                        HideProgressPane();
                    }
                    else
                    {
                        // show error message in the Message pane
                        ShowMessagePane(ExceptionUtility.Unwrap(exception).Message);
                    }
                }
                else if (!task.IsCanceled)
                {
                    LoadPageResult result = task.Result;

                    UpdateNewPackages(result.Packages.ToList());
                    
                    int totalPages = (result.TotalCount + PageSize - 1) / PageSize;
                    TotalPages = Math.Max(1, totalPages);
                    CurrentPage = Math.Max(1, result.PageNumber);
                }

                HideProgressPane();
            }

            Provider.OnPackageLoadCompleted(this);

            // for unit tests
            PackageLoadCompleted(this, EventArgs.Empty);
            NuGetEventTrigger.Instance.TriggerEvent(NuGetEvent.PackageLoadEnd);            
        }

        private void UpdateNewPackages(IList<IPackage> packages)
        {
            int newPackagesIndex = 0;
            int oldPackagesIndex = 0;
            while (oldPackagesIndex < _extensions.Count)
            {
                if (newPackagesIndex >= packages.Count)
                {
                    _extensions.RemoveAt(oldPackagesIndex);
                }
                else
                {
                    PackageItem currentOldItem = (PackageItem)_extensions[oldPackagesIndex];
                    if (PackageEqualityComparer.IdAndVersion.Equals(packages[newPackagesIndex], currentOldItem.PackageIdentity))
                    {
                        newPackagesIndex++;
                        oldPackagesIndex++;
                    }
                    else
                    {
                        _extensions.RemoveAt(oldPackagesIndex);
                    }
                }
            }

            while (newPackagesIndex < packages.Count)
            {
                var extension = Provider.CreateExtension(packages[newPackagesIndex++]);
                if (extension != null)
                {
                    _extensions.Add(extension);
                }
            }
           
            if (_extensions.Count > 0)
            {
                // select the first package by default
                ((IVsExtension)_extensions[0]).IsSelected = true;
            }
        }

        protected void OnNotifyPropertyChanged(string propertyName)
        {
            if (PropertyChanged != null)
            {
                PropertyChanged(this, new PropertyChangedEventArgs(propertyName));
            }
        }

        public void SetProgressPane(IVsProgressPane progressPane)
        {
            ProgressPane = progressPane;
        }

        public void SetMessagePane(IVsMessagePane messagePane)
        {
            MessagePane = messagePane;
        }

        protected bool ShowProgressPane()
        {
            if (ProgressPane != null)
            {
                _progressPaneActive = true;
                return ProgressPane.Show(new CancelProgressCallback(CancelCurrentExtensionQuery), true);
            }
            else
            {
                return false;
            }
        }

        protected void HideProgressPane()
        {
            if (_progressPaneActive && ProgressPane != null)
            {
                ProgressPane.Close();
                _progressPaneActive = false;
            }
        }

        protected bool ShowMessagePane(string message)
        {
            if (MessagePane != null)
            {
                MessagePane.SetMessageThreadSafe(message);
                return MessagePane.Show();
            }
            else
            {
                return false;
            }
        }

        /// <summary>
        /// Called when this node is opened.
        /// </summary>
        internal void OnOpened()
        {
            if (!Provider.SuppressNextRefresh)
            {
                Provider.SelectedNode = this;
                if (!this.IsSearchResultsNode)
                {
                    // If user switches back to this node, and the Include Prerelease combox box value
                    // has changed, we need to reload the packages.
                    //
                    // This 'if' statement must come before the next one, so that we favor setting 
                    // 'resetQueryBeforeRefresh' to true.
                    if (_includePrereleaseWhenLastLoaded != Provider.IncludePrerelease)
                    {
                        Refresh(resetQueryBeforeRefresh: true);
                        return;
                    }

                    if (Provider.RefreshOnNodeSelection) 
                    {
                        Refresh();
                    }
                } 
            }
        }

        /// <summary>
        /// Called when thid focu switches away from this node
        /// </summary>
        internal virtual void OnClosed()
        {
        }
    }
}<|MERGE_RESOLUTION|>--- conflicted
+++ resolved
@@ -1,652 +1,657 @@
-using System;
-using System.Collections;
-using System.Collections.Generic;
-using System.Collections.ObjectModel;
-using System.ComponentModel;
-using System.Diagnostics;
-using System.Globalization;
-using System.Linq;
-using System.Threading;
-using System.Threading.Tasks;
-using Microsoft.VisualStudio.ExtensionsExplorer;
-using NuGet.VisualStudio;
-
-namespace NuGet.Dialog.Providers
-{
-    [System.Diagnostics.CodeAnalysis.SuppressMessage("Microsoft.Design", "CA1001:TypesThatOwnDisposableFieldsShouldBeDisposable")]
-    internal abstract class PackagesTreeNodeBase : IVsExtensionsTreeNode, IVsPageDataSource, IVsSortDataSource, IVsProgressPaneConsumer, INotifyPropertyChanged, IVsMessagePaneConsumer
-    {
-        // The number of extensions to show per page.
-        private const int DefaultItemsPerPage = 10;
-
-        // We cache the query until it changes (due to sort order or search)
-        private IEnumerable<IPackage> _query;
-        private int _totalCount;
-
-#if VS10
-        private IList<IVsExtension> _extensions;
-#else
-        private IList _extensions;
-#endif
-
-        private IList<IVsExtensionsTreeNode> _nodes;
-        private int _totalPages = 1, _currentPage = 1;
-        private bool _progressPaneActive;
-        private bool _isExpanded;
-        private bool _isSelected;
-        private bool _loadingInProgress;
-        private bool _includePrereleaseWhenLastLoaded;
-        private readonly bool _collapseVersions;
-
-        private CancellationTokenSource _currentCancellationSource;
-
-        public event PropertyChangedEventHandler PropertyChanged;
-        public event EventHandler<EventArgs> PageDataChanged;
-
-        protected PackagesTreeNodeBase(IVsExtensionsTreeNode parent, PackagesProviderBase provider, bool collapseVersions = true)
-        {
-            Debug.Assert(provider != null);
-
-            _collapseVersions = collapseVersions;
-            Parent = parent;
-            Provider = provider;
-            PageSize = DefaultItemsPerPage;
-        }
-
-        public bool CollapseVersions
-        {
-            get
-            {
-                return _collapseVersions;
-            }
-        }
-
-        protected PackagesProviderBase Provider
-        {
-            get;
-            private set;
-        }
-
-        private IVsProgressPane ProgressPane
-        {
-            get;
-            set;
-        }
-
-        private IVsMessagePane MessagePane
-        {
-            get;
-            set;
-        }
-
-        /// <summary>
-        /// Name of this node
-        /// </summary>
-        public abstract string Name
-        {
-            get;
-        }
-
-        public bool IsSearchResultsNode
-        {
-            get;
-            set;
-        }
-
-        /// <summary>
-        /// Select node (UI) property
-        /// This property maps to TreeViewItem.IsSelected
-        /// </summary>
-        public bool IsSelected
-        {
-            get
-            {
-                return _isSelected;
-            }
-            set
-            {
-                if (_isSelected != value)
-                {
-                    _isSelected = value;
-                    OnNotifyPropertyChanged("IsSelected");
-                }
-            }
-        }
-
-        public abstract bool SupportsPrereleasePackages { get; }
-
-        /// <summary>
-        /// Expand node (UI) property
-        /// This property maps to TreeViewItem.IsExpanded
-        /// </summary>
-        public bool IsExpanded
-        {
-            get
-            {
-                return _isExpanded;
-            }
-            set
-            {
-                if (_isExpanded != value)
-                {
-                    _isExpanded = value;
-                    OnNotifyPropertyChanged("IsExpanded");
-                }
-            }
-        }
-
-        /// <summary>
-        /// List of templates at this node for the current page only
-        /// </summary>
-#if VS10
-        public IList<IVsExtension> Extensions
-        {
-#else
-        public IList Extensions {
-#endif
-            get
-            {
-                if (_extensions == null)
-                {
-                    EnsureExtensionCollection();
-                    LoadPage(1);
-                }
-
-                return _extensions;
-            }
-        }
-
-        /// <summary>
-        /// Children at this node
-        /// </summary>
-        public IList<IVsExtensionsTreeNode> Nodes
-        {
-            get
-            {
-                if (_nodes == null)
-                {
-                    _nodes = new ObservableCollection<IVsExtensionsTreeNode>();
-                }
-                return _nodes;
-            }
-        }
-        /// <summary>
-        /// Parent of this node
-        /// </summary>
-        public IVsExtensionsTreeNode Parent
-        {
-            get;
-            private set;
-        }
-
-        public int TotalPages
-        {
-            get
-            {
-                return _totalPages;
-            }
-            internal set
-            {
-                _totalPages = value;
-                NotifyPropertyChanged();
-            }
-        }
-
-        public int CurrentPage
-        {
-            get
-            {
-                return _currentPage;
-            }
-            internal set
-            {
-                _currentPage = value;
-                NotifyPropertyChanged();
-            }
-        }
-
-        public int TotalNumberOfPackages
-        {
-            get
-            {
-                return _totalCount;
-            }
-        }
-
-        /// <summary>
-        /// Raised when the current node completes loading packages.
-        /// </summary>
-        internal event EventHandler PackageLoadCompleted = delegate { };
-
-        internal int PageSize
-        {
-            get;
-            set;
-        }
-
-        /// <summary>
-        /// Refresh the list of packages belong to this node
-        /// </summary>
-        public virtual void Refresh(bool resetQueryBeforeRefresh = false)
-        {
-            if (resetQueryBeforeRefresh)
-            {
-                ResetQuery();
-            }
-            LoadPage(CurrentPage);
-        }
-
-        public override string ToString()
-        {
-            return Name;
-        }
-
-        /// <summary>
-        /// Get all packages belonging to this node.
-        /// </summary>
-        /// <returns></returns>
-        public abstract IQueryable<IPackage> GetPackages(string searchTerm, bool allowPrereleaseVersions);
-
-        /// <summary>
-        /// Helper function to raise property changed events
-        /// </summary>
-        private void NotifyPropertyChanged()
-        {
-            if (PageDataChanged != null)
-            {
-                PageDataChanged(this, EventArgs.Empty);
-            }
-        }
-
-        /// <summary>
-        /// Loads the packages in the specified page.
-        /// </summary>
-        /// <param name="pageNumber"></param>
-        public void LoadPage(int pageNumber)
-        {
-            if (pageNumber < 1)
-            {
-                throw new ArgumentOutOfRangeException(
-                    "pageNumber",
-                    String.Format(CultureInfo.CurrentCulture, CommonResources.Argument_Must_Be_GreaterThanOrEqualTo, 1));
-            }
-
-            if (_loadingInProgress || Provider.SuppressLoad)
-            {
-                return;
-            }
-
-            EnsureExtensionCollection();
-
-            // Bug #1930: this will clear the content of details pane
-            Extensions.Clear();
-
-            ShowProgressPane();
-
-            // avoid more than one loading occurring at the same time
-            _loadingInProgress = true;
-
-            _includePrereleaseWhenLastLoaded = Provider.IncludePrerelease;
-
-            _currentCancellationSource = new CancellationTokenSource();
-
-            TaskScheduler uiScheduler;
-            try
-            {
-                uiScheduler = TaskScheduler.FromCurrentSynchronizationContext();
-            }
-            catch (InvalidOperationException)
-            {
-                // FromCurrentSynchronizationContext() fails when running from unit test
-                uiScheduler = TaskScheduler.Default;
-            }
-
-            NuGetEventTrigger.Instance.TriggerEvent(NuGetEvent.PackageLoadBegin);
-            Task.Factory.StartNew(
-                (state) => ExecuteAsync(pageNumber, _currentCancellationSource.Token),
-                _currentCancellationSource,
-                _currentCancellationSource.Token).ContinueWith(QueryExecutionCompleted, uiScheduler);
-        }
-
-        private void EnsureExtensionCollection()
-        {
-            if (_extensions == null)
-            {
-                _extensions = new ObservableCollection<IVsExtension>();
-            }
-        }
-
-        /// <summary>
-        /// Called when user clicks on the Cancel button in the progress pane.
-        /// </summary>
-        private void CancelCurrentExtensionQuery()
-        {
-            Debug.WriteLine("Cancelling pending extensions query.");
-
-            if (_currentCancellationSource != null)
-            {
-                _currentCancellationSource.Cancel();
-                _loadingInProgress = false;
-                Provider.RemoveSearchNode();
-            }
-        }
-
-        /// <summary>
-        /// This method executes on background thread.
-        /// </summary>
-        [System.Diagnostics.CodeAnalysis.SuppressMessage(
-            "Microsoft.Design",
-            "CA1031:DoNotCatchGeneralExceptionTypes",
-            Justification = "We want to show error message inside the dialog, rather than blowing up VS.")]
-        private LoadPageResult ExecuteAsync(int pageNumber, CancellationToken token)
-        {
-            token.ThrowIfCancellationRequested();
-            
-            if (_query == null)
-            {
-                IQueryable<IPackage> query = GetPackages(searchTerm: null, allowPrereleaseVersions: Provider.IncludePrerelease);
-
-                if (CollapseVersions)
-                {
-                    query = CollapsePackageVersions(query);
-                }
-
-                token.ThrowIfCancellationRequested();
-
-                // Execute the total count query
-                _totalCount = query.Count();
-
-                // make sure we don't query a page that is greater than the maximum page number.
-                int maximumPages = (_totalCount + PageSize - 1)/PageSize;
-                pageNumber = Math.Min(pageNumber, maximumPages);
-
-                token.ThrowIfCancellationRequested();
-
-                IQueryable<IPackage> orderedQuery = ApplyOrdering(query);
-
-                // Buffer 3 pages
-                _query = orderedQuery.AsBufferedEnumerable(PageSize * 3);
-
-                if (CollapseVersions)
-                {
-                    // If we are connecting to an older gallery implementation, we need to use the Published field. 
-                    // For newer gallery, the package is never unpublished, it is only unlisted.
-                    _query = _query.Where(PackageExtensions.IsListed).AsCollapsed();
-                }
-            }
-
-            IList<IPackage> packages = _query.Skip((pageNumber - 1) * PageSize)
-                                             .Take(PageSize)
-                                             .ToList();
-
-            if (packages.Count < PageSize)
-            {
-                _totalCount = (pageNumber - 1) * PageSize + packages.Count;
-            }
-
-            token.ThrowIfCancellationRequested();
-
-            return new LoadPageResult(packages, pageNumber, _totalCount);
-        }
-
-        protected virtual IQueryable<IPackage> CollapsePackageVersions(IQueryable<IPackage> packages)
-        {
-            if (Provider.IncludePrerelease && SupportsPrereleasePackages)
-            {
-                return packages.Where(p => p.IsAbsoluteLatestVersion);
-            }
-            else
-            {
-                return packages.Where(p => p.IsLatestVersion);
-            }
-        }
-
-        protected virtual IQueryable<IPackage> ApplyOrdering(IQueryable<IPackage> query)
-        {
-            // If the default sort is null then fall back to download count
-            IOrderedQueryable<IPackage> result;
-            if (Provider.CurrentSort == null)
-            {
-                result = query.OrderByDescending(p => p.DownloadCount);
-            }
-            else
-            {
-                // Order by the current descriptor
-                result = query.SortBy<IPackage>(Provider.CurrentSort.SortProperties, Provider.CurrentSort.Direction);
-            }
-            return result.ThenBy(p => p.Id);
-        }
-
-        public IList<IVsSortDescriptor> GetSortDescriptors()
-        {
-            // Get the sort descriptor from the provider
-            return Provider.SortDescriptors;
-        }
-
-        protected internal void ResetQuery()
-        {
-            _query = null;
-        }
-
-        public bool SortSelectionChanged(IVsSortDescriptor selectedDescriptor)
-        {
-            Provider.CurrentSort = selectedDescriptor as PackageSortDescriptor;
-
-            // The value of CurrentSort could be null if we're dealing with the SearchProvider. Use the selectedDescriptor instead since it returns the actual instance.
-            if (selectedDescriptor != null)
-            {
-                // If we changed the sort order then invalidate the cache.
-                ResetQuery();
-
-                // Reload the first page since the sort order changed
-                LoadPage(1);
-                return true;
-            }
-
-            return false;
-        }
-
-        [System.Diagnostics.CodeAnalysis.SuppressMessage(
-            "Microsoft.Design",
-            "CA1031:DoNotCatchGeneralExceptionTypes",
-            Justification = "We don't want it to crash VS.")]
-        private void QueryExecutionCompleted(Task<LoadPageResult> task)
-        {
-            // If a task throws, the exception must be handled or the Exception
-            // property must be accessed or the exception will tear down the process when finalized
-            Exception exception = task.Exception;
-
-            if (task.IsFaulted)
-            {
-                try
-                {
-                    ExceptionHelper.WriteToActivityLog(exception);
-                }
-                catch
-                {
-                    // don't let this crash VS
-                }
-            }
-
-            var cancellationSource = (CancellationTokenSource)task.AsyncState;
-            if (cancellationSource != _currentCancellationSource)
-            {
-                return;
-            }
-
-            _loadingInProgress = false;
-
-            // Only process the result if this node is still selected.
-            if (IsSelected)
-            {
-                if (task.IsFaulted)
-                {
-<<<<<<< HEAD
-=======
-                    HideProgressPane();
-                }
-                else if (task.IsFaulted)
-                {
->>>>>>> 540ca554
-                    if (cancellationSource.IsCancellationRequested)
-                    {
-                        HideProgressPane();
-                    }
-                    else
-                    {
-                        // show error message in the Message pane
-                        ShowMessagePane(ExceptionUtility.Unwrap(exception).Message);
-                    }
-                }
-                else if (!task.IsCanceled)
-                {
-                    LoadPageResult result = task.Result;
-
-                    UpdateNewPackages(result.Packages.ToList());
-                    
-                    int totalPages = (result.TotalCount + PageSize - 1) / PageSize;
-                    TotalPages = Math.Max(1, totalPages);
-                    CurrentPage = Math.Max(1, result.PageNumber);
-                }
-
-                HideProgressPane();
-            }
-
-            Provider.OnPackageLoadCompleted(this);
-
-            // for unit tests
-            PackageLoadCompleted(this, EventArgs.Empty);
-            NuGetEventTrigger.Instance.TriggerEvent(NuGetEvent.PackageLoadEnd);            
-        }
-
-        private void UpdateNewPackages(IList<IPackage> packages)
-        {
-            int newPackagesIndex = 0;
-            int oldPackagesIndex = 0;
-            while (oldPackagesIndex < _extensions.Count)
-            {
-                if (newPackagesIndex >= packages.Count)
-                {
-                    _extensions.RemoveAt(oldPackagesIndex);
-                }
-                else
-                {
-                    PackageItem currentOldItem = (PackageItem)_extensions[oldPackagesIndex];
-                    if (PackageEqualityComparer.IdAndVersion.Equals(packages[newPackagesIndex], currentOldItem.PackageIdentity))
-                    {
-                        newPackagesIndex++;
-                        oldPackagesIndex++;
-                    }
-                    else
-                    {
-                        _extensions.RemoveAt(oldPackagesIndex);
-                    }
-                }
-            }
-
-            while (newPackagesIndex < packages.Count)
-            {
-                var extension = Provider.CreateExtension(packages[newPackagesIndex++]);
-                if (extension != null)
-                {
-                    _extensions.Add(extension);
-                }
-            }
-           
-            if (_extensions.Count > 0)
-            {
-                // select the first package by default
-                ((IVsExtension)_extensions[0]).IsSelected = true;
-            }
-        }
-
-        protected void OnNotifyPropertyChanged(string propertyName)
-        {
-            if (PropertyChanged != null)
-            {
-                PropertyChanged(this, new PropertyChangedEventArgs(propertyName));
-            }
-        }
-
-        public void SetProgressPane(IVsProgressPane progressPane)
-        {
-            ProgressPane = progressPane;
-        }
-
-        public void SetMessagePane(IVsMessagePane messagePane)
-        {
-            MessagePane = messagePane;
-        }
-
-        protected bool ShowProgressPane()
-        {
-            if (ProgressPane != null)
-            {
-                _progressPaneActive = true;
-                return ProgressPane.Show(new CancelProgressCallback(CancelCurrentExtensionQuery), true);
-            }
-            else
-            {
-                return false;
-            }
-        }
-
-        protected void HideProgressPane()
-        {
-            if (_progressPaneActive && ProgressPane != null)
-            {
-                ProgressPane.Close();
-                _progressPaneActive = false;
-            }
-        }
-
-        protected bool ShowMessagePane(string message)
-        {
-            if (MessagePane != null)
-            {
-                MessagePane.SetMessageThreadSafe(message);
-                return MessagePane.Show();
-            }
-            else
-            {
-                return false;
-            }
-        }
-
-        /// <summary>
-        /// Called when this node is opened.
-        /// </summary>
-        internal void OnOpened()
-        {
-            if (!Provider.SuppressNextRefresh)
-            {
-                Provider.SelectedNode = this;
-                if (!this.IsSearchResultsNode)
-                {
-                    // If user switches back to this node, and the Include Prerelease combox box value
-                    // has changed, we need to reload the packages.
-                    //
-                    // This 'if' statement must come before the next one, so that we favor setting 
-                    // 'resetQueryBeforeRefresh' to true.
-                    if (_includePrereleaseWhenLastLoaded != Provider.IncludePrerelease)
-                    {
-                        Refresh(resetQueryBeforeRefresh: true);
-                        return;
-                    }
-
-                    if (Provider.RefreshOnNodeSelection) 
-                    {
-                        Refresh();
-                    }
-                } 
-            }
-        }
-
-        /// <summary>
-        /// Called when thid focu switches away from this node
-        /// </summary>
-        internal virtual void OnClosed()
-        {
-        }
-    }
+using System;
+using System.Collections;
+using System.Collections.Generic;
+using System.Collections.ObjectModel;
+using System.ComponentModel;
+using System.Diagnostics;
+using System.Globalization;
+using System.Linq;
+using System.Threading;
+using System.Threading.Tasks;
+using Microsoft.VisualStudio.ExtensionsExplorer;
+using NuGet.VisualStudio;
+
+namespace NuGet.Dialog.Providers
+{
+    [System.Diagnostics.CodeAnalysis.SuppressMessage("Microsoft.Design", "CA1001:TypesThatOwnDisposableFieldsShouldBeDisposable")]
+    internal abstract class PackagesTreeNodeBase : IVsExtensionsTreeNode, IVsPageDataSource, IVsSortDataSource, IVsProgressPaneConsumer, INotifyPropertyChanged, IVsMessagePaneConsumer
+    {
+        // The number of extensions to show per page.
+        private const int DefaultItemsPerPage = 10;
+
+        // We cache the query until it changes (due to sort order or search)
+        private IEnumerable<IPackage> _query;
+        private int _totalCount;
+
+#if VS10
+        private IList<IVsExtension> _extensions;
+#else
+        private IList _extensions;
+#endif
+
+        private IList<IVsExtensionsTreeNode> _nodes;
+        private int _totalPages = 1, _currentPage = 1;
+        private bool _progressPaneActive;
+        private bool _isExpanded;
+        private bool _isSelected;
+        private bool _loadingInProgress;
+        private bool _includePrereleaseWhenLastLoaded;
+        private readonly bool _collapseVersions;
+
+        private CancellationTokenSource _currentCancellationSource;
+
+        public event PropertyChangedEventHandler PropertyChanged;
+        public event EventHandler<EventArgs> PageDataChanged;
+
+        protected PackagesTreeNodeBase(IVsExtensionsTreeNode parent, PackagesProviderBase provider, bool collapseVersions = true)
+        {
+            Debug.Assert(provider != null);
+
+            _collapseVersions = collapseVersions;
+            Parent = parent;
+            Provider = provider;
+            PageSize = DefaultItemsPerPage;
+        }
+
+        public bool CollapseVersions
+        {
+            get
+            {
+                return _collapseVersions;
+            }
+        }
+
+        protected PackagesProviderBase Provider
+        {
+            get;
+            private set;
+        }
+
+        private IVsProgressPane ProgressPane
+        {
+            get;
+            set;
+        }
+
+        private IVsMessagePane MessagePane
+        {
+            get;
+            set;
+        }
+
+        /// <summary>
+        /// Name of this node
+        /// </summary>
+        public abstract string Name
+        {
+            get;
+        }
+
+        public bool IsSearchResultsNode
+        {
+            get;
+            set;
+        }
+
+        /// <summary>
+        /// Select node (UI) property
+        /// This property maps to TreeViewItem.IsSelected
+        /// </summary>
+        public bool IsSelected
+        {
+            get
+            {
+                return _isSelected;
+            }
+            set
+            {
+                if (_isSelected != value)
+                {
+                    _isSelected = value;
+                    OnNotifyPropertyChanged("IsSelected");
+                }
+            }
+        }
+
+        public abstract bool SupportsPrereleasePackages { get; }
+
+        /// <summary>
+        /// Expand node (UI) property
+        /// This property maps to TreeViewItem.IsExpanded
+        /// </summary>
+        public bool IsExpanded
+        {
+            get
+            {
+                return _isExpanded;
+            }
+            set
+            {
+                if (_isExpanded != value)
+                {
+                    _isExpanded = value;
+                    OnNotifyPropertyChanged("IsExpanded");
+                }
+            }
+        }
+
+        /// <summary>
+        /// List of templates at this node for the current page only
+        /// </summary>
+#if VS10
+        public IList<IVsExtension> Extensions
+        {
+#else
+        public IList Extensions {
+#endif
+            get
+            {
+                if (_extensions == null)
+                {
+                    EnsureExtensionCollection();
+                    LoadPage(1);
+                }
+
+                return _extensions;
+            }
+        }
+
+        /// <summary>
+        /// Children at this node
+        /// </summary>
+        public IList<IVsExtensionsTreeNode> Nodes
+        {
+            get
+            {
+                if (_nodes == null)
+                {
+                    _nodes = new ObservableCollection<IVsExtensionsTreeNode>();
+                }
+                return _nodes;
+            }
+        }
+        /// <summary>
+        /// Parent of this node
+        /// </summary>
+        public IVsExtensionsTreeNode Parent
+        {
+            get;
+            private set;
+        }
+
+        public int TotalPages
+        {
+            get
+            {
+                return _totalPages;
+            }
+            internal set
+            {
+                _totalPages = value;
+                NotifyPropertyChanged();
+            }
+        }
+
+        public int CurrentPage
+        {
+            get
+            {
+                return _currentPage;
+            }
+            internal set
+            {
+                _currentPage = value;
+                NotifyPropertyChanged();
+            }
+        }
+
+        public int TotalNumberOfPackages
+        {
+            get
+            {
+                return _totalCount;
+            }
+        }
+
+        /// <summary>
+        /// Raised when the current node completes loading packages.
+        /// </summary>
+        internal event EventHandler PackageLoadCompleted = delegate { };
+
+        internal int PageSize
+        {
+            get;
+            set;
+        }
+
+        /// <summary>
+        /// Refresh the list of packages belong to this node
+        /// </summary>
+        public virtual void Refresh(bool resetQueryBeforeRefresh = false)
+        {
+            if (resetQueryBeforeRefresh)
+            {
+                ResetQuery();
+            }
+            LoadPage(CurrentPage);
+        }
+
+        public override string ToString()
+        {
+            return Name;
+        }
+
+        /// <summary>
+        /// Get all packages belonging to this node.
+        /// </summary>
+        /// <returns></returns>
+        public abstract IQueryable<IPackage> GetPackages(string searchTerm, bool allowPrereleaseVersions);
+
+        /// <summary>
+        /// Helper function to raise property changed events
+        /// </summary>
+        private void NotifyPropertyChanged()
+        {
+            if (PageDataChanged != null)
+            {
+                PageDataChanged(this, EventArgs.Empty);
+            }
+        }
+
+        /// <summary>
+        /// Loads the packages in the specified page.
+        /// </summary>
+        /// <param name="pageNumber"></param>
+        public void LoadPage(int pageNumber)
+        {
+            if (pageNumber < 1)
+            {
+                throw new ArgumentOutOfRangeException(
+                    "pageNumber",
+                    String.Format(CultureInfo.CurrentCulture, CommonResources.Argument_Must_Be_GreaterThanOrEqualTo, 1));
+            }
+
+            if (_loadingInProgress || Provider.SuppressLoad)
+            {
+                return;
+            }
+
+            EnsureExtensionCollection();
+
+            // Bug #1930: this will clear the content of details pane
+            Extensions.Clear();
+
+            ShowProgressPane();
+
+            // avoid more than one loading occurring at the same time
+            _loadingInProgress = true;
+
+            _includePrereleaseWhenLastLoaded = Provider.IncludePrerelease;
+
+            _currentCancellationSource = new CancellationTokenSource();
+
+            TaskScheduler uiScheduler;
+            try
+            {
+                uiScheduler = TaskScheduler.FromCurrentSynchronizationContext();
+            }
+            catch (InvalidOperationException)
+            {
+                // FromCurrentSynchronizationContext() fails when running from unit test
+                uiScheduler = TaskScheduler.Default;
+            }
+
+            NuGetEventTrigger.Instance.TriggerEvent(NuGetEvent.PackageLoadBegin);
+            Task.Factory.StartNew(
+                (state) => ExecuteAsync(pageNumber, _currentCancellationSource.Token),
+                _currentCancellationSource,
+                _currentCancellationSource.Token).ContinueWith(QueryExecutionCompleted, uiScheduler);
+        }
+
+        private void EnsureExtensionCollection()
+        {
+            if (_extensions == null)
+            {
+                _extensions = new ObservableCollection<IVsExtension>();
+            }
+        }
+
+        /// <summary>
+        /// Called when user clicks on the Cancel button in the progress pane.
+        /// </summary>
+        private void CancelCurrentExtensionQuery()
+        {
+            Debug.WriteLine("Cancelling pending extensions query.");
+
+            if (_currentCancellationSource != null)
+            {
+                _currentCancellationSource.Cancel();
+                _loadingInProgress = false;
+                Provider.RemoveSearchNode();
+            }
+        }
+
+        /// <summary>
+        /// This method executes on background thread.
+        /// </summary>
+        [System.Diagnostics.CodeAnalysis.SuppressMessage(
+            "Microsoft.Design",
+            "CA1031:DoNotCatchGeneralExceptionTypes",
+            Justification = "We want to show error message inside the dialog, rather than blowing up VS.")]
+        private LoadPageResult ExecuteAsync(int pageNumber, CancellationToken token)
+        {
+            token.ThrowIfCancellationRequested();
+            
+            if (_query == null)
+            {
+                IQueryable<IPackage> query = GetPackages(searchTerm: null, allowPrereleaseVersions: Provider.IncludePrerelease);
+
+                if (CollapseVersions)
+                {
+                    query = CollapsePackageVersions(query);
+                }
+
+                token.ThrowIfCancellationRequested();
+
+                // Execute the total count query
+                _totalCount = query.Count();
+
+                // make sure we don't query a page that is greater than the maximum page number.
+                int maximumPages = (_totalCount + PageSize - 1)/PageSize;
+                pageNumber = Math.Min(pageNumber, maximumPages);
+
+                token.ThrowIfCancellationRequested();
+
+                IQueryable<IPackage> orderedQuery = ApplyOrdering(query);
+
+                // Buffer 3 pages
+                _query = orderedQuery.AsBufferedEnumerable(PageSize * 3);
+
+                if (CollapseVersions)
+                {
+                    // If we are connecting to an older gallery implementation, we need to use the Published field. 
+                    // For newer gallery, the package is never unpublished, it is only unlisted.
+                    _query = _query.Where(PackageExtensions.IsListed).AsCollapsed();
+                }
+            }
+
+            IList<IPackage> packages = _query.Skip((pageNumber - 1) * PageSize)
+                                             .Take(PageSize)
+                                             .ToList();
+
+            if (packages.Count < PageSize)
+            {
+                _totalCount = (pageNumber - 1) * PageSize + packages.Count;
+            }
+
+            token.ThrowIfCancellationRequested();
+
+            return new LoadPageResult(packages, pageNumber, _totalCount);
+        }
+
+        protected virtual IQueryable<IPackage> CollapsePackageVersions(IQueryable<IPackage> packages)
+        {
+            if (Provider.IncludePrerelease && SupportsPrereleasePackages)
+            {
+                return packages.Where(p => p.IsAbsoluteLatestVersion);
+            }
+            else
+            {
+                return packages.Where(p => p.IsLatestVersion);
+            }
+        }
+
+        protected virtual IQueryable<IPackage> ApplyOrdering(IQueryable<IPackage> query)
+        {
+            // If the default sort is null then fall back to download count
+            IOrderedQueryable<IPackage> result;
+            if (Provider.CurrentSort == null)
+            {
+                result = query.OrderByDescending(p => p.DownloadCount);
+            }
+            else
+            {
+                // Order by the current descriptor
+                result = query.SortBy<IPackage>(Provider.CurrentSort.SortProperties, Provider.CurrentSort.Direction);
+            }
+            return result.ThenBy(p => p.Id);
+        }
+
+        public IList<IVsSortDescriptor> GetSortDescriptors()
+        {
+            // Get the sort descriptor from the provider
+            return Provider.SortDescriptors;
+        }
+
+        protected internal void ResetQuery()
+        {
+            _query = null;
+        }
+
+        public bool SortSelectionChanged(IVsSortDescriptor selectedDescriptor)
+        {
+            Provider.CurrentSort = selectedDescriptor as PackageSortDescriptor;
+
+            // The value of CurrentSort could be null if we're dealing with the SearchProvider. Use the selectedDescriptor instead since it returns the actual instance.
+            if (selectedDescriptor != null)
+            {
+                // If we changed the sort order then invalidate the cache.
+                ResetQuery();
+
+                // Reload the first page since the sort order changed
+                LoadPage(1);
+                return true;
+            }
+
+            return false;
+        }
+
+        [System.Diagnostics.CodeAnalysis.SuppressMessage(
+            "Microsoft.Design",
+            "CA1031:DoNotCatchGeneralExceptionTypes",
+            Justification = "We don't want it to crash VS.")]
+        private void QueryExecutionCompleted(Task<LoadPageResult> task)
+        {
+            // If a task throws, the exception must be handled or the Exception
+            // property must be accessed or the exception will tear down the process when finalized
+            Exception exception = task.Exception;
+
+            if (task.IsFaulted)
+            {
+                try
+                {
+                    ExceptionHelper.WriteToActivityLog(exception);
+                }
+                catch
+                {
+                    // don't let this crash VS
+                }
+            }
+
+            var cancellationSource = (CancellationTokenSource)task.AsyncState;
+            if (cancellationSource != _currentCancellationSource)
+            {
+                return;
+            }
+
+            _loadingInProgress = false;
+
+            // Only process the result if this node is still selected.
+            if (IsSelected)
+            {
+                if (task.IsFaulted)
+                {
+                    if (cancellationSource.IsCancellationRequested)
+                    {
+                        HideProgressPane();
+                    }
+                    else
+                    {
+                        // show error message in the Message pane
+                        ShowMessagePane(ExceptionUtility.Unwrap(exception).Message);
+                    }
+                }
+                else if (!task.IsCanceled)
+                {
+                    if (cancellationSource.IsCancellationRequested)
+                    {
+                        HideProgressPane();
+                    }
+                    else
+                    {
+                        // show error message in the Message pane
+                        ShowMessagePane(ExceptionUtility.Unwrap(exception).Message);
+                    }
+                }
+                else
+                {
+                    LoadPageResult result = task.Result;
+
+                    UpdateNewPackages(result.Packages.ToList());
+                    
+                    int totalPages = (result.TotalCount + PageSize - 1) / PageSize;
+                    TotalPages = Math.Max(1, totalPages);
+                    CurrentPage = Math.Max(1, result.PageNumber);
+                }
+
+                HideProgressPane();
+            }
+
+            Provider.OnPackageLoadCompleted(this);
+
+            // for unit tests
+            PackageLoadCompleted(this, EventArgs.Empty);
+            NuGetEventTrigger.Instance.TriggerEvent(NuGetEvent.PackageLoadEnd);            
+        }
+
+        private void UpdateNewPackages(IList<IPackage> packages)
+        {
+            int newPackagesIndex = 0;
+            int oldPackagesIndex = 0;
+            while (oldPackagesIndex < _extensions.Count)
+            {
+                if (newPackagesIndex >= packages.Count)
+                {
+                    _extensions.RemoveAt(oldPackagesIndex);
+                }
+                else
+                {
+                    PackageItem currentOldItem = (PackageItem)_extensions[oldPackagesIndex];
+                    if (PackageEqualityComparer.IdAndVersion.Equals(packages[newPackagesIndex], currentOldItem.PackageIdentity))
+                    {
+                        newPackagesIndex++;
+                        oldPackagesIndex++;
+                    }
+                    else
+                    {
+                        _extensions.RemoveAt(oldPackagesIndex);
+                    }
+                }
+            }
+
+            while (newPackagesIndex < packages.Count)
+            {
+                var extension = Provider.CreateExtension(packages[newPackagesIndex++]);
+                if (extension != null)
+                {
+                    _extensions.Add(extension);
+                }
+            }
+           
+            if (_extensions.Count > 0)
+            {
+                // select the first package by default
+                ((IVsExtension)_extensions[0]).IsSelected = true;
+            }
+        }
+
+        protected void OnNotifyPropertyChanged(string propertyName)
+        {
+            if (PropertyChanged != null)
+            {
+                PropertyChanged(this, new PropertyChangedEventArgs(propertyName));
+            }
+        }
+
+        public void SetProgressPane(IVsProgressPane progressPane)
+        {
+            ProgressPane = progressPane;
+        }
+
+        public void SetMessagePane(IVsMessagePane messagePane)
+        {
+            MessagePane = messagePane;
+        }
+
+        protected bool ShowProgressPane()
+        {
+            if (ProgressPane != null)
+            {
+                _progressPaneActive = true;
+                return ProgressPane.Show(new CancelProgressCallback(CancelCurrentExtensionQuery), true);
+            }
+            else
+            {
+                return false;
+            }
+        }
+
+        protected void HideProgressPane()
+        {
+            if (_progressPaneActive && ProgressPane != null)
+            {
+                ProgressPane.Close();
+                _progressPaneActive = false;
+            }
+        }
+
+        protected bool ShowMessagePane(string message)
+        {
+            if (MessagePane != null)
+            {
+                MessagePane.SetMessageThreadSafe(message);
+                return MessagePane.Show();
+            }
+            else
+            {
+                return false;
+            }
+        }
+
+        /// <summary>
+        /// Called when this node is opened.
+        /// </summary>
+        internal void OnOpened()
+        {
+            if (!Provider.SuppressNextRefresh)
+            {
+                Provider.SelectedNode = this;
+                if (!this.IsSearchResultsNode)
+                {
+                    // If user switches back to this node, and the Include Prerelease combox box value
+                    // has changed, we need to reload the packages.
+                    //
+                    // This 'if' statement must come before the next one, so that we favor setting 
+                    // 'resetQueryBeforeRefresh' to true.
+                    if (_includePrereleaseWhenLastLoaded != Provider.IncludePrerelease)
+                    {
+                        Refresh(resetQueryBeforeRefresh: true);
+                        return;
+                    }
+
+                    if (Provider.RefreshOnNodeSelection) 
+                    {
+                        Refresh();
+                    }
+                } 
+            }
+        }
+
+        /// <summary>
+        /// Called when thid focu switches away from this node
+        /// </summary>
+        internal virtual void OnClosed()
+        {
+        }
+    }
 }