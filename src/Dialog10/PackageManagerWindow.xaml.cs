using System;
using System.Globalization;
using System.Reflection;
using System.Windows;
using System.Windows.Controls;
using System.Windows.Documents;
using System.Windows.Input;
using EnvDTE;
using Microsoft.VisualStudio.ExtensionsExplorer.UI;
using Microsoft.VisualStudio.PlatformUI;
using NuGet.Dialog.PackageManagerUI;
using NuGet.Dialog.Providers;
using NuGet.VisualStudio;

namespace NuGet.Dialog
{
    public partial class PackageManagerWindow : DialogWindow
    {
        internal static PackageManagerWindow CurrentInstance;
        private const string DialogUserAgentClient = "NuGet Add Package Dialog";
        private readonly Lazy<string> _dialogUserAgent = new Lazy<string>(() => HttpUtility.CreateUserAgentString(DialogUserAgentClient));

        private const string F1Keyword = "vs.ExtensionManager";

        private readonly IHttpClientEvents _httpClientEvents;
        private bool _hasOpenedOnlineProvider;
        private ComboBox _prereleaseComboBox;

        private readonly SmartOutputConsoleProvider _smartOutputConsoleProvider;
        private readonly IProviderSettings _providerSettings;
        private readonly IProductUpdateService _productUpdateService;
        private readonly IOptionsPageActivator _optionsPageActivator;
        private readonly Project _activeProject;

        public PackageManagerWindow(Project project) :
            this(project,
                 ServiceLocator.GetInstance<DTE>(),
                 ServiceLocator.GetInstance<IVsPackageManagerFactory>(),
                 ServiceLocator.GetInstance<IPackageRepositoryFactory>(),
                 ServiceLocator.GetInstance<IPackageSourceProvider>(),
                 ServiceLocator.GetInstance<IRecentPackageRepository>(),
                 ServiceLocator.GetInstance<IHttpClientEvents>(),
                 ServiceLocator.GetInstance<IProductUpdateService>(),
                 ServiceLocator.GetInstance<IPackageRestoreManager>(),
                 ServiceLocator.GetInstance<ISolutionManager>(),
                 ServiceLocator.GetInstance<IOptionsPageActivator>(),
                 ServiceLocator.GetInstance<IVsCommonOperations>())
        {
        }

        private PackageManagerWindow(Project project,
<<<<<<< HEAD
                                     DTE dte,
                                     IVsPackageManagerFactory packageManagerFactory,
                                     IPackageRepositoryFactory repositoryFactory,
                                     IPackageSourceProvider packageSourceProvider,
                                     IRecentPackageRepository recentPackagesRepository,
                                     IHttpClientEvents httpClientEvents,
                                     IProductUpdateService productUpdateService,
                                     IPackageRestoreManager packageRestoreManager,
                                     ISolutionManager solutionManager,
                                     IOptionsPageActivator optionPageActivator)
=======
                                    DTE dte,
                                    IVsUIShell vsUIShell,
                                    IVsPackageManagerFactory packageManagerFactory,
                                    IPackageRepositoryFactory repositoryFactory,
                                    IPackageSourceProvider packageSourceProvider,
                                    ProviderServices providerServices,
                                    IRecentPackageRepository recentPackagesRepository,
                                    IHttpClientEvents httpClientEvents,
                                    ISelectedProviderSettings selectedProviderSettings,
                                    IProductUpdateService productUpdateService,
                                    ISolutionManager solutionManager,
                                    IOptionsPageActivator optionPageActivator,
                                    IVsCommonOperations commonOperations)
>>>>>>> 20ebc906
            : base(F1Keyword)
        {

            InitializeComponent();

            _httpClientEvents = httpClientEvents;
            if (_httpClientEvents != null)
            {
                _httpClientEvents.SendingRequest += OnSendingRequest;
            }

            _productUpdateService = productUpdateService;
            _optionsPageActivator = optionPageActivator;
            _activeProject = project;

            // replace the ConsoleOutputProvider with SmartOutputConsoleProvider so that we can clear 
            // the console the first time an entry is written to it
            var providerServices = new ProviderServices();
            _smartOutputConsoleProvider = new SmartOutputConsoleProvider(providerServices.OutputConsoleProvider);
<<<<<<< HEAD
            providerServices.OutputConsoleProvider = _smartOutputConsoleProvider;
            _providerSettings = providerServices.ProviderSettings;

            AddUpdateBar(productUpdateService);
            AddRestoreBar(packageRestoreManager);
            InsertDisclaimerElement();
            AdjustSortComboBoxWidth();
            PreparePrereleaseComboBox();
=======
            providerServices = new ProviderServices(
                providerServices.WindowServices,
                providerServices.ProgressWindow,
                providerServices.SelectedProviderSettings,                
                providerServices.ScriptExecutor,
                _smartOutputConsoleProvider,
                commonOperations);
>>>>>>> 20ebc906

            SetupProviders(
                project,
                dte,
                packageManagerFactory,
                repositoryFactory,
                packageSourceProvider,
                providerServices,
                recentPackagesRepository,
                httpClientEvents,
                solutionManager);
        }

        private void AddUpdateBar(IProductUpdateService productUpdateService)
        {
            var updateBar = new ProductUpdateBar(productUpdateService);
            updateBar.UpdateStarting += ExecutedClose;
            LayoutRoot.Children.Add(updateBar);
            updateBar.SizeChanged += OnHeaderBarSizeChanged;
        }

        private void AddRestoreBar(IPackageRestoreManager packageRestoreManager)
        {
            var restoreBar = new PackageRestoreBar(packageRestoreManager);
            LayoutRoot.Children.Add(restoreBar);
            restoreBar.SizeChanged += OnHeaderBarSizeChanged;
        }

        private void OnHeaderBarSizeChanged(object sender, SizeChangedEventArgs e)
        {
            // when the update bar appears, we adjust the window position 
            // so that it doesn't push the main content area down
            if (e.HeightChanged)
            {
                double heightDifference = e.NewSize.Height - e.PreviousSize.Height;
                if (heightDifference > 0)
                {
                    Top = Math.Max(0, Top - heightDifference);
                }
            }
        }

        private void SetupProviders(Project activeProject,
                                    DTE dte,
                                    IVsPackageManagerFactory packageManagerFactory,
                                    IPackageRepositoryFactory packageRepositoryFactory,
                                    IPackageSourceProvider packageSourceProvider,
                                    ProviderServices providerServices,
                                    IPackageRepository recentPackagesRepository,
                                    IHttpClientEvents httpClientEvents,
                                    ISolutionManager solutionManager)
        {

            // This package manager is not used for installing from a remote source, and therefore does not need a fallback repository for resolving dependencies
            IVsPackageManager packageManager = packageManagerFactory.CreatePackageManager(ServiceLocator.GetInstance<IPackageRepository>(), useFallbackForDependencies: false);

            IPackageRepository localRepository;

            // we need different sets of providers depending on whether the dialog is open for solution or a project
            OnlineProvider onlineProvider;
            InstalledProvider installedProvider;
            UpdatesProvider updatesProvider;
            OnlineProvider recentProvider;

            if (activeProject == null)
            {
                Title = String.Format(
                    CultureInfo.CurrentUICulture,
                    NuGet.Dialog.Resources.Dialog_Title,
                    dte.Solution.GetName() + ".sln");

                localRepository = packageManager.LocalRepository;

                onlineProvider = new SolutionOnlineProvider(
                    localRepository,
                    Resources,
                    packageRepositoryFactory,
                    packageSourceProvider,
                    packageManagerFactory,
                    providerServices,
                    httpClientEvents,
                    solutionManager);
                installedProvider = new SolutionInstalledProvider(
                    packageManager,
                    localRepository,
                    Resources,
                    providerServices,
                    httpClientEvents,
                    solutionManager);

                updatesProvider = new SolutionUpdatesProvider(
                    localRepository,
                    Resources,
                    packageRepositoryFactory,
                    packageSourceProvider,
                    packageManagerFactory,
                    providerServices,
                    httpClientEvents,
                    solutionManager);

                recentProvider = new SolutionRecentProvider(
                    localRepository,
                    Resources,
                    packageRepositoryFactory,
                    packageManagerFactory,
                    recentPackagesRepository,
                    packageSourceProvider,
                    providerServices,
                    httpClientEvents,
                    solutionManager);
            }
            else
            {
                IProjectManager projectManager = packageManager.GetProjectManager(activeProject);
                localRepository = projectManager.LocalRepository;

                Title = String.Format(
                    CultureInfo.CurrentUICulture,
                    NuGet.Dialog.Resources.Dialog_Title,
                    activeProject.GetDisplayName());

                onlineProvider = new OnlineProvider(
                    activeProject,
                    localRepository,
                    Resources,
                    packageRepositoryFactory,
                    packageSourceProvider,
                    packageManagerFactory,
                    providerServices,
                    httpClientEvents,
                    solutionManager);

                installedProvider = new InstalledProvider(
                    packageManager,
                    activeProject,
                    localRepository,
                    Resources,
                    providerServices,
                    httpClientEvents,
                    solutionManager);

                updatesProvider = new UpdatesProvider(
                    activeProject,
                    localRepository,
                    Resources,
                    packageRepositoryFactory,
                    packageSourceProvider,
                    packageManagerFactory,
                    providerServices,
                    httpClientEvents,
                    solutionManager);

                recentProvider = new RecentProvider(
                    activeProject,
                    localRepository,
                    Resources,
                    packageRepositoryFactory,
                    packageManagerFactory,
                    recentPackagesRepository,
                    packageSourceProvider,
                    providerServices,
                    httpClientEvents,
                    solutionManager);
            }

            explorer.Providers.Add(installedProvider);
            explorer.Providers.Add(onlineProvider);
            explorer.Providers.Add(updatesProvider);
            explorer.Providers.Add(recentProvider);

            installedProvider.IncludePrerelease =
                onlineProvider.IncludePrerelease =
                updatesProvider.IncludePrerelease =
                recentProvider.IncludePrerelease = _providerSettings.IncludePrereleasePackages;

            // retrieve the selected provider from the settings
            int selectedProvider = Math.Min(3, _providerSettings.SelectedProvider);
            explorer.SelectedProvider = explorer.Providers[selectedProvider];
        }

        private void CanExecuteCommandOnPackage(object sender, CanExecuteRoutedEventArgs e)
        {
            if (OperationCoordinator.IsBusy)
            {
                e.CanExecute = false;
                return;
            }

            VSExtensionsExplorerCtl control = e.Source as VSExtensionsExplorerCtl;
            if (control == null)
            {
                e.CanExecute = false;
                return;
            }

            PackageItem selectedItem = control.SelectedExtension as PackageItem;
            if (selectedItem == null)
            {
                e.CanExecute = false;
                return;
            }

            try
            {
                e.CanExecute = selectedItem.IsEnabled;
            }
            catch (Exception)
            {
                e.CanExecute = false;
            }
        }

        private void ExecutedPackageCommand(object sender, ExecutedRoutedEventArgs e)
        {
            if (OperationCoordinator.IsBusy)
            {
                return;
            }

            VSExtensionsExplorerCtl control = e.Source as VSExtensionsExplorerCtl;
            if (control == null)
            {
                return;
            }

            PackageItem selectedItem = control.SelectedExtension as PackageItem;
            if (selectedItem == null)
            {
                return;
            }

            PackagesProviderBase provider = control.SelectedProvider as PackagesProviderBase;
            if (provider != null)
            {
                try
                {
                    provider.Execute(selectedItem);
                }
                catch (Exception exception)
                {
                    MessageHelper.ShowErrorMessage(exception, NuGet.Dialog.Resources.Dialog_MessageBoxTitle);

                    ExceptionHelper.WriteToActivityLog(exception);
                }
            }
        }

        private void ExecutedClose(object sender, EventArgs e)
        {
            Close();
        }

        private void ExecutedShowOptionsPage(object sender, ExecutedRoutedEventArgs e)
        {
            Close();

            _optionsPageActivator.ActivatePage(
                OptionsPage.PackageSources,
                () => OnActivated(_activeProject));
        }

        /// <summary>
        /// Called when coming back from the Options dialog
        /// </summary>
        private static void OnActivated(Project project)
        {
            var window = new PackageManagerWindow(project);
            try
            {
                window.ShowModal();
            }
            catch (TargetInvocationException exception)
            {
                MessageHelper.ShowErrorMessage(exception, NuGet.Dialog.Resources.Dialog_MessageBoxTitle);
                ExceptionHelper.WriteToActivityLog(exception);
            }
        }

        private void ExecuteOpenLicenseLink(object sender, ExecutedRoutedEventArgs e)
        {
            Hyperlink hyperlink = e.OriginalSource as Hyperlink;
            if (hyperlink != null && hyperlink.NavigateUri != null)
            {
                UriHelper.OpenExternalLink(hyperlink.NavigateUri);
                e.Handled = true;
            }
        }

        private void ExecuteSetFocusOnSearchBox(object sender, ExecutedRoutedEventArgs e)
        {
            explorer.SetFocusOnSearchBox();
        }

        private void OnCategorySelectionChanged(object sender, RoutedPropertyChangedEventArgs<object> e)
        {
            PackagesTreeNodeBase selectedNode = explorer.SelectedExtensionTreeNode as PackagesTreeNodeBase;
            if (selectedNode != null)
            {
                // notify the selected node that it is opened.
                selectedNode.OnOpened();
            }
        }

        private void OnDialogWindowClosing(object sender, System.ComponentModel.CancelEventArgs e)
        {
            // don't allow the dialog to be closed if an operation is pending
            if (OperationCoordinator.IsBusy)
            {
                e.Cancel = true;
            }
        }

        private void OnDialogWindowClosed(object sender, EventArgs e)
        {
            explorer.Providers.Clear();

            // flush output messages to the Output console at once when the dialog is closed.
            _smartOutputConsoleProvider.Flush();

            CurrentInstance = null;
        }

        /// <summary>
        /// HACK HACK: Insert the disclaimer element into the correct place inside the Explorer control. 
        /// We don't want to bring in the whole control template of the extension explorer control.
        /// </summary>
        private void InsertDisclaimerElement()
        {
            Grid grid = LogicalTreeHelper.FindLogicalNode(explorer, "resGrid") as Grid;
            if (grid != null)
            {

                // m_Providers is the name of the expander provider control (the one on the leftmost column)
                UIElement providerExpander = FindChildElementByNameOrType(grid, "m_Providers", typeof(ProviderExpander));
                if (providerExpander != null)
                {
                    // remove disclaimer text and provider expander from their current parents
                    grid.Children.Remove(providerExpander);
                    LayoutRoot.Children.Remove(DisclaimerText);

                    // create the inner grid which will host disclaimer text and the provider extender
                    Grid innerGrid = new Grid();
                    innerGrid.RowDefinitions.Add(new RowDefinition());
                    innerGrid.RowDefinitions.Add(new RowDefinition() { Height = new GridLength(0, GridUnitType.Auto) });

                    innerGrid.Children.Add(providerExpander);

                    Grid.SetRow(DisclaimerText, 1);
                    innerGrid.Children.Add(DisclaimerText);

                    // add the inner grid to the first column of the original grid
                    grid.Children.Add(innerGrid);
                }
            }
        }

        private void AdjustSortComboBoxWidth()
        {
            ComboBox sortCombo = FindComboBox("cmd_SortOrder");
            if (sortCombo != null)
            {
                // The default style fixes the Sort combo control's width to 160, which is bad for localization.
                // We fix it by setting Min width as 160, and let the control resize to content.
                sortCombo.ClearValue(FrameworkElement.WidthProperty);
                sortCombo.MinWidth = 160;
            }
        }

        private void PreparePrereleaseComboBox()
        {
            // This ComboBox is actually used to display framework versions in various VS dialogs. 
            // We "repurpose" it here to show Prerelease option instead.
            ComboBox fxCombo = FindComboBox("cmb_Fx");
            if (fxCombo != null)
            {
                fxCombo.Items.Clear();
                fxCombo.Items.Add(NuGet.Dialog.Resources.Filter_StablePackages);
                fxCombo.Items.Add(NuGet.Dialog.Resources.Filter_IncludePrerelease);
                fxCombo.SelectedIndex = _providerSettings.IncludePrereleasePackages ? 1 : 0;
                fxCombo.SelectionChanged += OnFxComboBoxSelectionChanged;

                _prereleaseComboBox = fxCombo;
            }
        }

        private void OnFxComboBoxSelectionChanged(object sender, SelectionChangedEventArgs e)
        {
            var combo = (ComboBox)sender;
            if (combo.SelectedIndex == -1) {
                return;
            }

            bool includePrerelease = combo.SelectedIndex == 1;

            // persist the option to VS settings store
            _providerSettings.IncludePrereleasePackages = includePrerelease;
            
            // set the flags on all providers
            foreach (PackagesProviderBase provider in explorer.Providers)
            {
                provider.IncludePrerelease = includePrerelease;
            }

            var selectedTreeNode = explorer.SelectedExtensionTreeNode as PackagesTreeNodeBase;
            if (selectedTreeNode != null)
            {
                selectedTreeNode.Refresh(resetQueryBeforeRefresh: true);
            }
        }

        private ComboBox FindComboBox(string name)
        {
            Grid grid = LogicalTreeHelper.FindLogicalNode(explorer, "resGrid") as Grid;
            if (grid != null)
            {
                return FindChildElementByNameOrType(grid, name, typeof(SortCombo)) as ComboBox;
            }

            return null;
        }

        private static UIElement FindChildElementByNameOrType(Grid parent, string childName, Type childType)
        {
            UIElement element = parent.FindName(childName) as UIElement;
            if (element != null)
            {
                return element;
            }
            else
            {
                foreach (UIElement child in parent.Children)
                {
                    if (childType.IsInstanceOfType(child))
                    {
                        return child;
                    }
                }
                return null;
            }
        }

        private void OnProviderSelectionChanged(object sender, RoutedPropertyChangedEventArgs<object> e)
        {
            var selectedProvider = explorer.SelectedProvider as PackagesProviderBase;
            if (selectedProvider != null)
            {
                explorer.NoItemsMessage = selectedProvider.NoItemsMessage;
                _prereleaseComboBox.Visibility = selectedProvider.ShowPrereleaseComboBox ? Visibility.Visible : Visibility.Collapsed;

                // save the selected provider to user settings
                _providerSettings.SelectedProvider = explorer.Providers.IndexOf(selectedProvider);
                // if this is the first time online provider is opened, call to check for update
                if (selectedProvider == explorer.Providers[1] && !_hasOpenedOnlineProvider)
                {
                    _hasOpenedOnlineProvider = true;
                    _productUpdateService.CheckForAvailableUpdateAsync();
                }
            }
            else
            {
                _prereleaseComboBox.Visibility = Visibility.Collapsed;
            }
        }

        private void OnSendingRequest(object sender, WebRequestEventArgs e)
        {
            HttpUtility.SetUserAgent(e.Request, _dialogUserAgent.Value);
        }

        private void CanExecuteClose(object sender, CanExecuteRoutedEventArgs e)
        {
            e.CanExecute = !OperationCoordinator.IsBusy;
            e.Handled = true;
        }

        private void OnDialogWindowLoaded(object sender, RoutedEventArgs e)
        {
            // HACK: Keep track of the currently open instance of this class.
            CurrentInstance = this;
        }
    }
}<|MERGE_RESOLUTION|>--- conflicted
+++ resolved
@@ -1,596 +1,569 @@
-using System;
-using System.Globalization;
-using System.Reflection;
-using System.Windows;
-using System.Windows.Controls;
-using System.Windows.Documents;
-using System.Windows.Input;
-using EnvDTE;
-using Microsoft.VisualStudio.ExtensionsExplorer.UI;
-using Microsoft.VisualStudio.PlatformUI;
-using NuGet.Dialog.PackageManagerUI;
-using NuGet.Dialog.Providers;
-using NuGet.VisualStudio;
-
-namespace NuGet.Dialog
-{
-    public partial class PackageManagerWindow : DialogWindow
-    {
-        internal static PackageManagerWindow CurrentInstance;
-        private const string DialogUserAgentClient = "NuGet Add Package Dialog";
-        private readonly Lazy<string> _dialogUserAgent = new Lazy<string>(() => HttpUtility.CreateUserAgentString(DialogUserAgentClient));
-
-        private const string F1Keyword = "vs.ExtensionManager";
-
-        private readonly IHttpClientEvents _httpClientEvents;
-        private bool _hasOpenedOnlineProvider;
-        private ComboBox _prereleaseComboBox;
-
-        private readonly SmartOutputConsoleProvider _smartOutputConsoleProvider;
-        private readonly IProviderSettings _providerSettings;
-        private readonly IProductUpdateService _productUpdateService;
-        private readonly IOptionsPageActivator _optionsPageActivator;
-        private readonly Project _activeProject;
-
-        public PackageManagerWindow(Project project) :
-            this(project,
-                 ServiceLocator.GetInstance<DTE>(),
-                 ServiceLocator.GetInstance<IVsPackageManagerFactory>(),
-                 ServiceLocator.GetInstance<IPackageRepositoryFactory>(),
-                 ServiceLocator.GetInstance<IPackageSourceProvider>(),
-                 ServiceLocator.GetInstance<IRecentPackageRepository>(),
-                 ServiceLocator.GetInstance<IHttpClientEvents>(),
-                 ServiceLocator.GetInstance<IProductUpdateService>(),
-                 ServiceLocator.GetInstance<IPackageRestoreManager>(),
-                 ServiceLocator.GetInstance<ISolutionManager>(),
-                 ServiceLocator.GetInstance<IOptionsPageActivator>(),
-                 ServiceLocator.GetInstance<IVsCommonOperations>())
-        {
-        }
-
-        private PackageManagerWindow(Project project,
-<<<<<<< HEAD
-                                     DTE dte,
-                                     IVsPackageManagerFactory packageManagerFactory,
-                                     IPackageRepositoryFactory repositoryFactory,
-                                     IPackageSourceProvider packageSourceProvider,
-                                     IRecentPackageRepository recentPackagesRepository,
-                                     IHttpClientEvents httpClientEvents,
-                                     IProductUpdateService productUpdateService,
-                                     IPackageRestoreManager packageRestoreManager,
-                                     ISolutionManager solutionManager,
-                                     IOptionsPageActivator optionPageActivator)
-=======
-                                    DTE dte,
-                                    IVsUIShell vsUIShell,
-                                    IVsPackageManagerFactory packageManagerFactory,
-                                    IPackageRepositoryFactory repositoryFactory,
-                                    IPackageSourceProvider packageSourceProvider,
-                                    ProviderServices providerServices,
-                                    IRecentPackageRepository recentPackagesRepository,
-                                    IHttpClientEvents httpClientEvents,
-                                    ISelectedProviderSettings selectedProviderSettings,
-                                    IProductUpdateService productUpdateService,
-                                    ISolutionManager solutionManager,
-                                    IOptionsPageActivator optionPageActivator,
-                                    IVsCommonOperations commonOperations)
->>>>>>> 20ebc906
-            : base(F1Keyword)
-        {
-
-            InitializeComponent();
-
-            _httpClientEvents = httpClientEvents;
-            if (_httpClientEvents != null)
-            {
-                _httpClientEvents.SendingRequest += OnSendingRequest;
-            }
-
-            _productUpdateService = productUpdateService;
-            _optionsPageActivator = optionPageActivator;
-            _activeProject = project;
-
-            // replace the ConsoleOutputProvider with SmartOutputConsoleProvider so that we can clear 
-            // the console the first time an entry is written to it
-            var providerServices = new ProviderServices();
-            _smartOutputConsoleProvider = new SmartOutputConsoleProvider(providerServices.OutputConsoleProvider);
-<<<<<<< HEAD
-            providerServices.OutputConsoleProvider = _smartOutputConsoleProvider;
-            _providerSettings = providerServices.ProviderSettings;
-
-            AddUpdateBar(productUpdateService);
-            AddRestoreBar(packageRestoreManager);
-            InsertDisclaimerElement();
-            AdjustSortComboBoxWidth();
-            PreparePrereleaseComboBox();
-=======
-            providerServices = new ProviderServices(
-                providerServices.WindowServices,
-                providerServices.ProgressWindow,
-                providerServices.SelectedProviderSettings,                
-                providerServices.ScriptExecutor,
-                _smartOutputConsoleProvider,
-                commonOperations);
->>>>>>> 20ebc906
-
-            SetupProviders(
-                project,
-                dte,
-                packageManagerFactory,
-                repositoryFactory,
-                packageSourceProvider,
-                providerServices,
-                recentPackagesRepository,
-                httpClientEvents,
-                solutionManager);
-        }
-
-        private void AddUpdateBar(IProductUpdateService productUpdateService)
-        {
-            var updateBar = new ProductUpdateBar(productUpdateService);
-            updateBar.UpdateStarting += ExecutedClose;
-            LayoutRoot.Children.Add(updateBar);
-            updateBar.SizeChanged += OnHeaderBarSizeChanged;
-        }
-
-        private void AddRestoreBar(IPackageRestoreManager packageRestoreManager)
-        {
-            var restoreBar = new PackageRestoreBar(packageRestoreManager);
-            LayoutRoot.Children.Add(restoreBar);
-            restoreBar.SizeChanged += OnHeaderBarSizeChanged;
-        }
-
-        private void OnHeaderBarSizeChanged(object sender, SizeChangedEventArgs e)
-        {
-            // when the update bar appears, we adjust the window position 
-            // so that it doesn't push the main content area down
-            if (e.HeightChanged)
-            {
-                double heightDifference = e.NewSize.Height - e.PreviousSize.Height;
-                if (heightDifference > 0)
-                {
-                    Top = Math.Max(0, Top - heightDifference);
-                }
-            }
-        }
-
-        private void SetupProviders(Project activeProject,
-                                    DTE dte,
-                                    IVsPackageManagerFactory packageManagerFactory,
-                                    IPackageRepositoryFactory packageRepositoryFactory,
-                                    IPackageSourceProvider packageSourceProvider,
-                                    ProviderServices providerServices,
-                                    IPackageRepository recentPackagesRepository,
-                                    IHttpClientEvents httpClientEvents,
-                                    ISolutionManager solutionManager)
-        {
-
-            // This package manager is not used for installing from a remote source, and therefore does not need a fallback repository for resolving dependencies
-            IVsPackageManager packageManager = packageManagerFactory.CreatePackageManager(ServiceLocator.GetInstance<IPackageRepository>(), useFallbackForDependencies: false);
-
-            IPackageRepository localRepository;
-
-            // we need different sets of providers depending on whether the dialog is open for solution or a project
-            OnlineProvider onlineProvider;
-            InstalledProvider installedProvider;
-            UpdatesProvider updatesProvider;
-            OnlineProvider recentProvider;
-
-            if (activeProject == null)
-            {
-                Title = String.Format(
-                    CultureInfo.CurrentUICulture,
-                    NuGet.Dialog.Resources.Dialog_Title,
-                    dte.Solution.GetName() + ".sln");
-
-                localRepository = packageManager.LocalRepository;
-
-                onlineProvider = new SolutionOnlineProvider(
-                    localRepository,
-                    Resources,
-                    packageRepositoryFactory,
-                    packageSourceProvider,
-                    packageManagerFactory,
-                    providerServices,
-                    httpClientEvents,
-                    solutionManager);
-                installedProvider = new SolutionInstalledProvider(
-                    packageManager,
-                    localRepository,
-                    Resources,
-                    providerServices,
-                    httpClientEvents,
-                    solutionManager);
-
-                updatesProvider = new SolutionUpdatesProvider(
-                    localRepository,
-                    Resources,
-                    packageRepositoryFactory,
-                    packageSourceProvider,
-                    packageManagerFactory,
-                    providerServices,
-                    httpClientEvents,
-                    solutionManager);
-
-                recentProvider = new SolutionRecentProvider(
-                    localRepository,
-                    Resources,
-                    packageRepositoryFactory,
-                    packageManagerFactory,
-                    recentPackagesRepository,
-                    packageSourceProvider,
-                    providerServices,
-                    httpClientEvents,
-                    solutionManager);
-            }
-            else
-            {
-                IProjectManager projectManager = packageManager.GetProjectManager(activeProject);
-                localRepository = projectManager.LocalRepository;
-
-                Title = String.Format(
-                    CultureInfo.CurrentUICulture,
-                    NuGet.Dialog.Resources.Dialog_Title,
-                    activeProject.GetDisplayName());
-
-                onlineProvider = new OnlineProvider(
-                    activeProject,
-                    localRepository,
-                    Resources,
-                    packageRepositoryFactory,
-                    packageSourceProvider,
-                    packageManagerFactory,
-                    providerServices,
-                    httpClientEvents,
-                    solutionManager);
-
-                installedProvider = new InstalledProvider(
-                    packageManager,
-                    activeProject,
-                    localRepository,
-                    Resources,
-                    providerServices,
-                    httpClientEvents,
-                    solutionManager);
-
-                updatesProvider = new UpdatesProvider(
-                    activeProject,
-                    localRepository,
-                    Resources,
-                    packageRepositoryFactory,
-                    packageSourceProvider,
-                    packageManagerFactory,
-                    providerServices,
-                    httpClientEvents,
-                    solutionManager);
-
-                recentProvider = new RecentProvider(
-                    activeProject,
-                    localRepository,
-                    Resources,
-                    packageRepositoryFactory,
-                    packageManagerFactory,
-                    recentPackagesRepository,
-                    packageSourceProvider,
-                    providerServices,
-                    httpClientEvents,
-                    solutionManager);
-            }
-
-            explorer.Providers.Add(installedProvider);
-            explorer.Providers.Add(onlineProvider);
-            explorer.Providers.Add(updatesProvider);
-            explorer.Providers.Add(recentProvider);
-
-            installedProvider.IncludePrerelease =
-                onlineProvider.IncludePrerelease =
-                updatesProvider.IncludePrerelease =
-                recentProvider.IncludePrerelease = _providerSettings.IncludePrereleasePackages;
-
-            // retrieve the selected provider from the settings
-            int selectedProvider = Math.Min(3, _providerSettings.SelectedProvider);
-            explorer.SelectedProvider = explorer.Providers[selectedProvider];
-        }
-
-        private void CanExecuteCommandOnPackage(object sender, CanExecuteRoutedEventArgs e)
-        {
-            if (OperationCoordinator.IsBusy)
-            {
-                e.CanExecute = false;
-                return;
-            }
-
-            VSExtensionsExplorerCtl control = e.Source as VSExtensionsExplorerCtl;
-            if (control == null)
-            {
-                e.CanExecute = false;
-                return;
-            }
-
-            PackageItem selectedItem = control.SelectedExtension as PackageItem;
-            if (selectedItem == null)
-            {
-                e.CanExecute = false;
-                return;
-            }
-
-            try
-            {
-                e.CanExecute = selectedItem.IsEnabled;
-            }
-            catch (Exception)
-            {
-                e.CanExecute = false;
-            }
-        }
-
-        private void ExecutedPackageCommand(object sender, ExecutedRoutedEventArgs e)
-        {
-            if (OperationCoordinator.IsBusy)
-            {
-                return;
-            }
-
-            VSExtensionsExplorerCtl control = e.Source as VSExtensionsExplorerCtl;
-            if (control == null)
-            {
-                return;
-            }
-
-            PackageItem selectedItem = control.SelectedExtension as PackageItem;
-            if (selectedItem == null)
-            {
-                return;
-            }
-
-            PackagesProviderBase provider = control.SelectedProvider as PackagesProviderBase;
-            if (provider != null)
-            {
-                try
-                {
-                    provider.Execute(selectedItem);
-                }
-                catch (Exception exception)
-                {
-                    MessageHelper.ShowErrorMessage(exception, NuGet.Dialog.Resources.Dialog_MessageBoxTitle);
-
-                    ExceptionHelper.WriteToActivityLog(exception);
-                }
-            }
-        }
-
-        private void ExecutedClose(object sender, EventArgs e)
-        {
-            Close();
-        }
-
-        private void ExecutedShowOptionsPage(object sender, ExecutedRoutedEventArgs e)
-        {
-            Close();
-
-            _optionsPageActivator.ActivatePage(
-                OptionsPage.PackageSources,
-                () => OnActivated(_activeProject));
-        }
-
-        /// <summary>
-        /// Called when coming back from the Options dialog
-        /// </summary>
-        private static void OnActivated(Project project)
-        {
-            var window = new PackageManagerWindow(project);
-            try
-            {
-                window.ShowModal();
-            }
-            catch (TargetInvocationException exception)
-            {
-                MessageHelper.ShowErrorMessage(exception, NuGet.Dialog.Resources.Dialog_MessageBoxTitle);
-                ExceptionHelper.WriteToActivityLog(exception);
-            }
-        }
-
-        private void ExecuteOpenLicenseLink(object sender, ExecutedRoutedEventArgs e)
-        {
-            Hyperlink hyperlink = e.OriginalSource as Hyperlink;
-            if (hyperlink != null && hyperlink.NavigateUri != null)
-            {
-                UriHelper.OpenExternalLink(hyperlink.NavigateUri);
-                e.Handled = true;
-            }
-        }
-
-        private void ExecuteSetFocusOnSearchBox(object sender, ExecutedRoutedEventArgs e)
-        {
-            explorer.SetFocusOnSearchBox();
-        }
-
-        private void OnCategorySelectionChanged(object sender, RoutedPropertyChangedEventArgs<object> e)
-        {
-            PackagesTreeNodeBase selectedNode = explorer.SelectedExtensionTreeNode as PackagesTreeNodeBase;
-            if (selectedNode != null)
-            {
-                // notify the selected node that it is opened.
-                selectedNode.OnOpened();
-            }
-        }
-
-        private void OnDialogWindowClosing(object sender, System.ComponentModel.CancelEventArgs e)
-        {
-            // don't allow the dialog to be closed if an operation is pending
-            if (OperationCoordinator.IsBusy)
-            {
-                e.Cancel = true;
-            }
-        }
-
-        private void OnDialogWindowClosed(object sender, EventArgs e)
-        {
-            explorer.Providers.Clear();
-
-            // flush output messages to the Output console at once when the dialog is closed.
-            _smartOutputConsoleProvider.Flush();
-
-            CurrentInstance = null;
-        }
-
-        /// <summary>
-        /// HACK HACK: Insert the disclaimer element into the correct place inside the Explorer control. 
-        /// We don't want to bring in the whole control template of the extension explorer control.
-        /// </summary>
-        private void InsertDisclaimerElement()
-        {
-            Grid grid = LogicalTreeHelper.FindLogicalNode(explorer, "resGrid") as Grid;
-            if (grid != null)
-            {
-
-                // m_Providers is the name of the expander provider control (the one on the leftmost column)
-                UIElement providerExpander = FindChildElementByNameOrType(grid, "m_Providers", typeof(ProviderExpander));
-                if (providerExpander != null)
-                {
-                    // remove disclaimer text and provider expander from their current parents
-                    grid.Children.Remove(providerExpander);
-                    LayoutRoot.Children.Remove(DisclaimerText);
-
-                    // create the inner grid which will host disclaimer text and the provider extender
-                    Grid innerGrid = new Grid();
-                    innerGrid.RowDefinitions.Add(new RowDefinition());
-                    innerGrid.RowDefinitions.Add(new RowDefinition() { Height = new GridLength(0, GridUnitType.Auto) });
-
-                    innerGrid.Children.Add(providerExpander);
-
-                    Grid.SetRow(DisclaimerText, 1);
-                    innerGrid.Children.Add(DisclaimerText);
-
-                    // add the inner grid to the first column of the original grid
-                    grid.Children.Add(innerGrid);
-                }
-            }
-        }
-
-        private void AdjustSortComboBoxWidth()
-        {
-            ComboBox sortCombo = FindComboBox("cmd_SortOrder");
-            if (sortCombo != null)
-            {
-                // The default style fixes the Sort combo control's width to 160, which is bad for localization.
-                // We fix it by setting Min width as 160, and let the control resize to content.
-                sortCombo.ClearValue(FrameworkElement.WidthProperty);
-                sortCombo.MinWidth = 160;
-            }
-        }
-
-        private void PreparePrereleaseComboBox()
-        {
-            // This ComboBox is actually used to display framework versions in various VS dialogs. 
-            // We "repurpose" it here to show Prerelease option instead.
-            ComboBox fxCombo = FindComboBox("cmb_Fx");
-            if (fxCombo != null)
-            {
-                fxCombo.Items.Clear();
-                fxCombo.Items.Add(NuGet.Dialog.Resources.Filter_StablePackages);
-                fxCombo.Items.Add(NuGet.Dialog.Resources.Filter_IncludePrerelease);
-                fxCombo.SelectedIndex = _providerSettings.IncludePrereleasePackages ? 1 : 0;
-                fxCombo.SelectionChanged += OnFxComboBoxSelectionChanged;
-
-                _prereleaseComboBox = fxCombo;
-            }
-        }
-
-        private void OnFxComboBoxSelectionChanged(object sender, SelectionChangedEventArgs e)
-        {
-            var combo = (ComboBox)sender;
-            if (combo.SelectedIndex == -1) {
-                return;
-            }
-
-            bool includePrerelease = combo.SelectedIndex == 1;
-
-            // persist the option to VS settings store
-            _providerSettings.IncludePrereleasePackages = includePrerelease;
-            
-            // set the flags on all providers
-            foreach (PackagesProviderBase provider in explorer.Providers)
-            {
-                provider.IncludePrerelease = includePrerelease;
-            }
-
-            var selectedTreeNode = explorer.SelectedExtensionTreeNode as PackagesTreeNodeBase;
-            if (selectedTreeNode != null)
-            {
-                selectedTreeNode.Refresh(resetQueryBeforeRefresh: true);
-            }
-        }
-
-        private ComboBox FindComboBox(string name)
-        {
-            Grid grid = LogicalTreeHelper.FindLogicalNode(explorer, "resGrid") as Grid;
-            if (grid != null)
-            {
-                return FindChildElementByNameOrType(grid, name, typeof(SortCombo)) as ComboBox;
-            }
-
-            return null;
-        }
-
-        private static UIElement FindChildElementByNameOrType(Grid parent, string childName, Type childType)
-        {
-            UIElement element = parent.FindName(childName) as UIElement;
-            if (element != null)
-            {
-                return element;
-            }
-            else
-            {
-                foreach (UIElement child in parent.Children)
-                {
-                    if (childType.IsInstanceOfType(child))
-                    {
-                        return child;
-                    }
-                }
-                return null;
-            }
-        }
-
-        private void OnProviderSelectionChanged(object sender, RoutedPropertyChangedEventArgs<object> e)
-        {
-            var selectedProvider = explorer.SelectedProvider as PackagesProviderBase;
-            if (selectedProvider != null)
-            {
-                explorer.NoItemsMessage = selectedProvider.NoItemsMessage;
-                _prereleaseComboBox.Visibility = selectedProvider.ShowPrereleaseComboBox ? Visibility.Visible : Visibility.Collapsed;
-
-                // save the selected provider to user settings
-                _providerSettings.SelectedProvider = explorer.Providers.IndexOf(selectedProvider);
-                // if this is the first time online provider is opened, call to check for update
-                if (selectedProvider == explorer.Providers[1] && !_hasOpenedOnlineProvider)
-                {
-                    _hasOpenedOnlineProvider = true;
-                    _productUpdateService.CheckForAvailableUpdateAsync();
-                }
-            }
-            else
-            {
-                _prereleaseComboBox.Visibility = Visibility.Collapsed;
-            }
-        }
-
-        private void OnSendingRequest(object sender, WebRequestEventArgs e)
-        {
-            HttpUtility.SetUserAgent(e.Request, _dialogUserAgent.Value);
-        }
-
-        private void CanExecuteClose(object sender, CanExecuteRoutedEventArgs e)
-        {
-            e.CanExecute = !OperationCoordinator.IsBusy;
-            e.Handled = true;
-        }
-
-        private void OnDialogWindowLoaded(object sender, RoutedEventArgs e)
-        {
-            // HACK: Keep track of the currently open instance of this class.
-            CurrentInstance = this;
-        }
-    }
-}+using System;
+using System.Globalization;
+using System.Reflection;
+using System.Windows;
+using System.Windows.Controls;
+using System.Windows.Documents;
+using System.Windows.Input;
+using EnvDTE;
+using Microsoft.VisualStudio.ExtensionsExplorer.UI;
+using Microsoft.VisualStudio.PlatformUI;
+using NuGet.Dialog.PackageManagerUI;
+using NuGet.Dialog.Providers;
+using NuGet.VisualStudio;
+
+namespace NuGet.Dialog
+{
+    public partial class PackageManagerWindow : DialogWindow
+    {
+        internal static PackageManagerWindow CurrentInstance;
+        private const string DialogUserAgentClient = "NuGet Add Package Dialog";
+        private readonly Lazy<string> _dialogUserAgent = new Lazy<string>(() => HttpUtility.CreateUserAgentString(DialogUserAgentClient));
+
+        private const string F1Keyword = "vs.ExtensionManager";
+
+        private readonly IHttpClientEvents _httpClientEvents;
+        private bool _hasOpenedOnlineProvider;
+        private ComboBox _prereleaseComboBox;
+
+        private readonly SmartOutputConsoleProvider _smartOutputConsoleProvider;
+        private readonly IProviderSettings _providerSettings;
+        private readonly IProductUpdateService _productUpdateService;
+        private readonly IOptionsPageActivator _optionsPageActivator;
+        private readonly Project _activeProject;
+
+        public PackageManagerWindow(Project project) :
+            this(project,
+                 ServiceLocator.GetInstance<DTE>(),
+                 ServiceLocator.GetInstance<IVsPackageManagerFactory>(),
+                 ServiceLocator.GetInstance<IPackageRepositoryFactory>(),
+                 ServiceLocator.GetInstance<IPackageSourceProvider>(),
+                 ServiceLocator.GetInstance<IRecentPackageRepository>(),
+                 ServiceLocator.GetInstance<IHttpClientEvents>(),
+                 ServiceLocator.GetInstance<IProductUpdateService>(),
+                 ServiceLocator.GetInstance<IPackageRestoreManager>(),
+                 ServiceLocator.GetInstance<ISolutionManager>(),
+                 ServiceLocator.GetInstance<IOptionsPageActivator>())
+        {
+        }
+
+        private PackageManagerWindow(Project project,
+                                    DTE dte,
+                                    IVsPackageManagerFactory packageManagerFactory,
+                                    IPackageRepositoryFactory repositoryFactory,
+                                    IPackageSourceProvider packageSourceProvider,
+                                    IRecentPackageRepository recentPackagesRepository,
+                                    IHttpClientEvents httpClientEvents,
+                                    IProductUpdateService productUpdateService,
+                                    IPackageRestoreManager packageRestoreManager,
+                                    ISolutionManager solutionManager,
+                                    IOptionsPageActivator optionPageActivator)
+            : base(F1Keyword)
+        {
+
+            InitializeComponent();
+
+            _httpClientEvents = httpClientEvents;
+            if (_httpClientEvents != null)
+            {
+                _httpClientEvents.SendingRequest += OnSendingRequest;
+            }
+
+            _productUpdateService = productUpdateService;
+            _optionsPageActivator = optionPageActivator;
+            _activeProject = project;
+
+            // replace the ConsoleOutputProvider with SmartOutputConsoleProvider so that we can clear 
+            // the console the first time an entry is written to it
+            var providerServices = new ProviderServices();
+            _smartOutputConsoleProvider = new SmartOutputConsoleProvider(providerServices.OutputConsoleProvider);
+            providerServices.OutputConsoleProvider = _smartOutputConsoleProvider;
+            _providerSettings = providerServices.ProviderSettings;
+
+            AddUpdateBar(productUpdateService);
+            AddRestoreBar(packageRestoreManager);
+            InsertDisclaimerElement();
+            AdjustSortComboBoxWidth();
+            PreparePrereleaseComboBox();
+
+            SetupProviders(
+                project,
+                dte,
+                packageManagerFactory,
+                repositoryFactory,
+                packageSourceProvider,
+                providerServices,
+                recentPackagesRepository,
+                httpClientEvents,
+                solutionManager);
+        }
+
+        private void AddUpdateBar(IProductUpdateService productUpdateService)
+        {
+            var updateBar = new ProductUpdateBar(productUpdateService);
+            updateBar.UpdateStarting += ExecutedClose;
+            LayoutRoot.Children.Add(updateBar);
+            updateBar.SizeChanged += OnHeaderBarSizeChanged;
+        }
+
+        private void AddRestoreBar(IPackageRestoreManager packageRestoreManager)
+        {
+            var restoreBar = new PackageRestoreBar(packageRestoreManager);
+            LayoutRoot.Children.Add(restoreBar);
+            restoreBar.SizeChanged += OnHeaderBarSizeChanged;
+        }
+
+        private void OnHeaderBarSizeChanged(object sender, SizeChangedEventArgs e)
+        {
+            // when the update bar appears, we adjust the window position 
+            // so that it doesn't push the main content area down
+            if (e.HeightChanged)
+            {
+                double heightDifference = e.NewSize.Height - e.PreviousSize.Height;
+                if (heightDifference > 0)
+                {
+                    Top = Math.Max(0, Top - heightDifference);
+                }
+            }
+        }
+
+        private void SetupProviders(Project activeProject,
+                                    DTE dte,
+                                    IVsPackageManagerFactory packageManagerFactory,
+                                    IPackageRepositoryFactory packageRepositoryFactory,
+                                    IPackageSourceProvider packageSourceProvider,
+                                    ProviderServices providerServices,
+                                    IPackageRepository recentPackagesRepository,
+                                    IHttpClientEvents httpClientEvents,
+                                    ISolutionManager solutionManager)
+        {
+
+            // This package manager is not used for installing from a remote source, and therefore does not need a fallback repository for resolving dependencies
+            IVsPackageManager packageManager = packageManagerFactory.CreatePackageManager(ServiceLocator.GetInstance<IPackageRepository>(), useFallbackForDependencies: false);
+
+            IPackageRepository localRepository;
+
+            // we need different sets of providers depending on whether the dialog is open for solution or a project
+            OnlineProvider onlineProvider;
+            InstalledProvider installedProvider;
+            UpdatesProvider updatesProvider;
+            OnlineProvider recentProvider;
+
+            if (activeProject == null)
+            {
+                Title = String.Format(
+                    CultureInfo.CurrentUICulture,
+                    NuGet.Dialog.Resources.Dialog_Title,
+                    dte.Solution.GetName() + ".sln");
+
+                localRepository = packageManager.LocalRepository;
+
+                onlineProvider = new SolutionOnlineProvider(
+                    localRepository,
+                    Resources,
+                    packageRepositoryFactory,
+                    packageSourceProvider,
+                    packageManagerFactory,
+                    providerServices,
+                    httpClientEvents,
+                    solutionManager);
+                installedProvider = new SolutionInstalledProvider(
+                    packageManager,
+                    localRepository,
+                    Resources,
+                    providerServices,
+                    httpClientEvents,
+                    solutionManager);
+
+                updatesProvider = new SolutionUpdatesProvider(
+                    localRepository,
+                    Resources,
+                    packageRepositoryFactory,
+                    packageSourceProvider,
+                    packageManagerFactory,
+                    providerServices,
+                    httpClientEvents,
+                    solutionManager);
+
+                recentProvider = new SolutionRecentProvider(
+                    localRepository,
+                    Resources,
+                    packageRepositoryFactory,
+                    packageManagerFactory,
+                    recentPackagesRepository,
+                    packageSourceProvider,
+                    providerServices,
+                    httpClientEvents,
+                    solutionManager);
+            }
+            else
+            {
+                IProjectManager projectManager = packageManager.GetProjectManager(activeProject);
+                localRepository = projectManager.LocalRepository;
+
+                Title = String.Format(
+                    CultureInfo.CurrentUICulture,
+                    NuGet.Dialog.Resources.Dialog_Title,
+                    activeProject.GetDisplayName());
+
+                onlineProvider = new OnlineProvider(
+                    activeProject,
+                    localRepository,
+                    Resources,
+                    packageRepositoryFactory,
+                    packageSourceProvider,
+                    packageManagerFactory,
+                    providerServices,
+                    httpClientEvents,
+                    solutionManager);
+
+                installedProvider = new InstalledProvider(
+                    packageManager,
+                    activeProject,
+                    localRepository,
+                    Resources,
+                    providerServices,
+                    httpClientEvents,
+                    solutionManager);
+
+                updatesProvider = new UpdatesProvider(
+                    activeProject,
+                    localRepository,
+                    Resources,
+                    packageRepositoryFactory,
+                    packageSourceProvider,
+                    packageManagerFactory,
+                    providerServices,
+                    httpClientEvents,
+                    solutionManager);
+
+                recentProvider = new RecentProvider(
+                    activeProject,
+                    localRepository,
+                    Resources,
+                    packageRepositoryFactory,
+                    packageManagerFactory,
+                    recentPackagesRepository,
+                    packageSourceProvider,
+                    providerServices,
+                    httpClientEvents,
+                    solutionManager);
+            }
+
+            explorer.Providers.Add(installedProvider);
+            explorer.Providers.Add(onlineProvider);
+            explorer.Providers.Add(updatesProvider);
+            explorer.Providers.Add(recentProvider);
+
+            installedProvider.IncludePrerelease =
+                onlineProvider.IncludePrerelease =
+                updatesProvider.IncludePrerelease =
+                recentProvider.IncludePrerelease = _providerSettings.IncludePrereleasePackages;
+
+            // retrieve the selected provider from the settings
+            int selectedProvider = Math.Min(3, _providerSettings.SelectedProvider);
+            explorer.SelectedProvider = explorer.Providers[selectedProvider];
+        }
+
+        private void CanExecuteCommandOnPackage(object sender, CanExecuteRoutedEventArgs e)
+        {
+            if (OperationCoordinator.IsBusy)
+            {
+                e.CanExecute = false;
+                return;
+            }
+
+            VSExtensionsExplorerCtl control = e.Source as VSExtensionsExplorerCtl;
+            if (control == null)
+            {
+                e.CanExecute = false;
+                return;
+            }
+
+            PackageItem selectedItem = control.SelectedExtension as PackageItem;
+            if (selectedItem == null)
+            {
+                e.CanExecute = false;
+                return;
+            }
+
+            try
+            {
+                e.CanExecute = selectedItem.IsEnabled;
+            }
+            catch (Exception)
+            {
+                e.CanExecute = false;
+            }
+        }
+
+        private void ExecutedPackageCommand(object sender, ExecutedRoutedEventArgs e)
+        {
+            if (OperationCoordinator.IsBusy)
+            {
+                return;
+            }
+
+            VSExtensionsExplorerCtl control = e.Source as VSExtensionsExplorerCtl;
+            if (control == null)
+            {
+                return;
+            }
+
+            PackageItem selectedItem = control.SelectedExtension as PackageItem;
+            if (selectedItem == null)
+            {
+                return;
+            }
+
+            PackagesProviderBase provider = control.SelectedProvider as PackagesProviderBase;
+            if (provider != null)
+            {
+                try
+                {
+                    provider.Execute(selectedItem);
+                }
+                catch (Exception exception)
+                {
+                    MessageHelper.ShowErrorMessage(exception, NuGet.Dialog.Resources.Dialog_MessageBoxTitle);
+
+                    ExceptionHelper.WriteToActivityLog(exception);
+                }
+            }
+        }
+
+        private void ExecutedClose(object sender, EventArgs e)
+        {
+            Close();
+        }
+
+        private void ExecutedShowOptionsPage(object sender, ExecutedRoutedEventArgs e)
+        {
+            Close();
+
+            _optionsPageActivator.ActivatePage(
+                OptionsPage.PackageSources,
+                () => OnActivated(_activeProject));
+        }
+
+        /// <summary>
+        /// Called when coming back from the Options dialog
+        /// </summary>
+        private static void OnActivated(Project project)
+        {
+            var window = new PackageManagerWindow(project);
+            try
+            {
+                window.ShowModal();
+            }
+            catch (TargetInvocationException exception)
+            {
+                MessageHelper.ShowErrorMessage(exception, NuGet.Dialog.Resources.Dialog_MessageBoxTitle);
+                ExceptionHelper.WriteToActivityLog(exception);
+            }
+        }
+
+        private void ExecuteOpenLicenseLink(object sender, ExecutedRoutedEventArgs e)
+        {
+            Hyperlink hyperlink = e.OriginalSource as Hyperlink;
+            if (hyperlink != null && hyperlink.NavigateUri != null)
+            {
+                UriHelper.OpenExternalLink(hyperlink.NavigateUri);
+                e.Handled = true;
+            }
+        }
+
+        private void ExecuteSetFocusOnSearchBox(object sender, ExecutedRoutedEventArgs e)
+        {
+            explorer.SetFocusOnSearchBox();
+        }
+
+        private void OnCategorySelectionChanged(object sender, RoutedPropertyChangedEventArgs<object> e)
+        {
+            PackagesTreeNodeBase selectedNode = explorer.SelectedExtensionTreeNode as PackagesTreeNodeBase;
+            if (selectedNode != null)
+            {
+                // notify the selected node that it is opened.
+                selectedNode.OnOpened();
+            }
+        }
+
+        private void OnDialogWindowClosing(object sender, System.ComponentModel.CancelEventArgs e)
+        {
+            // don't allow the dialog to be closed if an operation is pending
+            if (OperationCoordinator.IsBusy)
+            {
+                e.Cancel = true;
+            }
+        }
+
+        private void OnDialogWindowClosed(object sender, EventArgs e)
+        {
+            explorer.Providers.Clear();
+
+            // flush output messages to the Output console at once when the dialog is closed.
+            _smartOutputConsoleProvider.Flush();
+
+            CurrentInstance = null;
+        }
+
+        /// <summary>
+        /// HACK HACK: Insert the disclaimer element into the correct place inside the Explorer control. 
+        /// We don't want to bring in the whole control template of the extension explorer control.
+        /// </summary>
+        private void InsertDisclaimerElement()
+        {
+            Grid grid = LogicalTreeHelper.FindLogicalNode(explorer, "resGrid") as Grid;
+            if (grid != null)
+            {
+
+                // m_Providers is the name of the expander provider control (the one on the leftmost column)
+                UIElement providerExpander = FindChildElementByNameOrType(grid, "m_Providers", typeof(ProviderExpander));
+                if (providerExpander != null)
+                {
+                    // remove disclaimer text and provider expander from their current parents
+                    grid.Children.Remove(providerExpander);
+                    LayoutRoot.Children.Remove(DisclaimerText);
+
+                    // create the inner grid which will host disclaimer text and the provider extender
+                    Grid innerGrid = new Grid();
+                    innerGrid.RowDefinitions.Add(new RowDefinition());
+                    innerGrid.RowDefinitions.Add(new RowDefinition() { Height = new GridLength(0, GridUnitType.Auto) });
+
+                    innerGrid.Children.Add(providerExpander);
+
+                    Grid.SetRow(DisclaimerText, 1);
+                    innerGrid.Children.Add(DisclaimerText);
+
+                    // add the inner grid to the first column of the original grid
+                    grid.Children.Add(innerGrid);
+                }
+            }
+        }
+
+        private void AdjustSortComboBoxWidth()
+        {
+            ComboBox sortCombo = FindComboBox("cmd_SortOrder");
+            if (sortCombo != null)
+            {
+                // The default style fixes the Sort combo control's width to 160, which is bad for localization.
+                // We fix it by setting Min width as 160, and let the control resize to content.
+                sortCombo.ClearValue(FrameworkElement.WidthProperty);
+                sortCombo.MinWidth = 160;
+            }
+        }
+
+        private void PreparePrereleaseComboBox()
+        {
+            // This ComboBox is actually used to display framework versions in various VS dialogs. 
+            // We "repurpose" it here to show Prerelease option instead.
+            ComboBox fxCombo = FindComboBox("cmb_Fx");
+            if (fxCombo != null)
+            {
+                fxCombo.Items.Clear();
+                fxCombo.Items.Add(NuGet.Dialog.Resources.Filter_StablePackages);
+                fxCombo.Items.Add(NuGet.Dialog.Resources.Filter_IncludePrerelease);
+                fxCombo.SelectedIndex = _providerSettings.IncludePrereleasePackages ? 1 : 0;
+                fxCombo.SelectionChanged += OnFxComboBoxSelectionChanged;
+
+                _prereleaseComboBox = fxCombo;
+            }
+        }
+
+        private void OnFxComboBoxSelectionChanged(object sender, SelectionChangedEventArgs e)
+        {
+            var combo = (ComboBox)sender;
+            if (combo.SelectedIndex == -1) {
+                return;
+            }
+
+            bool includePrerelease = combo.SelectedIndex == 1;
+
+            // persist the option to VS settings store
+            _providerSettings.IncludePrereleasePackages = includePrerelease;
+            
+            // set the flags on all providers
+            foreach (PackagesProviderBase provider in explorer.Providers)
+            {
+                provider.IncludePrerelease = includePrerelease;
+            }
+
+            var selectedTreeNode = explorer.SelectedExtensionTreeNode as PackagesTreeNodeBase;
+            if (selectedTreeNode != null)
+            {
+                selectedTreeNode.Refresh(resetQueryBeforeRefresh: true);
+            }
+        }
+
+        private ComboBox FindComboBox(string name)
+        {
+            Grid grid = LogicalTreeHelper.FindLogicalNode(explorer, "resGrid") as Grid;
+            if (grid != null)
+            {
+                return FindChildElementByNameOrType(grid, name, typeof(SortCombo)) as ComboBox;
+            }
+
+            return null;
+        }
+
+        private static UIElement FindChildElementByNameOrType(Grid parent, string childName, Type childType)
+        {
+            UIElement element = parent.FindName(childName) as UIElement;
+            if (element != null)
+            {
+                return element;
+            }
+            else
+            {
+                foreach (UIElement child in parent.Children)
+                {
+                    if (childType.IsInstanceOfType(child))
+                    {
+                        return child;
+                    }
+                }
+                return null;
+            }
+        }
+
+        private void OnProviderSelectionChanged(object sender, RoutedPropertyChangedEventArgs<object> e)
+        {
+            var selectedProvider = explorer.SelectedProvider as PackagesProviderBase;
+            if (selectedProvider != null)
+            {
+                explorer.NoItemsMessage = selectedProvider.NoItemsMessage;
+                _prereleaseComboBox.Visibility = selectedProvider.ShowPrereleaseComboBox ? Visibility.Visible : Visibility.Collapsed;
+
+                // save the selected provider to user settings
+                _providerSettings.SelectedProvider = explorer.Providers.IndexOf(selectedProvider);
+                // if this is the first time online provider is opened, call to check for update
+                if (selectedProvider == explorer.Providers[1] && !_hasOpenedOnlineProvider)
+                {
+                    _hasOpenedOnlineProvider = true;
+                    _productUpdateService.CheckForAvailableUpdateAsync();
+                }
+            }
+            else
+            {
+                _prereleaseComboBox.Visibility = Visibility.Collapsed;
+            }
+        }
+
+        private void OnSendingRequest(object sender, WebRequestEventArgs e)
+        {
+            HttpUtility.SetUserAgent(e.Request, _dialogUserAgent.Value);
+        }
+
+        private void CanExecuteClose(object sender, CanExecuteRoutedEventArgs e)
+        {
+            e.CanExecute = !OperationCoordinator.IsBusy;
+            e.Handled = true;
+        }
+
+        private void OnDialogWindowLoaded(object sender, RoutedEventArgs e)
+        {
+            // HACK: Keep track of the currently open instance of this class.
+            CurrentInstance = this;
+        }
+    }
+}