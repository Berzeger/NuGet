--- conflicted
+++ resolved
@@ -1,469 +1,466 @@
-using System;
-using System.Collections;
-using System.Collections.Generic;
-using System.Collections.ObjectModel;
-using System.Diagnostics.CodeAnalysis;
-using System.Globalization;
-using System.Linq;
-using System.Management.Automation;
-using System.Management.Automation.Host;
-using System.Security;
-using System.Text;
-using System.Windows.Media;
-
-namespace NuGetConsole.Host.PowerShell.Implementation {
-    internal class NuGetHostUserInterface : PSHostUserInterface, IHostUISupportsMultipleChoiceSelection {
-        public const ConsoleColor NoColor = (ConsoleColor)(-1);
-        private const int VkCodeReturn = 13;
-        private const int VkCodeBackspace = 8;
-        private static Color[] _consoleColors;
-        private readonly NuGetPSHost _host;
-        private readonly object _instanceLock = new object();
-        private PSHostRawUserInterface _rawUI;
-
-        public NuGetHostUserInterface(NuGetPSHost host) {
-            UtilityMethods.ThrowIfArgumentNull(host);
-            _host = host;
-        }
-
-        private IConsole Console {
-            get { return _host.ActiveConsole; }
-        }
-
-        public override PSHostRawUserInterface RawUI {
-            get {
-                if (_rawUI == null) {
-                    _rawUI = new NuGetRawUserInterface(_host);
-                }
-                return _rawUI;
-            }
-        }
-
-        #region IHostUISupportsMultipleChoiceSelection Members
-
-        public Collection<int> PromptForChoice(string caption,
-                                               string message,
-                                               Collection<ChoiceDescription> choices,
-                                               IEnumerable<int> defaultChoices) {
-            WriteErrorLine("IHostUISupportsMultipleChoiceSelection.PromptForChoice not implemented.");
-            // TODO: 1.5
-            return null;
-        }
-
-        #endregion
-
-        private static Type GetFieldType(FieldDescription field) {
-            Type type = null;
-            if (!String.IsNullOrEmpty(field.ParameterAssemblyFullName)) {
-                LanguagePrimitives.TryConvertTo(field.ParameterAssemblyFullName, out type);
-            }
-            if ((type == null) && !String.IsNullOrEmpty(field.ParameterTypeFullName)) {
-                LanguagePrimitives.TryConvertTo(field.ParameterTypeFullName, out type);
-            }
-            return type;
-        }
-
-        public override Dictionary<string, PSObject> Prompt(
-            string caption, string message, Collection<FieldDescription> descriptions) {
-            if (descriptions == null) {
-                throw new ArgumentNullException("descriptions");
-            }
-            if (descriptions.Count == 0) {
-                // emulate pwoershell.exe behaviour for empty collection.
-                throw new ArgumentException(
-                    Resources.ZeroLengthCollection, "descriptions");
-            }
-
-            if (!String.IsNullOrEmpty(caption)) {
-                WriteLine(caption);
-            }
-            if (!String.IsNullOrEmpty(message)) {
-                WriteLine(message);
-            }
-
-            // this stores the field/value pairs - e.g. unbound missing mandatory parameters,
-            // or scripted $host.ui.prompt invocation.
-            var results = new Dictionary<string, PSObject>(descriptions.Count);
-            int index = 0;
-
-            foreach (FieldDescription description in descriptions) {
-                // if type is not resolvable, throw (as per powershell.exe)
-                if ((description == null) ||
-                    String.IsNullOrEmpty(description.ParameterAssemblyFullName)) {
-                    throw new ArgumentException("descriptions[" + index + "]");
-                }
-
-                bool cancelled;
-                object answer;
-                string name = description.Name;
-
-                // as per powershell.exe, if input value cannot be coerced to
-                // parameter type then default to string.
-                Type fieldType = GetFieldType(description) ?? typeof(String);
-
-                // is parameter a collection type?
-                if (typeof(IList).IsAssignableFrom(fieldType)) {
-                    // [int[]]$param1, [string[]]$param2
-                    cancelled = PromptCollection(name, fieldType, out answer);
-                }
-                else {
-                    //[int]$param1, [string]$param2
-                    cancelled = PromptScalar(name, fieldType, out answer);
-                }
-
-                // user hit ESC?
-                if (cancelled) {
-                    WriteLine(String.Empty);
-                    results.Clear();
-                    break;
-                }
-                results.Add(name, PSObject.AsPSObject(answer));
-                index++;
-            }
-
-            return results;
-        }
-
-        // parameter type is a scalar, like [int] or [string]
-        private bool PromptScalar(string name, Type fieldType, out object answer) {
-            bool cancelled;
-
-            // if field a securestring, we prompt with masked input
-            if (fieldType.Equals(typeof(SecureString))) {
-                Write(name + ": ");
-                answer = ReadLineAsSecureString();
-                cancelled = (answer == null);
-            }
-            // if field is a credential type, we prompt with the secure dialog
-            else if (fieldType.Equals(typeof(PSCredential))) {
-                answer = PromptForCredential(null, null, null, String.Empty);
-                cancelled = (answer == null);
-            }
-            else {
-                // everything else is accepted as string, and coerced to the target type
-                // if coercion fails, just pass as string.
-                bool coercable = true;
-                string prompt = name + ": ";
-                do {
-                    if (coercable) {
-                        // display field label as a prompt
-                        Write(prompt);
-                    }
-                    else {
-                        // last input invalid, display in red
-                        Write(prompt, ConsoleColor.Red);
-                    }
-                    string line = ReadLine();
-                    // user hit ESC?
-                    cancelled = (line == null);
-                    // can powershell turn this string into the field type?
-                    coercable = LanguagePrimitives.TryConvertTo(line, fieldType, out answer);
-                } while (!cancelled && !coercable);
-            }
-            return cancelled;
-        }
-
-        // parameter type is a collection, like [int[]] or [string[]]
-        private bool PromptCollection(string name, Type fieldType, out object answer) {
-            bool cancelled;
-            // we default to an object[] array
-            Type elementType = typeof(Object);
-
-            if (fieldType.IsArray) {
-                elementType = fieldType.GetElementType();
-                // FIXME: zero rank array check?
-            }
-
-            // we will hold a list of the user's string input(s)
-            var valuesToConvert = new ArrayList();
-            bool coercable = true;
-
-            while (true) {
-                // prompt for collection element, suffixed with the current index
-                string prompt = String.Format(
-                    CultureInfo.CurrentCulture,
-                    "{0}[{1}]: ", name, valuesToConvert.Count);
-                
-                if (coercable) {
-                    Write(prompt);
-                }
-                else {
-                    // last input invalid, display prompt in red
-                    Write(prompt, ConsoleColor.Red);
-                }
-
-                string input = ReadLine();
-                // user hit ESC?
-                cancelled = (input == null);
-
-                // user hit ENTER on an empty line? we treat this as 
-                // terminating the input for the collection prompting.
-                bool inputComplete = String.IsNullOrEmpty(input);
-
-                if (cancelled || inputComplete) {
-                    break;
-                }
-
-                // can powershell convert this input to the element type?
-                coercable = LanguagePrimitives.TryConvertTo(input, elementType, out answer);
-                if (coercable) {
-                    // yes, so store it
-                    valuesToConvert.Add(answer);
-                }
-            }
-
-            if (!cancelled) {
-                // now, try to convert the entire collection of user inputs to the field's collection type
-                if (!LanguagePrimitives.TryConvertTo(valuesToConvert, elementType, out answer)) {
-                    answer = valuesToConvert;
-                }
-            }
-            else {
-                answer = null;
-            }
-            return cancelled;
-        }
-
-        public override int PromptForChoice(
-            string caption, string message, Collection<ChoiceDescription> choices, int defaultChoice) {
-            if (!String.IsNullOrEmpty(caption)) {
-                WriteLine(caption);
-            }
-            if (!String.IsNullOrEmpty(message)) {
-                WriteLine(message);
-            }
-
-            int chosen = -1;
-            do {
-                // holds hotkeys, e.g. "[Y] Yes [N] No"
-                var accelerators = new string[choices.Count];
-
-                for (int index = 0; index < choices.Count; index++) {
-                    ChoiceDescription choice = choices[index];
-                    string label = choice.Label;
-                    int ampIndex = label.IndexOf('&'); // hotkey marker
-                    accelerators[index] = String.Empty; // default to empty
-
-                    // accelerator marker found?
-                    if ((ampIndex != -1) &&
-                        (ampIndex < (label.Length - 1))) {
-                        // grab the letter after '&'
-                        accelerators[index] = label
-                            .Substring(ampIndex + 1, 1)
-                            .ToUpper(CultureInfo.CurrentCulture);
-                    }
-                    Write(String.Format(CultureInfo.CurrentCulture, "[{0}] {1}  ",
-                                        accelerators[index],
-                                        // remove the redundant marker from output
-                                        label.Replace("&", String.Empty)));
-                }
-                Write(
-                    String.Format(
-                        CultureInfo.CurrentCulture,
-                        Resources.PromptForChoiceSuffix,
-                        accelerators[defaultChoice]));
-
-                string input = ReadLine();
-
-                switch (input.Length) {
-                    case 0:
-                        // enter, accept default if provided
-                        if (defaultChoice == -1) {
-                            continue;
-                        }
-                        chosen = defaultChoice;
-                        break;
-                    case 1:
-                        // single letter accelerator, e.g. "Y"
-                        chosen = Array.FindIndex(
-                            accelerators,
-                            accelerator => accelerator.Equals(
-                                input,
-                                StringComparison.OrdinalIgnoreCase));
-                        break;
-                    default:
-                        // match against entire label, e.g. "Yes"
-                        chosen = Array.FindIndex(
-                            choices.ToArray(),
-                            choice => choice.Label.Equals(
-                                input,
-                                StringComparison.OrdinalIgnoreCase));
-                        break;
-                }
-            } while (chosen == -1);
-
-            return chosen;
-        }
-
-        public override PSCredential PromptForCredential(
-            string caption, string message, string userName, string targetName,
-            PSCredentialTypes allowedCredentialTypes, PSCredentialUIOptions options) {
-            return NativeMethods.CredUIPromptForCredentials(
-                caption,
-                message,
-                userName,
-                targetName,
-                allowedCredentialTypes,
-                options);
-        }
-
-        public override PSCredential PromptForCredential(
-            string caption, string message, string userName, string targetName) {
-            return PromptForCredential(
-                caption,
-                message,
-                userName,
-                targetName,
-                PSCredentialTypes.Default,
-                PSCredentialUIOptions.Default);
-        }
-
-        public override string ReadLine() {
-            try {
-                var builder = new StringBuilder();
-
-                lock (_instanceLock) {
-                    KeyInfo keyInfo;
-                    while ((keyInfo = RawUI.ReadKey()).VirtualKeyCode != VkCodeReturn) {
-                        // {enter}
-                        if (keyInfo.VirtualKeyCode == VkCodeBackspace) {
-                            if (builder.Length > 0) {
-                                builder.Remove(builder.Length - 1, 1);
-                                Console.WriteBackspace();
-                            }
-                        }
-                        else {
-                            builder.Append(keyInfo.Character);
-                            // destined for output, so apply culture
-                            Write(keyInfo.Character.ToString(CultureInfo.CurrentCulture));
-                        }
-                    }
-                }
-                return builder.ToString();
-            }
-<<<<<<< HEAD
-=======
-            catch (PipelineStoppedException) {
-                // ESC was hit
-                return null;
-            }
->>>>>>> f6f568b0
-            finally {
-                WriteLine(String.Empty);
-            }
-        }
-
-        [SuppressMessage(
-            "Microsoft.Reliability",
-            "CA2000:Dispose objects before losing scope",
-            Justification = "Caller's responsibility to dispose.")]
-        public override SecureString ReadLineAsSecureString() {
-            var secureString = new SecureString();
-            try {               
-                lock (_instanceLock) {
-                    KeyInfo keyInfo;
-                    while ((keyInfo = RawUI.ReadKey()).VirtualKeyCode != VkCodeReturn) {
-                        // {enter}
-                        if (keyInfo.VirtualKeyCode == VkCodeBackspace) {
-                            if (secureString.Length > 0) {
-                                secureString.RemoveAt(secureString.Length - 1);
-                                Console.WriteBackspace();
-                            }
-                        }
-                        else {
-                            // culture is deferred until securestring is decrypted
-                            secureString.AppendChar(keyInfo.Character);
-                            Write("*");
-                        }
-                    }
-                    secureString.MakeReadOnly();
-                }
-                return secureString;
-            }
-            catch (PipelineStoppedException) {
-                // ESC was hit, clean up secure string
-                secureString.Dispose();
-
-                return null;
-            }
-            finally {
-                WriteLine(String.Empty);
-            }
-        }
-
-        /// <summary>
-        ///     Convert a System.ConsoleColor enum to a Color value, or null if c is not a valid enum.
-        /// </summary>
-        private static Color? ToColor(ConsoleColor c) {
-            if (_consoleColors == null) {
-                // colors copied from hkcu:\Console color table
-                _consoleColors = new Color[16] {
-                                                   Color.FromRgb(0x00, 0x00, 0x00),
-                                                   Color.FromRgb(0x00, 0x00, 0x80),
-                                                   Color.FromRgb(0x00, 0x80, 0x00),
-                                                   Color.FromRgb(0x00, 0x80, 0x80),
-                                                   Color.FromRgb(0x80, 0x00, 0x00),
-                                                   Color.FromRgb(0x80, 0x00, 0x80),
-                                                   Color.FromRgb(0x80, 0x80, 0x00),
-                                                   Color.FromRgb(0xC0, 0xC0, 0xC0),
-                                                   Color.FromRgb(0x80, 0x80, 0x80),
-                                                   Color.FromRgb(0x00, 0x00, 0xFF),
-                                                   Color.FromRgb(0x00, 0xFF, 0x00),
-                                                   Color.FromRgb(0x00, 0xFF, 0xFF),
-                                                   Color.FromRgb(0xFF, 0x00, 0x00),
-                                                   Color.FromRgb(0xFF, 0x00, 0xFF),
-                                                   Color.FromRgb(0xFF, 0xFF, 0x00),
-                                                   Color.FromRgb(0xFF, 0xFF, 0xFF),
-                                               };
-            }
-
-            var i = (int)c;
-            if (i >= 0 && i < _consoleColors.Length) {
-                return _consoleColors[i];
-            }
-
-            return null; // invalid color
-        }
-
-        public override void Write(string value) {
-            Console.Write(value);
-        }
-
-        public override void WriteLine(string value) {
-            Console.WriteLine(value);
-        }
-
-        private void Write(string value, ConsoleColor foregroundColor, ConsoleColor backgroundColor = NoColor) {
-            Console.Write(value, ToColor(foregroundColor), ToColor(backgroundColor));
-        }
-
-        private void WriteLine(string value, ConsoleColor foregroundColor, ConsoleColor backgroundColor = NoColor) {
-            // If append \n only, text becomes 1 line when copied to notepad.
-            Write(value + Environment.NewLine, foregroundColor, backgroundColor);
-        }
-
-        public override void Write(ConsoleColor foregroundColor, ConsoleColor backgroundColor, string value) {
-            Write(value, foregroundColor, backgroundColor);
-        }
-
-        public override void WriteDebugLine(string message) {
-            WriteLine(message, ConsoleColor.DarkGray);
-        }
-
-        public override void WriteErrorLine(string value) {
-            WriteLine(value, ConsoleColor.Red);
-        }
-
-        public override void WriteProgress(long sourceId, ProgressRecord record) {
-            Console.WriteProgress(record.CurrentOperation, record.PercentComplete);
-        }
-
-        public override void WriteVerboseLine(string message) {
-            WriteLine(message, ConsoleColor.DarkGray);
-        }
-
-        public override void WriteWarningLine(string message) {
-            WriteLine(message, ConsoleColor.Magenta);
-        }
-    }
-}+using System;
+using System.Collections;
+using System.Collections.Generic;
+using System.Collections.ObjectModel;
+using System.Diagnostics.CodeAnalysis;
+using System.Globalization;
+using System.Linq;
+using System.Management.Automation;
+using System.Management.Automation.Host;
+using System.Security;
+using System.Text;
+using System.Windows.Media;
+
+namespace NuGetConsole.Host.PowerShell.Implementation {
+    internal class NuGetHostUserInterface : PSHostUserInterface, IHostUISupportsMultipleChoiceSelection {
+        public const ConsoleColor NoColor = (ConsoleColor)(-1);
+        private const int VkCodeReturn = 13;
+        private const int VkCodeBackspace = 8;
+        private static Color[] _consoleColors;
+        private readonly NuGetPSHost _host;
+        private readonly object _instanceLock = new object();
+        private PSHostRawUserInterface _rawUI;
+
+        public NuGetHostUserInterface(NuGetPSHost host) {
+            UtilityMethods.ThrowIfArgumentNull(host);
+            _host = host;
+        }
+
+        private IConsole Console {
+            get { return _host.ActiveConsole; }
+        }
+
+        public override PSHostRawUserInterface RawUI {
+            get {
+                if (_rawUI == null) {
+                    _rawUI = new NuGetRawUserInterface(_host);
+                }
+                return _rawUI;
+            }
+        }
+
+        #region IHostUISupportsMultipleChoiceSelection Members
+
+        public Collection<int> PromptForChoice(string caption,
+                                               string message,
+                                               Collection<ChoiceDescription> choices,
+                                               IEnumerable<int> defaultChoices) {
+            WriteErrorLine("IHostUISupportsMultipleChoiceSelection.PromptForChoice not implemented.");
+            // TODO: 1.5
+            return null;
+        }
+
+        #endregion
+
+        private static Type GetFieldType(FieldDescription field) {
+            Type type = null;
+            if (!String.IsNullOrEmpty(field.ParameterAssemblyFullName)) {
+                LanguagePrimitives.TryConvertTo(field.ParameterAssemblyFullName, out type);
+            }
+            if ((type == null) && !String.IsNullOrEmpty(field.ParameterTypeFullName)) {
+                LanguagePrimitives.TryConvertTo(field.ParameterTypeFullName, out type);
+            }
+            return type;
+        }
+
+        public override Dictionary<string, PSObject> Prompt(
+            string caption, string message, Collection<FieldDescription> descriptions) {
+            if (descriptions == null) {
+                throw new ArgumentNullException("descriptions");
+            }
+            if (descriptions.Count == 0) {
+                // emulate pwoershell.exe behaviour for empty collection.
+                throw new ArgumentException(
+                    Resources.ZeroLengthCollection, "descriptions");
+            }
+
+            if (!String.IsNullOrEmpty(caption)) {
+                WriteLine(caption);
+            }
+            if (!String.IsNullOrEmpty(message)) {
+                WriteLine(message);
+            }
+
+            // this stores the field/value pairs - e.g. unbound missing mandatory parameters,
+            // or scripted $host.ui.prompt invocation.
+            var results = new Dictionary<string, PSObject>(descriptions.Count);
+            int index = 0;
+
+            foreach (FieldDescription description in descriptions) {
+                // if type is not resolvable, throw (as per powershell.exe)
+                if ((description == null) ||
+                    String.IsNullOrEmpty(description.ParameterAssemblyFullName)) {
+                    throw new ArgumentException("descriptions[" + index + "]");
+                }
+
+                bool cancelled;
+                object answer;
+                string name = description.Name;
+
+                // as per powershell.exe, if input value cannot be coerced to
+                // parameter type then default to string.
+                Type fieldType = GetFieldType(description) ?? typeof(String);
+
+                // is parameter a collection type?
+                if (typeof(IList).IsAssignableFrom(fieldType)) {
+                    // [int[]]$param1, [string[]]$param2
+                    cancelled = PromptCollection(name, fieldType, out answer);
+                }
+                else {
+                    //[int]$param1, [string]$param2
+                    cancelled = PromptScalar(name, fieldType, out answer);
+                }
+
+                // user hit ESC?
+                if (cancelled) {
+                    WriteLine(String.Empty);
+                    results.Clear();
+                    break;
+                }
+                results.Add(name, PSObject.AsPSObject(answer));
+                index++;
+            }
+
+            return results;
+        }
+
+        // parameter type is a scalar, like [int] or [string]
+        private bool PromptScalar(string name, Type fieldType, out object answer) {
+            bool cancelled;
+
+            // if field a securestring, we prompt with masked input
+            if (fieldType.Equals(typeof(SecureString))) {
+                Write(name + ": ");
+                answer = ReadLineAsSecureString();
+                cancelled = (answer == null);
+            }
+            // if field is a credential type, we prompt with the secure dialog
+            else if (fieldType.Equals(typeof(PSCredential))) {
+                answer = PromptForCredential(null, null, null, String.Empty);
+                cancelled = (answer == null);
+            }
+            else {
+                // everything else is accepted as string, and coerced to the target type
+                // if coercion fails, just pass as string.
+                bool coercable = true;
+                string prompt = name + ": ";
+                do {
+                    if (coercable) {
+                        // display field label as a prompt
+                        Write(prompt);
+                    }
+                    else {
+                        // last input invalid, display in red
+                        Write(prompt, ConsoleColor.Red);
+                    }
+                    string line = ReadLine();
+                    // user hit ESC?
+                    cancelled = (line == null);
+                    // can powershell turn this string into the field type?
+                    coercable = LanguagePrimitives.TryConvertTo(line, fieldType, out answer);
+                } while (!cancelled && !coercable);
+            }
+            return cancelled;
+        }
+
+        // parameter type is a collection, like [int[]] or [string[]]
+        private bool PromptCollection(string name, Type fieldType, out object answer) {
+            bool cancelled;
+            // we default to an object[] array
+            Type elementType = typeof(Object);
+
+            if (fieldType.IsArray) {
+                elementType = fieldType.GetElementType();
+                // FIXME: zero rank array check?
+            }
+
+            // we will hold a list of the user's string input(s)
+            var valuesToConvert = new ArrayList();
+            bool coercable = true;
+
+            while (true) {
+                // prompt for collection element, suffixed with the current index
+                string prompt = String.Format(
+                    CultureInfo.CurrentCulture,
+                    "{0}[{1}]: ", name, valuesToConvert.Count);
+                
+                if (coercable) {
+                    Write(prompt);
+                }
+                else {
+                    // last input invalid, display prompt in red
+                    Write(prompt, ConsoleColor.Red);
+                }
+
+                string input = ReadLine();
+                // user hit ESC?
+                cancelled = (input == null);
+
+                // user hit ENTER on an empty line? we treat this as 
+                // terminating the input for the collection prompting.
+                bool inputComplete = String.IsNullOrEmpty(input);
+
+                if (cancelled || inputComplete) {
+                    break;
+                }
+
+                // can powershell convert this input to the element type?
+                coercable = LanguagePrimitives.TryConvertTo(input, elementType, out answer);
+                if (coercable) {
+                    // yes, so store it
+                    valuesToConvert.Add(answer);
+                }
+            }
+
+            if (!cancelled) {
+                // now, try to convert the entire collection of user inputs to the field's collection type
+                if (!LanguagePrimitives.TryConvertTo(valuesToConvert, elementType, out answer)) {
+                    answer = valuesToConvert;
+                }
+            }
+            else {
+                answer = null;
+            }
+            return cancelled;
+        }
+
+        public override int PromptForChoice(
+            string caption, string message, Collection<ChoiceDescription> choices, int defaultChoice) {
+            if (!String.IsNullOrEmpty(caption)) {
+                WriteLine(caption);
+            }
+            if (!String.IsNullOrEmpty(message)) {
+                WriteLine(message);
+            }
+
+            int chosen = -1;
+            do {
+                // holds hotkeys, e.g. "[Y] Yes [N] No"
+                var accelerators = new string[choices.Count];
+
+                for (int index = 0; index < choices.Count; index++) {
+                    ChoiceDescription choice = choices[index];
+                    string label = choice.Label;
+                    int ampIndex = label.IndexOf('&'); // hotkey marker
+                    accelerators[index] = String.Empty; // default to empty
+
+                    // accelerator marker found?
+                    if ((ampIndex != -1) &&
+                        (ampIndex < (label.Length - 1))) {
+                        // grab the letter after '&'
+                        accelerators[index] = label
+                            .Substring(ampIndex + 1, 1)
+                            .ToUpper(CultureInfo.CurrentCulture);
+                    }
+                    Write(String.Format(CultureInfo.CurrentCulture, "[{0}] {1}  ",
+                                        accelerators[index],
+                                        // remove the redundant marker from output
+                                        label.Replace("&", String.Empty)));
+                }
+                Write(
+                    String.Format(
+                        CultureInfo.CurrentCulture,
+                        Resources.PromptForChoiceSuffix,
+                        accelerators[defaultChoice]));
+
+                string input = ReadLine();
+
+                switch (input.Length) {
+                    case 0:
+                        // enter, accept default if provided
+                        if (defaultChoice == -1) {
+                            continue;
+                        }
+                        chosen = defaultChoice;
+                        break;
+                    case 1:
+                        // single letter accelerator, e.g. "Y"
+                        chosen = Array.FindIndex(
+                            accelerators,
+                            accelerator => accelerator.Equals(
+                                input,
+                                StringComparison.OrdinalIgnoreCase));
+                        break;
+                    default:
+                        // match against entire label, e.g. "Yes"
+                        chosen = Array.FindIndex(
+                            choices.ToArray(),
+                            choice => choice.Label.Equals(
+                                input,
+                                StringComparison.OrdinalIgnoreCase));
+                        break;
+                }
+            } while (chosen == -1);
+
+            return chosen;
+        }
+
+        public override PSCredential PromptForCredential(
+            string caption, string message, string userName, string targetName,
+            PSCredentialTypes allowedCredentialTypes, PSCredentialUIOptions options) {
+            return NativeMethods.CredUIPromptForCredentials(
+                caption,
+                message,
+                userName,
+                targetName,
+                allowedCredentialTypes,
+                options);
+        }
+
+        public override PSCredential PromptForCredential(
+            string caption, string message, string userName, string targetName) {
+            return PromptForCredential(
+                caption,
+                message,
+                userName,
+                targetName,
+                PSCredentialTypes.Default,
+                PSCredentialUIOptions.Default);
+        }
+
+        public override string ReadLine() {
+            try {
+                var builder = new StringBuilder();
+
+                lock (_instanceLock) {
+                    KeyInfo keyInfo;
+                    while ((keyInfo = RawUI.ReadKey()).VirtualKeyCode != VkCodeReturn) {
+                        // {enter}
+                        if (keyInfo.VirtualKeyCode == VkCodeBackspace) {
+                            if (builder.Length > 0) {
+                                builder.Remove(builder.Length - 1, 1);
+                                Console.WriteBackspace();
+                            }
+                        }
+                        else {
+                            builder.Append(keyInfo.Character);
+                            // destined for output, so apply culture
+                            Write(keyInfo.Character.ToString(CultureInfo.CurrentCulture));
+                        }
+                    }
+                }
+                return builder.ToString();
+            }
+            catch (PipelineStoppedException) {
+                // ESC was hit
+                return null;
+            }
+            finally {
+                WriteLine(String.Empty);
+            }
+        }
+
+        [SuppressMessage(
+            "Microsoft.Reliability",
+            "CA2000:Dispose objects before losing scope",
+            Justification = "Caller's responsibility to dispose.")]
+        public override SecureString ReadLineAsSecureString() {
+            var secureString = new SecureString();
+            try {               
+                lock (_instanceLock) {
+                    KeyInfo keyInfo;
+                    while ((keyInfo = RawUI.ReadKey()).VirtualKeyCode != VkCodeReturn) {
+                        // {enter}
+                        if (keyInfo.VirtualKeyCode == VkCodeBackspace) {
+                            if (secureString.Length > 0) {
+                                secureString.RemoveAt(secureString.Length - 1);
+                                Console.WriteBackspace();
+                            }
+                        }
+                        else {
+                            // culture is deferred until securestring is decrypted
+                            secureString.AppendChar(keyInfo.Character);
+                            Write("*");
+                        }
+                    }
+                    secureString.MakeReadOnly();
+                }
+                return secureString;
+            }
+            catch (PipelineStoppedException) {
+                // ESC was hit, clean up secure string
+                secureString.Dispose();
+
+                return null;
+            }
+            finally {
+                WriteLine(String.Empty);
+            }
+        }
+
+        /// <summary>
+        ///     Convert a System.ConsoleColor enum to a Color value, or null if c is not a valid enum.
+        /// </summary>
+        private static Color? ToColor(ConsoleColor c) {
+            if (_consoleColors == null) {
+                // colors copied from hkcu:\Console color table
+                _consoleColors = new Color[16] {
+                                                   Color.FromRgb(0x00, 0x00, 0x00),
+                                                   Color.FromRgb(0x00, 0x00, 0x80),
+                                                   Color.FromRgb(0x00, 0x80, 0x00),
+                                                   Color.FromRgb(0x00, 0x80, 0x80),
+                                                   Color.FromRgb(0x80, 0x00, 0x00),
+                                                   Color.FromRgb(0x80, 0x00, 0x80),
+                                                   Color.FromRgb(0x80, 0x80, 0x00),
+                                                   Color.FromRgb(0xC0, 0xC0, 0xC0),
+                                                   Color.FromRgb(0x80, 0x80, 0x80),
+                                                   Color.FromRgb(0x00, 0x00, 0xFF),
+                                                   Color.FromRgb(0x00, 0xFF, 0x00),
+                                                   Color.FromRgb(0x00, 0xFF, 0xFF),
+                                                   Color.FromRgb(0xFF, 0x00, 0x00),
+                                                   Color.FromRgb(0xFF, 0x00, 0xFF),
+                                                   Color.FromRgb(0xFF, 0xFF, 0x00),
+                                                   Color.FromRgb(0xFF, 0xFF, 0xFF),
+                                               };
+            }
+
+            var i = (int)c;
+            if (i >= 0 && i < _consoleColors.Length) {
+                return _consoleColors[i];
+            }
+
+            return null; // invalid color
+        }
+
+        public override void Write(string value) {
+            Console.Write(value);
+        }
+
+        public override void WriteLine(string value) {
+            Console.WriteLine(value);
+        }
+
+        private void Write(string value, ConsoleColor foregroundColor, ConsoleColor backgroundColor = NoColor) {
+            Console.Write(value, ToColor(foregroundColor), ToColor(backgroundColor));
+        }
+
+        private void WriteLine(string value, ConsoleColor foregroundColor, ConsoleColor backgroundColor = NoColor) {
+            // If append \n only, text becomes 1 line when copied to notepad.
+            Write(value + Environment.NewLine, foregroundColor, backgroundColor);
+        }
+
+        public override void Write(ConsoleColor foregroundColor, ConsoleColor backgroundColor, string value) {
+            Write(value, foregroundColor, backgroundColor);
+        }
+
+        public override void WriteDebugLine(string message) {
+            WriteLine(message, ConsoleColor.DarkGray);
+        }
+
+        public override void WriteErrorLine(string value) {
+            WriteLine(value, ConsoleColor.Red);
+        }
+
+        public override void WriteProgress(long sourceId, ProgressRecord record) {
+            Console.WriteProgress(record.CurrentOperation, record.PercentComplete);
+        }
+
+        public override void WriteVerboseLine(string message) {
+            WriteLine(message, ConsoleColor.DarkGray);
+        }
+
+        public override void WriteWarningLine(string message) {
+            WriteLine(message, ConsoleColor.Magenta);
+        }
+    }
+}