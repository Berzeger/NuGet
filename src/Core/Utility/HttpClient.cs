﻿using System;
using System.IO;
using System.Net;

namespace NuGet {
    public class HttpClient : IHttpClient {
        public event EventHandler<ProgressEventArgs> ProgressAvailable = delegate { };
        public event EventHandler<WebRequestEventArgs> SendingRequest = delegate { };

        private static IProxyFinder _defaultProxyFinder = CreateFinder();

        private Uri _uri;

        private HttpClient() {
            ProxyFinder = DefaultProxyFinder;
        }

        public HttpClient(Uri uri)
            : this() {
            if (uri == null) {
                throw new ArgumentNullException("uri");
            }

            _uri = uri;
        }

        public string UserAgent {
            get;
            set;
        }

        public virtual Uri Uri {
            get {
                return _uri;
            }
            set {
                _uri = value;
            }
        }

        public IWebProxy Proxy {
            get;
            set;
        }

        public IProxyFinder ProxyFinder {
            get;
            set;
        }

        public bool AcceptCompression {
            get;
            set;
        }

        public static IProxyFinder DefaultProxyFinder {
            get {
                return _defaultProxyFinder;
            }
            set {
                _defaultProxyFinder = value;
            }
        }

        public virtual WebRequest CreateRequest() {
            WebRequest request = WebRequest.Create(Uri);
            InitializeRequest(request);
            return request;
        }

        public void InitializeRequest(WebRequest request) {
            var httpRequest = request as HttpWebRequest;
            if (httpRequest != null) {
                httpRequest.UserAgent = UserAgent;
<<<<<<< HEAD
                if (AcceptCompression) {
=======

                httpRequest.CookieContainer = new CookieContainer();

                if (acceptCompression) {
                    httpRequest.Headers[HttpRequestHeader.AcceptEncoding] = "gzip, deflate";
>>>>>>> 96e8fe71
                    httpRequest.AutomaticDecompression = DecompressionMethods.Deflate | DecompressionMethods.GZip;
                }
            }
            // Let's try and see if the given proxy is set to null and if it is then we'll try to ask
            // The ProxyFinder to try and auto detect the proxy for us.
            // By default if the user has not set the proxy then the proxy should be set to the WebRequest.DefaultWebProxy
            // If the user has manually set or passed in a proxy as Null then we probably don't want to auto detect.
            if (ProxyFinder != null) {
                Proxy = ProxyFinder.GetProxy(Uri);
            }

            // Set the request proxy to the set Proxy property instance.
            request.Proxy = Proxy;

            // Give clients a chance to examine/modify the request object before the request actually goes out.
            RaiseSendingRequest(request);
        }

        public byte[] DownloadData() {
            const int ChunkSize = 1024 * 4; // 4KB

            byte[] buffer = null;

            // we don't want to enable compression when downloading packages
            WebRequest request = CreateRequest();
            using (var response = request.GetResponse()) {

                // total response length
                int length = (int)response.ContentLength;
                buffer = new byte[length];

                // We read the response stream chunk by chunk (each chunk is 4KB). 
                // After reading each chunk, we report the progress based on the total number bytes read so far.
                int totalReadSoFar = 0;
                using (Stream stream = response.GetResponseStream()) {
                    while (totalReadSoFar < length) {
                        int bytesRead = stream.Read(buffer, totalReadSoFar, Math.Min(length - totalReadSoFar, ChunkSize));
                        if (bytesRead == 0) {
                            break;
                        }
                        else {
                            totalReadSoFar += bytesRead;
                            OnProgressAvailable((totalReadSoFar * 100) / length);
                        }
                    }
                }
            }

            return buffer;
        }

        private void OnProgressAvailable(int percentage) {
            ProgressAvailable(this, new ProgressEventArgs(percentage));
        }

        private void RaiseSendingRequest(WebRequest webRequest) {
            SendingRequest(this, new WebRequestEventArgs(webRequest));
        }

        /// <summary>
        /// Initialize the static instance of the IProxyFinder that is going to be
        /// used as the default instance for most of the HttpClient instances.
        /// </summary>
        /// <returns></returns>
        private static IProxyFinder CreateFinder() {
            var proxyFinder = new ProxyFinder();
            proxyFinder.RegisterProvider(new IntegratedCredentialProvider());
            return proxyFinder;
        }
    }
}<|MERGE_RESOLUTION|>--- conflicted
+++ resolved
@@ -1,154 +1,147 @@
-﻿using System;
-using System.IO;
-using System.Net;
-
-namespace NuGet {
-    public class HttpClient : IHttpClient {
-        public event EventHandler<ProgressEventArgs> ProgressAvailable = delegate { };
-        public event EventHandler<WebRequestEventArgs> SendingRequest = delegate { };
-
-        private static IProxyFinder _defaultProxyFinder = CreateFinder();
-
-        private Uri _uri;
-
-        private HttpClient() {
-            ProxyFinder = DefaultProxyFinder;
-        }
-
-        public HttpClient(Uri uri)
-            : this() {
-            if (uri == null) {
-                throw new ArgumentNullException("uri");
-            }
-
-            _uri = uri;
-        }
-
-        public string UserAgent {
-            get;
-            set;
-        }
-
-        public virtual Uri Uri {
-            get {
-                return _uri;
-            }
-            set {
-                _uri = value;
-            }
-        }
-
-        public IWebProxy Proxy {
-            get;
-            set;
-        }
-
-        public IProxyFinder ProxyFinder {
-            get;
-            set;
-        }
-
-        public bool AcceptCompression {
-            get;
-            set;
-        }
-
-        public static IProxyFinder DefaultProxyFinder {
-            get {
-                return _defaultProxyFinder;
-            }
-            set {
-                _defaultProxyFinder = value;
-            }
-        }
-
-        public virtual WebRequest CreateRequest() {
-            WebRequest request = WebRequest.Create(Uri);
-            InitializeRequest(request);
-            return request;
-        }
-
-        public void InitializeRequest(WebRequest request) {
-            var httpRequest = request as HttpWebRequest;
-            if (httpRequest != null) {
-                httpRequest.UserAgent = UserAgent;
-<<<<<<< HEAD
-                if (AcceptCompression) {
-=======
-
-                httpRequest.CookieContainer = new CookieContainer();
-
-                if (acceptCompression) {
-                    httpRequest.Headers[HttpRequestHeader.AcceptEncoding] = "gzip, deflate";
->>>>>>> 96e8fe71
-                    httpRequest.AutomaticDecompression = DecompressionMethods.Deflate | DecompressionMethods.GZip;
-                }
-            }
-            // Let's try and see if the given proxy is set to null and if it is then we'll try to ask
-            // The ProxyFinder to try and auto detect the proxy for us.
-            // By default if the user has not set the proxy then the proxy should be set to the WebRequest.DefaultWebProxy
-            // If the user has manually set or passed in a proxy as Null then we probably don't want to auto detect.
-            if (ProxyFinder != null) {
-                Proxy = ProxyFinder.GetProxy(Uri);
-            }
-
-            // Set the request proxy to the set Proxy property instance.
-            request.Proxy = Proxy;
-
-            // Give clients a chance to examine/modify the request object before the request actually goes out.
-            RaiseSendingRequest(request);
-        }
-
-        public byte[] DownloadData() {
-            const int ChunkSize = 1024 * 4; // 4KB
-
-            byte[] buffer = null;
-
-            // we don't want to enable compression when downloading packages
-            WebRequest request = CreateRequest();
-            using (var response = request.GetResponse()) {
-
-                // total response length
-                int length = (int)response.ContentLength;
-                buffer = new byte[length];
-
-                // We read the response stream chunk by chunk (each chunk is 4KB). 
-                // After reading each chunk, we report the progress based on the total number bytes read so far.
-                int totalReadSoFar = 0;
-                using (Stream stream = response.GetResponseStream()) {
-                    while (totalReadSoFar < length) {
-                        int bytesRead = stream.Read(buffer, totalReadSoFar, Math.Min(length - totalReadSoFar, ChunkSize));
-                        if (bytesRead == 0) {
-                            break;
-                        }
-                        else {
-                            totalReadSoFar += bytesRead;
-                            OnProgressAvailable((totalReadSoFar * 100) / length);
-                        }
-                    }
-                }
-            }
-
-            return buffer;
-        }
-
-        private void OnProgressAvailable(int percentage) {
-            ProgressAvailable(this, new ProgressEventArgs(percentage));
-        }
-
-        private void RaiseSendingRequest(WebRequest webRequest) {
-            SendingRequest(this, new WebRequestEventArgs(webRequest));
-        }
-
-        /// <summary>
-        /// Initialize the static instance of the IProxyFinder that is going to be
-        /// used as the default instance for most of the HttpClient instances.
-        /// </summary>
-        /// <returns></returns>
-        private static IProxyFinder CreateFinder() {
-            var proxyFinder = new ProxyFinder();
-            proxyFinder.RegisterProvider(new IntegratedCredentialProvider());
-            return proxyFinder;
-        }
-    }
+﻿using System;
+using System.IO;
+using System.Net;
+
+namespace NuGet {
+    public class HttpClient : IHttpClient {
+        public event EventHandler<ProgressEventArgs> ProgressAvailable = delegate { };
+        public event EventHandler<WebRequestEventArgs> SendingRequest = delegate { };
+
+        private static IProxyFinder _defaultProxyFinder = CreateFinder();
+
+        private Uri _uri;
+
+        private HttpClient() {
+            ProxyFinder = DefaultProxyFinder;
+        }
+
+        public HttpClient(Uri uri)
+            : this() {
+            if (uri == null) {
+                throw new ArgumentNullException("uri");
+            }
+
+            _uri = uri;
+        }
+
+        public string UserAgent {
+            get;
+            set;
+        }
+
+        public virtual Uri Uri {
+            get {
+                return _uri;
+            }
+            set {
+                _uri = value;
+            }
+        }
+
+        public IWebProxy Proxy {
+            get;
+            set;
+        }
+
+        public IProxyFinder ProxyFinder {
+            get;
+            set;
+        }
+
+        public bool AcceptCompression {
+            get;
+            set;
+        }
+
+        public static IProxyFinder DefaultProxyFinder {
+            get {
+                return _defaultProxyFinder;
+            }
+            set {
+                _defaultProxyFinder = value;
+            }
+        }
+
+        public virtual WebRequest CreateRequest() {
+            WebRequest request = WebRequest.Create(Uri);
+            InitializeRequest(request);
+            return request;
+        }
+
+        public void InitializeRequest(WebRequest request) {
+            var httpRequest = request as HttpWebRequest;
+            if (httpRequest != null) {
+                httpRequest.UserAgent = UserAgent;
+                httpRequest.CookieContainer = new CookieContainer();
+                if (AcceptCompression) {
+                    httpRequest.AutomaticDecompression = DecompressionMethods.Deflate | DecompressionMethods.GZip;
+                }
+            }
+            // Let's try and see if the given proxy is set to null and if it is then we'll try to ask
+            // The ProxyFinder to try and auto detect the proxy for us.
+            // By default if the user has not set the proxy then the proxy should be set to the WebRequest.DefaultWebProxy
+            // If the user has manually set or passed in a proxy as Null then we probably don't want to auto detect.
+            if (ProxyFinder != null) {
+                Proxy = ProxyFinder.GetProxy(Uri);
+            }
+
+            // Set the request proxy to the set Proxy property instance.
+            request.Proxy = Proxy;
+
+            // Give clients a chance to examine/modify the request object before the request actually goes out.
+            RaiseSendingRequest(request);
+        }
+
+        public byte[] DownloadData() {
+            const int ChunkSize = 1024 * 4; // 4KB
+
+            byte[] buffer = null;
+
+            // we don't want to enable compression when downloading packages
+            WebRequest request = CreateRequest();
+            using (var response = request.GetResponse()) {
+
+                // total response length
+                int length = (int)response.ContentLength;
+                buffer = new byte[length];
+
+                // We read the response stream chunk by chunk (each chunk is 4KB). 
+                // After reading each chunk, we report the progress based on the total number bytes read so far.
+                int totalReadSoFar = 0;
+                using (Stream stream = response.GetResponseStream()) {
+                    while (totalReadSoFar < length) {
+                        int bytesRead = stream.Read(buffer, totalReadSoFar, Math.Min(length - totalReadSoFar, ChunkSize));
+                        if (bytesRead == 0) {
+                            break;
+                        }
+                        else {
+                            totalReadSoFar += bytesRead;
+                            OnProgressAvailable((totalReadSoFar * 100) / length);
+                        }
+                    }
+                }
+            }
+
+            return buffer;
+        }
+
+        private void OnProgressAvailable(int percentage) {
+            ProgressAvailable(this, new ProgressEventArgs(percentage));
+        }
+
+        private void RaiseSendingRequest(WebRequest webRequest) {
+            SendingRequest(this, new WebRequestEventArgs(webRequest));
+        }
+
+        /// <summary>
+        /// Initialize the static instance of the IProxyFinder that is going to be
+        /// used as the default instance for most of the HttpClient instances.
+        /// </summary>
+        /// <returns></returns>
+        private static IProxyFinder CreateFinder() {
+            var proxyFinder = new ProxyFinder();
+            proxyFinder.RegisterProvider(new IntegratedCredentialProvider());
+            return proxyFinder;
+        }
+    }
 }