using System;
using System.Collections.Generic;
using System.Diagnostics.CodeAnalysis;
using System.Globalization;
using System.Linq;
using System.Linq.Expressions;

namespace NuGet
{
    public static class PackageRepositoryExtensions
    {
        public static bool Exists(this IPackageRepository repository, IPackageMetadata package)
        {
            return repository.Exists(package.Id, package.Version);
        }

        public static bool Exists(this IPackageRepository repository, string packageId)
        {
            return Exists(repository, packageId, version: null);
        }

        public static bool Exists(this IPackageRepository repository, string packageId, SemanticVersion version)
        {
<<<<<<< HEAD
            IPackageLookup packageLookup = repository as IPackageLookup;
            if ((packageLookup != null) && !String.IsNullOrEmpty(packageId) && (version != null))
            {
                return packageLookup.Exists(packageId, version);
            }
=======
            var existenceLookup = repository as IFastExistenceLookup;
            if (!String.IsNullOrEmpty(packageId) && (version != null) && (existenceLookup != null))
            {
                return existenceLookup.Exists(packageId, version);
            }   

>>>>>>> 4e1db449
            return repository.FindPackage(packageId, version) != null;
        }

        public static bool TryFindPackage(this IPackageRepository repository, string packageId, SemanticVersion version, out IPackage package)
        {
            package = repository.FindPackage(packageId, version);
            return package != null;
        }

        public static IPackage FindPackage(this IPackageRepository repository, string packageId)
        {
            return repository.FindPackage(packageId, version: null);
        }

        public static IPackage FindPackage(this IPackageRepository repository, string packageId, SemanticVersion version)
        {
            // Default allow pre release versions to true here because the caller typically wants to find all packages in this scenario for e.g when checking if a 
            // a package is already installed in the local repository. The same applies to allowUnlisted.
            return FindPackage(repository, packageId, version, NullConstraintProvider.Instance, allowPrereleaseVersions: true, allowUnlisted: true);
        }

        public static IPackage FindPackage(this IPackageRepository repository, string packageId, SemanticVersion version, bool allowPrereleaseVersions, bool allowUnlisted)
        {
            return FindPackage(repository, packageId, version, NullConstraintProvider.Instance, allowPrereleaseVersions, allowUnlisted);
        }

        public static IPackage FindPackage(
            this IPackageRepository repository,
            string packageId,
            SemanticVersion version,
            IPackageConstraintProvider constraintProvider,
            bool allowPrereleaseVersions,
            bool allowUnlisted)
        {
            if (repository == null)
            {
                throw new ArgumentNullException("repository");
            }

            if (packageId == null)
            {
                throw new ArgumentNullException("packageId");
            }

            // if an explicit version is specified, disregard the 'allowUnlisted' argument
            // and always allow unlisted packages.
            if (version != null)
            {
                allowUnlisted = true;
            }

            // If the repository implements it's own lookup then use that instead.
            // This is an optimization that we use so we don't have to enumerate packages for
            // sources that don't need to.
            var packageLookup = repository as IPackageLookup;
            if (packageLookup != null && version != null)
            {
                return packageLookup.FindPackage(packageId, version);
            }

            IEnumerable<IPackage> packages = repository.FindPackagesById(packageId);

            packages = packages.ToList()
                               .OrderByDescending(p => p.Version);

            if (!allowUnlisted)
            {
                packages = packages.Where(PackageExtensions.IsListed);
            }

            if (version != null)
            {
                packages = packages.Where(p => p.Version == version);
            }
            else if (constraintProvider != null)
            {
                packages = FilterPackagesByConstraints(constraintProvider, packages, packageId, allowPrereleaseVersions);
            }

            return packages.FirstOrDefault();
        }

        public static IPackage FindPackage(this IPackageRepository repository, string packageId, IVersionSpec versionSpec,
                IPackageConstraintProvider constraintProvider, bool allowPrereleaseVersions, bool allowUnlisted)
        {
            var packages = repository.FindPackages(packageId, versionSpec, allowPrereleaseVersions, allowUnlisted);

            if (constraintProvider != null)
            {
                packages = FilterPackagesByConstraints(constraintProvider, packages, packageId, allowPrereleaseVersions);
            }

            return packages.FirstOrDefault();
        }

        public static IEnumerable<IPackage> FindPackages(this IPackageRepository repository, IEnumerable<string> packageIds)
        {
            if (packageIds == null)
            {
                throw new ArgumentNullException("packageIds");
            }

            return FindPackages(repository, packageIds, GetFilterExpression);
        }

        public static IEnumerable<IPackage> FindPackagesById(this IPackageRepository repository, string packageId)
        {
            var findPackagesRepository = repository as ISearchableRepository;
            if (findPackagesRepository != null)
            {
                return findPackagesRepository.FindPackagesById(packageId).ToList();
            }
            else
            {
                return FindPackagesByIdCore(repository, packageId);
            }
        }

        internal static IEnumerable<IPackage> FindPackagesByIdCore(IPackageRepository repository, string packageId)
        {
            var cultureRepository = repository as ICultureAwareRepository;
            if (cultureRepository != null)
            {
                packageId = packageId.ToLower(cultureRepository.Culture);
            }
            else
            {
                packageId = packageId.ToLower(CultureInfo.CurrentCulture);
            }

            return (from p in repository.GetPackages()
                    where p.Id.ToLower() == packageId
                    orderby p.Id
                    select p).ToList();
        }

        /// <summary>
        /// Since Odata dies when our query for updates is too big. We query for updates 10 packages at a time
        /// and return the full list of packages.
        /// </summary>
        private static IEnumerable<IPackage> FindPackages<T>(this IPackageRepository repository, IEnumerable<T> items, Func<IEnumerable<T>,
                Expression<Func<IPackage, bool>>> filterSelector)
        {
            const int batchSize = 10;

            while (items.Any())
            {
                IEnumerable<T> currentItems = items.Take(batchSize);
                Expression<Func<IPackage, bool>> filterExpression = filterSelector(currentItems);

                var query = repository.GetPackages().Where(filterExpression).OrderBy(p => p.Id);
                foreach (var package in query)
                {
                    yield return package;
                }

                items = items.Skip(batchSize);
            }
        }

        public static IEnumerable<IPackage> FindPackages(
            this IPackageRepository repository,
            string packageId,
            IVersionSpec versionSpec,
            bool allowPrereleaseVersions,
            bool allowUnlisted)
        {
            if (repository == null)
            {
                throw new ArgumentNullException("repository");
            }

            if (packageId == null)
            {
                throw new ArgumentNullException("packageId");
            }

            IEnumerable<IPackage> packages = repository.FindPackagesById(packageId)
                                                       .OrderByDescending(p => p.Version);

            if (!allowUnlisted)
            {
                packages = packages.Where(PackageExtensions.IsListed);
            }

            if (versionSpec != null)
            {
                packages = packages.FindByVersion(versionSpec);
            }

            packages = FilterPackagesByConstraints(NullConstraintProvider.Instance, packages, packageId, allowPrereleaseVersions);

            return packages;
        }

        public static IPackage FindPackage(
            this IPackageRepository repository,
            string packageId,
            IVersionSpec versionSpec,
            bool allowPrereleaseVersions,
            bool allowUnlisted)
        {
            return repository.FindPackages(packageId, versionSpec, allowPrereleaseVersions, allowUnlisted).FirstOrDefault();
        }

        public static IEnumerable<IPackage> FindCompatiblePackages(this IPackageRepository repository,
                                                                   IPackageConstraintProvider constraintProvider,
                                                                   IEnumerable<string> packageIds,
                                                                   IPackage package,
                                                                   bool allowPrereleaseVersions)
        {
            return (from p in repository.FindPackages(packageIds)
                    where allowPrereleaseVersions || p.IsReleaseVersion()
                    let dependency = p.FindDependency(package.Id)
                    let otherConstaint = constraintProvider.GetConstraint(p.Id)
                    where dependency != null &&
                          dependency.VersionSpec.Satisfies(package.Version) &&
                          (otherConstaint == null || otherConstaint.Satisfies(package.Version))
                    select p);
        }

        public static PackageDependency FindDependency(this IPackageMetadata package, string packageId)
        {
            return (from dependency in package.Dependencies
                    where dependency.Id.Equals(packageId, StringComparison.OrdinalIgnoreCase)
                    select dependency).FirstOrDefault();
        }

        public static IQueryable<IPackage> Search(this IPackageRepository repository, string searchTerm, bool allowPrereleaseVersions)
        {
            return Search(repository, searchTerm, targetFrameworks: Enumerable.Empty<string>(), allowPrereleaseVersions: allowPrereleaseVersions);
        }

        public static IQueryable<IPackage> Search(this IPackageRepository repository, string searchTerm, IEnumerable<string> targetFrameworks, bool allowPrereleaseVersions)
        {
            if (targetFrameworks == null)
            {
                throw new ArgumentNullException("targetFrameworks");
            }

            var searchableRepository = repository as ISearchableRepository;
            if (searchableRepository != null)
            {
                return searchableRepository.Search(searchTerm, targetFrameworks, allowPrereleaseVersions);
            }

            // Ignore the target framework if the repository doesn't support searching
            return repository.GetPackages().Find(searchTerm)
                                           .FilterByPrerelease(allowPrereleaseVersions)
                                           .AsQueryable();
        }

        public static IPackage ResolveDependency(this IPackageRepository repository, PackageDependency dependency, bool allowPrereleaseVersions, bool preferListedPackages)
        {
            return ResolveDependency(repository, dependency, constraintProvider: null, allowPrereleaseVersions: allowPrereleaseVersions, preferListedPackages: preferListedPackages);
        }

        public static IPackage ResolveDependency(this IPackageRepository repository, PackageDependency dependency, IPackageConstraintProvider constraintProvider, bool allowPrereleaseVersions, bool preferListedPackages)
        {
            IDependencyResolver dependencyResolver = repository as IDependencyResolver;
            if (dependencyResolver != null)
            {
                return dependencyResolver.ResolveDependency(dependency, constraintProvider, allowPrereleaseVersions, preferListedPackages);
            }
            return ResolveDependencyCore(repository, dependency, constraintProvider, allowPrereleaseVersions, preferListedPackages);
        }

        internal static IPackage ResolveDependencyCore(
            this IPackageRepository repository,
            PackageDependency dependency,
            IPackageConstraintProvider constraintProvider,
            bool allowPrereleaseVersions,
            bool preferListedPackages)
        {
            if (repository == null)
            {
                throw new ArgumentNullException("repository");
            }

            if (dependency == null)
            {
                throw new ArgumentNullException("dependency");
            }

            IEnumerable<IPackage> packages = repository.FindPackagesById(dependency.Id).ToList();

            // Always filter by constraints when looking for dependencies
            packages = FilterPackagesByConstraints(constraintProvider, packages, dependency.Id, allowPrereleaseVersions);

            IList<IPackage> candidates = packages.ToList();

            if (preferListedPackages)
            {
                // pick among Listed packages first
                IPackage listedSelectedPackage = ResolveDependencyCore(candidates.Where(PackageExtensions.IsListed),
                                                                       dependency);
                if (listedSelectedPackage != null)
                {
                    return listedSelectedPackage;
                }
            }

            return ResolveDependencyCore(candidates, dependency);
        }

        private static IPackage ResolveDependencyCore(IEnumerable<IPackage> packages, PackageDependency dependency)
        {
            // If version info was specified then use it
            if (dependency.VersionSpec != null)
            {
                packages = packages.FindByVersion(dependency.VersionSpec);
                return packages.ResolveSafeVersion();
            }
            else
            {
                // BUG 840: If no version info was specified then pick the latest
                return packages.OrderByDescending(p => p.Version)
                    .FirstOrDefault();
            }
        }

        /// <summary>
        /// Returns updates for packages from the repository 
        /// </summary>
        /// <param name="repository">The repository to search for updates</param>
        /// <param name="packages">Packages to look for updates</param>
        /// <param name="includePrerelease">Indicates whether to consider prerelease updates.</param>
        /// <param name="includeAllVersions">Indicates whether to include all versions of an update as opposed to only including the latest version.</param>
        /// <returns></returns>
        public static IEnumerable<IPackage> GetUpdates(
            this IPackageRepository repository,
            IEnumerable<IPackage> packages,
            bool includePrerelease,
            bool includeAllVersions)
        {
            List<IPackage> packageList = packages.ToList();

            if (!packageList.Any())
            {
                yield break;
            }

            if (includeAllVersions)
            {
                // These are the packages that we need to look at for potential updates.
                ILookup<string, IPackage> sourcePackages = GetUpdateCandidates(repository, packageList, includePrerelease)
                                                                               .ToList()
                                                                               .ToLookup(package => package.Id, StringComparer.OrdinalIgnoreCase);

                foreach (IPackage package in packageList)
                {
                    foreach (var candidate in sourcePackages[package.Id])
                    {
                        if (candidate.Version > package.Version)
                        {
                            yield return candidate;
                        }
                    }
                }
            }
            else
            {
                // These are the packages that we need to look at for potential updates.
                IDictionary<string, IPackage> sourcePackages = GetUpdateCandidates(repository, packageList, includePrerelease)
                                                                               .ToList()
                                                                               .GroupBy(package => package.Id)
                                                                               .ToDictionary(package => package.Key,
                                                                                             package => package.OrderByDescending(p => p.Version).First(),
                                                                                             StringComparer.OrdinalIgnoreCase);

                foreach (IPackage package in packageList)
                {
                    IPackage newestAvailablePackage;
                    if (sourcePackages.TryGetValue(package.Id, out newestAvailablePackage) &&
                        newestAvailablePackage.Version > package.Version)
                    {
                        yield return newestAvailablePackage;
                    }
                }
            }
        }

        public static IPackageRepository Clone(this IPackageRepository repository)
        {
            var cloneableRepository = repository as ICloneableRepository;
            if (cloneableRepository != null)
            {
                return cloneableRepository.Clone();
            }
            return repository;
        }

        /// <summary>
        /// Since odata dies when our query for updates is too big. We query for updates 10 packages at a time
        /// and return the full list of candidates for updates.
        /// </summary>
        private static IEnumerable<IPackage> GetUpdateCandidates(
            IPackageRepository repository,
            IEnumerable<IPackage> packages,
            bool includePrerelease)
        {

            var query = FindPackages(repository, packages, GetFilterExpression);
            if (!includePrerelease)
            {
                query = query.Where(p => p.IsReleaseVersion());
            }

            // for updates, we never consider unlisted packages
            query = query.Where(PackageExtensions.IsListed);

            return query;
        }

        /// <summary>
        /// For the list of input packages generate an expression like:
        /// p => p.Id == 'package1id' or p.Id == 'package2id' or p.Id == 'package3id'... up to package n
        /// </summary>
        private static Expression<Func<IPackage, bool>> GetFilterExpression(IEnumerable<IPackage> packages)
        {
            return GetFilterExpression(packages.Select(p => p.Id));
        }

        [SuppressMessage("Microsoft.Globalization", "CA1304:SpecifyCultureInfo", MessageId = "System.String.ToLower", Justification = "This is for a linq query")]
        private static Expression<Func<IPackage, bool>> GetFilterExpression(IEnumerable<string> ids)
        {
            ParameterExpression parameterExpression = Expression.Parameter(typeof(IPackageMetadata));
            Expression expressionBody = ids.Select(id => GetCompareExpression(parameterExpression, id.ToLower()))
                                                .Aggregate(Expression.OrElse);

            return Expression.Lambda<Func<IPackage, bool>>(expressionBody, parameterExpression);
        }

        /// <summary>
        /// Builds the expression: package.Id.ToLower() == "somepackageid"
        /// </summary>
        private static Expression GetCompareExpression(Expression parameterExpression, object value)
        {
            // package.Id
            Expression propertyExpression = Expression.Property(parameterExpression, "Id");
            // .ToLower()
            Expression toLowerExpression = Expression.Call(propertyExpression, typeof(string).GetMethod("ToLower", Type.EmptyTypes));
            // == localPackage.Id
            return Expression.Equal(toLowerExpression, Expression.Constant(value));
        }

        private static IEnumerable<IPackage> FilterPackagesByConstraints(
            IPackageConstraintProvider constraintProvider,
            IEnumerable<IPackage> packages,
            string packageId,
            bool allowPrereleaseVersions)
        {
            constraintProvider = constraintProvider ?? NullConstraintProvider.Instance;

            // Filter packages by this constraint
            IVersionSpec constraint = constraintProvider.GetConstraint(packageId);
            if (constraint != null)
            {
                packages = packages.FindByVersion(constraint);
            }
            if (!allowPrereleaseVersions)
            {
                packages = packages.Where(p => p.IsReleaseVersion());
            }

            return packages;
        }

        internal static IPackage ResolveSafeVersion(this IEnumerable<IPackage> packages)
        {
            // Return null if there's no packages
            if (packages == null || !packages.Any())
            {
                return null;
            }

            // We want to take the biggest build and revision number for the smallest
            // major and minor combination (we want to make some versioning assumptions that the 3rd number is a non-breaking bug fix). This is so that we get the closest version
            // to the dependency, but also get bug fixes without requiring people to manually update the nuspec.
            // For example, if A -> B 1.0.0 and the feed has B 1.0.0 and B 1.0.1 then the more correct choice is B 1.0.1. 
            // If we don't do this, A will always end up getting the 'buggy' 1.0.0, 
            // unless someone explicitly changes it to ask for 1.0.1, which is very painful if many packages are using B 1.0.0.
            var groups = from p in packages
                         group p by new { p.Version.Version.Major, p.Version.Version.Minor } into g
                         orderby g.Key.Major, g.Key.Minor
                         select g;

            return (from p in groups.First()
                    orderby p.Version descending
                    select p).FirstOrDefault();
        }
    }
}
<|MERGE_RESOLUTION|>--- conflicted
+++ resolved
@@ -1,530 +1,521 @@
-using System;
-using System.Collections.Generic;
-using System.Diagnostics.CodeAnalysis;
-using System.Globalization;
-using System.Linq;
-using System.Linq.Expressions;
-
-namespace NuGet
-{
-    public static class PackageRepositoryExtensions
-    {
-        public static bool Exists(this IPackageRepository repository, IPackageMetadata package)
-        {
-            return repository.Exists(package.Id, package.Version);
-        }
-
-        public static bool Exists(this IPackageRepository repository, string packageId)
-        {
-            return Exists(repository, packageId, version: null);
-        }
-
-        public static bool Exists(this IPackageRepository repository, string packageId, SemanticVersion version)
-        {
-<<<<<<< HEAD
-            IPackageLookup packageLookup = repository as IPackageLookup;
-            if ((packageLookup != null) && !String.IsNullOrEmpty(packageId) && (version != null))
-            {
-                return packageLookup.Exists(packageId, version);
-            }
-=======
-            var existenceLookup = repository as IFastExistenceLookup;
-            if (!String.IsNullOrEmpty(packageId) && (version != null) && (existenceLookup != null))
-            {
-                return existenceLookup.Exists(packageId, version);
-            }   
-
->>>>>>> 4e1db449
-            return repository.FindPackage(packageId, version) != null;
-        }
-
-        public static bool TryFindPackage(this IPackageRepository repository, string packageId, SemanticVersion version, out IPackage package)
-        {
-            package = repository.FindPackage(packageId, version);
-            return package != null;
-        }
-
-        public static IPackage FindPackage(this IPackageRepository repository, string packageId)
-        {
-            return repository.FindPackage(packageId, version: null);
-        }
-
-        public static IPackage FindPackage(this IPackageRepository repository, string packageId, SemanticVersion version)
-        {
-            // Default allow pre release versions to true here because the caller typically wants to find all packages in this scenario for e.g when checking if a 
-            // a package is already installed in the local repository. The same applies to allowUnlisted.
-            return FindPackage(repository, packageId, version, NullConstraintProvider.Instance, allowPrereleaseVersions: true, allowUnlisted: true);
-        }
-
-        public static IPackage FindPackage(this IPackageRepository repository, string packageId, SemanticVersion version, bool allowPrereleaseVersions, bool allowUnlisted)
-        {
-            return FindPackage(repository, packageId, version, NullConstraintProvider.Instance, allowPrereleaseVersions, allowUnlisted);
-        }
-
-        public static IPackage FindPackage(
-            this IPackageRepository repository,
-            string packageId,
-            SemanticVersion version,
-            IPackageConstraintProvider constraintProvider,
-            bool allowPrereleaseVersions,
-            bool allowUnlisted)
-        {
-            if (repository == null)
-            {
-                throw new ArgumentNullException("repository");
-            }
-
-            if (packageId == null)
-            {
-                throw new ArgumentNullException("packageId");
-            }
-
-            // if an explicit version is specified, disregard the 'allowUnlisted' argument
-            // and always allow unlisted packages.
-            if (version != null)
-            {
-                allowUnlisted = true;
-            }
-
-            // If the repository implements it's own lookup then use that instead.
-            // This is an optimization that we use so we don't have to enumerate packages for
-            // sources that don't need to.
-            var packageLookup = repository as IPackageLookup;
-            if (packageLookup != null && version != null)
-            {
-                return packageLookup.FindPackage(packageId, version);
-            }
-
-            IEnumerable<IPackage> packages = repository.FindPackagesById(packageId);
-
-            packages = packages.ToList()
-                               .OrderByDescending(p => p.Version);
-
-            if (!allowUnlisted)
-            {
-                packages = packages.Where(PackageExtensions.IsListed);
-            }
-
-            if (version != null)
-            {
-                packages = packages.Where(p => p.Version == version);
-            }
-            else if (constraintProvider != null)
-            {
-                packages = FilterPackagesByConstraints(constraintProvider, packages, packageId, allowPrereleaseVersions);
-            }
-
-            return packages.FirstOrDefault();
-        }
-
-        public static IPackage FindPackage(this IPackageRepository repository, string packageId, IVersionSpec versionSpec,
-                IPackageConstraintProvider constraintProvider, bool allowPrereleaseVersions, bool allowUnlisted)
-        {
-            var packages = repository.FindPackages(packageId, versionSpec, allowPrereleaseVersions, allowUnlisted);
-
-            if (constraintProvider != null)
-            {
-                packages = FilterPackagesByConstraints(constraintProvider, packages, packageId, allowPrereleaseVersions);
-            }
-
-            return packages.FirstOrDefault();
-        }
-
-        public static IEnumerable<IPackage> FindPackages(this IPackageRepository repository, IEnumerable<string> packageIds)
-        {
-            if (packageIds == null)
-            {
-                throw new ArgumentNullException("packageIds");
-            }
-
-            return FindPackages(repository, packageIds, GetFilterExpression);
-        }
-
-        public static IEnumerable<IPackage> FindPackagesById(this IPackageRepository repository, string packageId)
-        {
-            var findPackagesRepository = repository as ISearchableRepository;
-            if (findPackagesRepository != null)
-            {
-                return findPackagesRepository.FindPackagesById(packageId).ToList();
-            }
-            else
-            {
-                return FindPackagesByIdCore(repository, packageId);
-            }
-        }
-
-        internal static IEnumerable<IPackage> FindPackagesByIdCore(IPackageRepository repository, string packageId)
-        {
-            var cultureRepository = repository as ICultureAwareRepository;
-            if (cultureRepository != null)
-            {
-                packageId = packageId.ToLower(cultureRepository.Culture);
-            }
-            else
-            {
-                packageId = packageId.ToLower(CultureInfo.CurrentCulture);
-            }
-
-            return (from p in repository.GetPackages()
-                    where p.Id.ToLower() == packageId
-                    orderby p.Id
-                    select p).ToList();
-        }
-
-        /// <summary>
-        /// Since Odata dies when our query for updates is too big. We query for updates 10 packages at a time
-        /// and return the full list of packages.
-        /// </summary>
-        private static IEnumerable<IPackage> FindPackages<T>(this IPackageRepository repository, IEnumerable<T> items, Func<IEnumerable<T>,
-                Expression<Func<IPackage, bool>>> filterSelector)
-        {
-            const int batchSize = 10;
-
-            while (items.Any())
-            {
-                IEnumerable<T> currentItems = items.Take(batchSize);
-                Expression<Func<IPackage, bool>> filterExpression = filterSelector(currentItems);
-
-                var query = repository.GetPackages().Where(filterExpression).OrderBy(p => p.Id);
-                foreach (var package in query)
-                {
-                    yield return package;
-                }
-
-                items = items.Skip(batchSize);
-            }
-        }
-
-        public static IEnumerable<IPackage> FindPackages(
-            this IPackageRepository repository,
-            string packageId,
-            IVersionSpec versionSpec,
-            bool allowPrereleaseVersions,
-            bool allowUnlisted)
-        {
-            if (repository == null)
-            {
-                throw new ArgumentNullException("repository");
-            }
-
-            if (packageId == null)
-            {
-                throw new ArgumentNullException("packageId");
-            }
-
-            IEnumerable<IPackage> packages = repository.FindPackagesById(packageId)
-                                                       .OrderByDescending(p => p.Version);
-
-            if (!allowUnlisted)
-            {
-                packages = packages.Where(PackageExtensions.IsListed);
-            }
-
-            if (versionSpec != null)
-            {
-                packages = packages.FindByVersion(versionSpec);
-            }
-
-            packages = FilterPackagesByConstraints(NullConstraintProvider.Instance, packages, packageId, allowPrereleaseVersions);
-
-            return packages;
-        }
-
-        public static IPackage FindPackage(
-            this IPackageRepository repository,
-            string packageId,
-            IVersionSpec versionSpec,
-            bool allowPrereleaseVersions,
-            bool allowUnlisted)
-        {
-            return repository.FindPackages(packageId, versionSpec, allowPrereleaseVersions, allowUnlisted).FirstOrDefault();
-        }
-
-        public static IEnumerable<IPackage> FindCompatiblePackages(this IPackageRepository repository,
-                                                                   IPackageConstraintProvider constraintProvider,
-                                                                   IEnumerable<string> packageIds,
-                                                                   IPackage package,
-                                                                   bool allowPrereleaseVersions)
-        {
-            return (from p in repository.FindPackages(packageIds)
-                    where allowPrereleaseVersions || p.IsReleaseVersion()
-                    let dependency = p.FindDependency(package.Id)
-                    let otherConstaint = constraintProvider.GetConstraint(p.Id)
-                    where dependency != null &&
-                          dependency.VersionSpec.Satisfies(package.Version) &&
-                          (otherConstaint == null || otherConstaint.Satisfies(package.Version))
-                    select p);
-        }
-
-        public static PackageDependency FindDependency(this IPackageMetadata package, string packageId)
-        {
-            return (from dependency in package.Dependencies
-                    where dependency.Id.Equals(packageId, StringComparison.OrdinalIgnoreCase)
-                    select dependency).FirstOrDefault();
-        }
-
-        public static IQueryable<IPackage> Search(this IPackageRepository repository, string searchTerm, bool allowPrereleaseVersions)
-        {
-            return Search(repository, searchTerm, targetFrameworks: Enumerable.Empty<string>(), allowPrereleaseVersions: allowPrereleaseVersions);
-        }
-
-        public static IQueryable<IPackage> Search(this IPackageRepository repository, string searchTerm, IEnumerable<string> targetFrameworks, bool allowPrereleaseVersions)
-        {
-            if (targetFrameworks == null)
-            {
-                throw new ArgumentNullException("targetFrameworks");
-            }
-
-            var searchableRepository = repository as ISearchableRepository;
-            if (searchableRepository != null)
-            {
-                return searchableRepository.Search(searchTerm, targetFrameworks, allowPrereleaseVersions);
-            }
-
-            // Ignore the target framework if the repository doesn't support searching
-            return repository.GetPackages().Find(searchTerm)
-                                           .FilterByPrerelease(allowPrereleaseVersions)
-                                           .AsQueryable();
-        }
-
-        public static IPackage ResolveDependency(this IPackageRepository repository, PackageDependency dependency, bool allowPrereleaseVersions, bool preferListedPackages)
-        {
-            return ResolveDependency(repository, dependency, constraintProvider: null, allowPrereleaseVersions: allowPrereleaseVersions, preferListedPackages: preferListedPackages);
-        }
-
-        public static IPackage ResolveDependency(this IPackageRepository repository, PackageDependency dependency, IPackageConstraintProvider constraintProvider, bool allowPrereleaseVersions, bool preferListedPackages)
-        {
-            IDependencyResolver dependencyResolver = repository as IDependencyResolver;
-            if (dependencyResolver != null)
-            {
-                return dependencyResolver.ResolveDependency(dependency, constraintProvider, allowPrereleaseVersions, preferListedPackages);
-            }
-            return ResolveDependencyCore(repository, dependency, constraintProvider, allowPrereleaseVersions, preferListedPackages);
-        }
-
-        internal static IPackage ResolveDependencyCore(
-            this IPackageRepository repository,
-            PackageDependency dependency,
-            IPackageConstraintProvider constraintProvider,
-            bool allowPrereleaseVersions,
-            bool preferListedPackages)
-        {
-            if (repository == null)
-            {
-                throw new ArgumentNullException("repository");
-            }
-
-            if (dependency == null)
-            {
-                throw new ArgumentNullException("dependency");
-            }
-
-            IEnumerable<IPackage> packages = repository.FindPackagesById(dependency.Id).ToList();
-
-            // Always filter by constraints when looking for dependencies
-            packages = FilterPackagesByConstraints(constraintProvider, packages, dependency.Id, allowPrereleaseVersions);
-
-            IList<IPackage> candidates = packages.ToList();
-
-            if (preferListedPackages)
-            {
-                // pick among Listed packages first
-                IPackage listedSelectedPackage = ResolveDependencyCore(candidates.Where(PackageExtensions.IsListed),
-                                                                       dependency);
-                if (listedSelectedPackage != null)
-                {
-                    return listedSelectedPackage;
-                }
-            }
-
-            return ResolveDependencyCore(candidates, dependency);
-        }
-
-        private static IPackage ResolveDependencyCore(IEnumerable<IPackage> packages, PackageDependency dependency)
-        {
-            // If version info was specified then use it
-            if (dependency.VersionSpec != null)
-            {
-                packages = packages.FindByVersion(dependency.VersionSpec);
-                return packages.ResolveSafeVersion();
-            }
-            else
-            {
-                // BUG 840: If no version info was specified then pick the latest
-                return packages.OrderByDescending(p => p.Version)
-                    .FirstOrDefault();
-            }
-        }
-
-        /// <summary>
-        /// Returns updates for packages from the repository 
-        /// </summary>
-        /// <param name="repository">The repository to search for updates</param>
-        /// <param name="packages">Packages to look for updates</param>
-        /// <param name="includePrerelease">Indicates whether to consider prerelease updates.</param>
-        /// <param name="includeAllVersions">Indicates whether to include all versions of an update as opposed to only including the latest version.</param>
-        /// <returns></returns>
-        public static IEnumerable<IPackage> GetUpdates(
-            this IPackageRepository repository,
-            IEnumerable<IPackage> packages,
-            bool includePrerelease,
-            bool includeAllVersions)
-        {
-            List<IPackage> packageList = packages.ToList();
-
-            if (!packageList.Any())
-            {
-                yield break;
-            }
-
-            if (includeAllVersions)
-            {
-                // These are the packages that we need to look at for potential updates.
-                ILookup<string, IPackage> sourcePackages = GetUpdateCandidates(repository, packageList, includePrerelease)
-                                                                               .ToList()
-                                                                               .ToLookup(package => package.Id, StringComparer.OrdinalIgnoreCase);
-
-                foreach (IPackage package in packageList)
-                {
-                    foreach (var candidate in sourcePackages[package.Id])
-                    {
-                        if (candidate.Version > package.Version)
-                        {
-                            yield return candidate;
-                        }
-                    }
-                }
-            }
-            else
-            {
-                // These are the packages that we need to look at for potential updates.
-                IDictionary<string, IPackage> sourcePackages = GetUpdateCandidates(repository, packageList, includePrerelease)
-                                                                               .ToList()
-                                                                               .GroupBy(package => package.Id)
-                                                                               .ToDictionary(package => package.Key,
-                                                                                             package => package.OrderByDescending(p => p.Version).First(),
-                                                                                             StringComparer.OrdinalIgnoreCase);
-
-                foreach (IPackage package in packageList)
-                {
-                    IPackage newestAvailablePackage;
-                    if (sourcePackages.TryGetValue(package.Id, out newestAvailablePackage) &&
-                        newestAvailablePackage.Version > package.Version)
-                    {
-                        yield return newestAvailablePackage;
-                    }
-                }
-            }
-        }
-
-        public static IPackageRepository Clone(this IPackageRepository repository)
-        {
-            var cloneableRepository = repository as ICloneableRepository;
-            if (cloneableRepository != null)
-            {
-                return cloneableRepository.Clone();
-            }
-            return repository;
-        }
-
-        /// <summary>
-        /// Since odata dies when our query for updates is too big. We query for updates 10 packages at a time
-        /// and return the full list of candidates for updates.
-        /// </summary>
-        private static IEnumerable<IPackage> GetUpdateCandidates(
-            IPackageRepository repository,
-            IEnumerable<IPackage> packages,
-            bool includePrerelease)
-        {
-
-            var query = FindPackages(repository, packages, GetFilterExpression);
-            if (!includePrerelease)
-            {
-                query = query.Where(p => p.IsReleaseVersion());
-            }
-
-            // for updates, we never consider unlisted packages
-            query = query.Where(PackageExtensions.IsListed);
-
-            return query;
-        }
-
-        /// <summary>
-        /// For the list of input packages generate an expression like:
-        /// p => p.Id == 'package1id' or p.Id == 'package2id' or p.Id == 'package3id'... up to package n
-        /// </summary>
-        private static Expression<Func<IPackage, bool>> GetFilterExpression(IEnumerable<IPackage> packages)
-        {
-            return GetFilterExpression(packages.Select(p => p.Id));
-        }
-
-        [SuppressMessage("Microsoft.Globalization", "CA1304:SpecifyCultureInfo", MessageId = "System.String.ToLower", Justification = "This is for a linq query")]
-        private static Expression<Func<IPackage, bool>> GetFilterExpression(IEnumerable<string> ids)
-        {
-            ParameterExpression parameterExpression = Expression.Parameter(typeof(IPackageMetadata));
-            Expression expressionBody = ids.Select(id => GetCompareExpression(parameterExpression, id.ToLower()))
-                                                .Aggregate(Expression.OrElse);
-
-            return Expression.Lambda<Func<IPackage, bool>>(expressionBody, parameterExpression);
-        }
-
-        /// <summary>
-        /// Builds the expression: package.Id.ToLower() == "somepackageid"
-        /// </summary>
-        private static Expression GetCompareExpression(Expression parameterExpression, object value)
-        {
-            // package.Id
-            Expression propertyExpression = Expression.Property(parameterExpression, "Id");
-            // .ToLower()
-            Expression toLowerExpression = Expression.Call(propertyExpression, typeof(string).GetMethod("ToLower", Type.EmptyTypes));
-            // == localPackage.Id
-            return Expression.Equal(toLowerExpression, Expression.Constant(value));
-        }
-
-        private static IEnumerable<IPackage> FilterPackagesByConstraints(
-            IPackageConstraintProvider constraintProvider,
-            IEnumerable<IPackage> packages,
-            string packageId,
-            bool allowPrereleaseVersions)
-        {
-            constraintProvider = constraintProvider ?? NullConstraintProvider.Instance;
-
-            // Filter packages by this constraint
-            IVersionSpec constraint = constraintProvider.GetConstraint(packageId);
-            if (constraint != null)
-            {
-                packages = packages.FindByVersion(constraint);
-            }
-            if (!allowPrereleaseVersions)
-            {
-                packages = packages.Where(p => p.IsReleaseVersion());
-            }
-
-            return packages;
-        }
-
-        internal static IPackage ResolveSafeVersion(this IEnumerable<IPackage> packages)
-        {
-            // Return null if there's no packages
-            if (packages == null || !packages.Any())
-            {
-                return null;
-            }
-
-            // We want to take the biggest build and revision number for the smallest
-            // major and minor combination (we want to make some versioning assumptions that the 3rd number is a non-breaking bug fix). This is so that we get the closest version
-            // to the dependency, but also get bug fixes without requiring people to manually update the nuspec.
-            // For example, if A -> B 1.0.0 and the feed has B 1.0.0 and B 1.0.1 then the more correct choice is B 1.0.1. 
-            // If we don't do this, A will always end up getting the 'buggy' 1.0.0, 
-            // unless someone explicitly changes it to ask for 1.0.1, which is very painful if many packages are using B 1.0.0.
-            var groups = from p in packages
-                         group p by new { p.Version.Version.Major, p.Version.Version.Minor } into g
-                         orderby g.Key.Major, g.Key.Minor
-                         select g;
-
-            return (from p in groups.First()
-                    orderby p.Version descending
-                    select p).FirstOrDefault();
-        }
-    }
-}
+using System;
+using System.Collections.Generic;
+using System.Diagnostics.CodeAnalysis;
+using System.Globalization;
+using System.Linq;
+using System.Linq.Expressions;
+
+namespace NuGet
+{
+    public static class PackageRepositoryExtensions
+    {
+        public static bool Exists(this IPackageRepository repository, IPackageMetadata package)
+        {
+            return repository.Exists(package.Id, package.Version);
+        }
+
+        public static bool Exists(this IPackageRepository repository, string packageId)
+        {
+            return Exists(repository, packageId, version: null);
+        }
+
+        public static bool Exists(this IPackageRepository repository, string packageId, SemanticVersion version)
+        {
+            IPackageLookup packageLookup = repository as IPackageLookup;
+            if ((packageLookup != null) && !String.IsNullOrEmpty(packageId) && (version != null))
+            {
+                return packageLookup.Exists(packageId, version);
+            }
+            return repository.FindPackage(packageId, version) != null;
+        }
+
+        public static bool TryFindPackage(this IPackageRepository repository, string packageId, SemanticVersion version, out IPackage package)
+        {
+            package = repository.FindPackage(packageId, version);
+            return package != null;
+        }
+
+        public static IPackage FindPackage(this IPackageRepository repository, string packageId)
+        {
+            return repository.FindPackage(packageId, version: null);
+        }
+
+        public static IPackage FindPackage(this IPackageRepository repository, string packageId, SemanticVersion version)
+        {
+            // Default allow pre release versions to true here because the caller typically wants to find all packages in this scenario for e.g when checking if a 
+            // a package is already installed in the local repository. The same applies to allowUnlisted.
+            return FindPackage(repository, packageId, version, NullConstraintProvider.Instance, allowPrereleaseVersions: true, allowUnlisted: true);
+        }
+
+        public static IPackage FindPackage(this IPackageRepository repository, string packageId, SemanticVersion version, bool allowPrereleaseVersions, bool allowUnlisted)
+        {
+            return FindPackage(repository, packageId, version, NullConstraintProvider.Instance, allowPrereleaseVersions, allowUnlisted);
+        }
+
+        public static IPackage FindPackage(
+            this IPackageRepository repository,
+            string packageId,
+            SemanticVersion version,
+            IPackageConstraintProvider constraintProvider,
+            bool allowPrereleaseVersions,
+            bool allowUnlisted)
+        {
+            if (repository == null)
+            {
+                throw new ArgumentNullException("repository");
+            }
+
+            if (packageId == null)
+            {
+                throw new ArgumentNullException("packageId");
+            }
+
+            // if an explicit version is specified, disregard the 'allowUnlisted' argument
+            // and always allow unlisted packages.
+            if (version != null)
+            {
+                allowUnlisted = true;
+            }
+
+            // If the repository implements it's own lookup then use that instead.
+            // This is an optimization that we use so we don't have to enumerate packages for
+            // sources that don't need to.
+            var packageLookup = repository as IPackageLookup;
+            if (packageLookup != null && version != null)
+            {
+                return packageLookup.FindPackage(packageId, version);
+            }
+
+            IEnumerable<IPackage> packages = repository.FindPackagesById(packageId);
+
+            packages = packages.ToList()
+                               .OrderByDescending(p => p.Version);
+
+            if (!allowUnlisted)
+            {
+                packages = packages.Where(PackageExtensions.IsListed);
+            }
+
+            if (version != null)
+            {
+                packages = packages.Where(p => p.Version == version);
+            }
+            else if (constraintProvider != null)
+            {
+                packages = FilterPackagesByConstraints(constraintProvider, packages, packageId, allowPrereleaseVersions);
+            }
+
+            return packages.FirstOrDefault();
+        }
+
+        public static IPackage FindPackage(this IPackageRepository repository, string packageId, IVersionSpec versionSpec,
+                IPackageConstraintProvider constraintProvider, bool allowPrereleaseVersions, bool allowUnlisted)
+        {
+            var packages = repository.FindPackages(packageId, versionSpec, allowPrereleaseVersions, allowUnlisted);
+
+            if (constraintProvider != null)
+            {
+                packages = FilterPackagesByConstraints(constraintProvider, packages, packageId, allowPrereleaseVersions);
+            }
+
+            return packages.FirstOrDefault();
+        }
+
+        public static IEnumerable<IPackage> FindPackages(this IPackageRepository repository, IEnumerable<string> packageIds)
+        {
+            if (packageIds == null)
+            {
+                throw new ArgumentNullException("packageIds");
+            }
+
+            return FindPackages(repository, packageIds, GetFilterExpression);
+        }
+
+        public static IEnumerable<IPackage> FindPackagesById(this IPackageRepository repository, string packageId)
+        {
+            var findPackagesRepository = repository as ISearchableRepository;
+            if (findPackagesRepository != null)
+            {
+                return findPackagesRepository.FindPackagesById(packageId).ToList();
+            }
+            else
+            {
+                return FindPackagesByIdCore(repository, packageId);
+            }
+        }
+
+        internal static IEnumerable<IPackage> FindPackagesByIdCore(IPackageRepository repository, string packageId)
+        {
+            var cultureRepository = repository as ICultureAwareRepository;
+            if (cultureRepository != null)
+            {
+                packageId = packageId.ToLower(cultureRepository.Culture);
+            }
+            else
+            {
+                packageId = packageId.ToLower(CultureInfo.CurrentCulture);
+            }
+
+            return (from p in repository.GetPackages()
+                    where p.Id.ToLower() == packageId
+                    orderby p.Id
+                    select p).ToList();
+        }
+
+        /// <summary>
+        /// Since Odata dies when our query for updates is too big. We query for updates 10 packages at a time
+        /// and return the full list of packages.
+        /// </summary>
+        private static IEnumerable<IPackage> FindPackages<T>(this IPackageRepository repository, IEnumerable<T> items, Func<IEnumerable<T>,
+                Expression<Func<IPackage, bool>>> filterSelector)
+        {
+            const int batchSize = 10;
+
+            while (items.Any())
+            {
+                IEnumerable<T> currentItems = items.Take(batchSize);
+                Expression<Func<IPackage, bool>> filterExpression = filterSelector(currentItems);
+
+                var query = repository.GetPackages().Where(filterExpression).OrderBy(p => p.Id);
+                foreach (var package in query)
+                {
+                    yield return package;
+                }
+
+                items = items.Skip(batchSize);
+            }
+        }
+
+        public static IEnumerable<IPackage> FindPackages(
+            this IPackageRepository repository,
+            string packageId,
+            IVersionSpec versionSpec,
+            bool allowPrereleaseVersions,
+            bool allowUnlisted)
+        {
+            if (repository == null)
+            {
+                throw new ArgumentNullException("repository");
+            }
+
+            if (packageId == null)
+            {
+                throw new ArgumentNullException("packageId");
+            }
+
+            IEnumerable<IPackage> packages = repository.FindPackagesById(packageId)
+                                                       .OrderByDescending(p => p.Version);
+
+            if (!allowUnlisted)
+            {
+                packages = packages.Where(PackageExtensions.IsListed);
+            }
+
+            if (versionSpec != null)
+            {
+                packages = packages.FindByVersion(versionSpec);
+            }
+
+            packages = FilterPackagesByConstraints(NullConstraintProvider.Instance, packages, packageId, allowPrereleaseVersions);
+
+            return packages;
+        }
+
+        public static IPackage FindPackage(
+            this IPackageRepository repository,
+            string packageId,
+            IVersionSpec versionSpec,
+            bool allowPrereleaseVersions,
+            bool allowUnlisted)
+        {
+            return repository.FindPackages(packageId, versionSpec, allowPrereleaseVersions, allowUnlisted).FirstOrDefault();
+        }
+
+        public static IEnumerable<IPackage> FindCompatiblePackages(this IPackageRepository repository,
+                                                                   IPackageConstraintProvider constraintProvider,
+                                                                   IEnumerable<string> packageIds,
+                                                                   IPackage package,
+                                                                   bool allowPrereleaseVersions)
+        {
+            return (from p in repository.FindPackages(packageIds)
+                    where allowPrereleaseVersions || p.IsReleaseVersion()
+                    let dependency = p.FindDependency(package.Id)
+                    let otherConstaint = constraintProvider.GetConstraint(p.Id)
+                    where dependency != null &&
+                          dependency.VersionSpec.Satisfies(package.Version) &&
+                          (otherConstaint == null || otherConstaint.Satisfies(package.Version))
+                    select p);
+        }
+
+        public static PackageDependency FindDependency(this IPackageMetadata package, string packageId)
+        {
+            return (from dependency in package.Dependencies
+                    where dependency.Id.Equals(packageId, StringComparison.OrdinalIgnoreCase)
+                    select dependency).FirstOrDefault();
+        }
+
+        public static IQueryable<IPackage> Search(this IPackageRepository repository, string searchTerm, bool allowPrereleaseVersions)
+        {
+            return Search(repository, searchTerm, targetFrameworks: Enumerable.Empty<string>(), allowPrereleaseVersions: allowPrereleaseVersions);
+        }
+
+        public static IQueryable<IPackage> Search(this IPackageRepository repository, string searchTerm, IEnumerable<string> targetFrameworks, bool allowPrereleaseVersions)
+        {
+            if (targetFrameworks == null)
+            {
+                throw new ArgumentNullException("targetFrameworks");
+            }
+
+            var searchableRepository = repository as ISearchableRepository;
+            if (searchableRepository != null)
+            {
+                return searchableRepository.Search(searchTerm, targetFrameworks, allowPrereleaseVersions);
+            }
+
+            // Ignore the target framework if the repository doesn't support searching
+            return repository.GetPackages().Find(searchTerm)
+                                           .FilterByPrerelease(allowPrereleaseVersions)
+                                           .AsQueryable();
+        }
+
+        public static IPackage ResolveDependency(this IPackageRepository repository, PackageDependency dependency, bool allowPrereleaseVersions, bool preferListedPackages)
+        {
+            return ResolveDependency(repository, dependency, constraintProvider: null, allowPrereleaseVersions: allowPrereleaseVersions, preferListedPackages: preferListedPackages);
+        }
+
+        public static IPackage ResolveDependency(this IPackageRepository repository, PackageDependency dependency, IPackageConstraintProvider constraintProvider, bool allowPrereleaseVersions, bool preferListedPackages)
+        {
+            IDependencyResolver dependencyResolver = repository as IDependencyResolver;
+            if (dependencyResolver != null)
+            {
+                return dependencyResolver.ResolveDependency(dependency, constraintProvider, allowPrereleaseVersions, preferListedPackages);
+            }
+            return ResolveDependencyCore(repository, dependency, constraintProvider, allowPrereleaseVersions, preferListedPackages);
+        }
+
+        internal static IPackage ResolveDependencyCore(
+            this IPackageRepository repository,
+            PackageDependency dependency,
+            IPackageConstraintProvider constraintProvider,
+            bool allowPrereleaseVersions,
+            bool preferListedPackages)
+        {
+            if (repository == null)
+            {
+                throw new ArgumentNullException("repository");
+            }
+
+            if (dependency == null)
+            {
+                throw new ArgumentNullException("dependency");
+            }
+
+            IEnumerable<IPackage> packages = repository.FindPackagesById(dependency.Id).ToList();
+
+            // Always filter by constraints when looking for dependencies
+            packages = FilterPackagesByConstraints(constraintProvider, packages, dependency.Id, allowPrereleaseVersions);
+
+            IList<IPackage> candidates = packages.ToList();
+
+            if (preferListedPackages)
+            {
+                // pick among Listed packages first
+                IPackage listedSelectedPackage = ResolveDependencyCore(candidates.Where(PackageExtensions.IsListed),
+                                                                       dependency);
+                if (listedSelectedPackage != null)
+                {
+                    return listedSelectedPackage;
+                }
+            }
+
+            return ResolveDependencyCore(candidates, dependency);
+        }
+
+        private static IPackage ResolveDependencyCore(IEnumerable<IPackage> packages, PackageDependency dependency)
+        {
+            // If version info was specified then use it
+            if (dependency.VersionSpec != null)
+            {
+                packages = packages.FindByVersion(dependency.VersionSpec);
+                return packages.ResolveSafeVersion();
+            }
+            else
+            {
+                // BUG 840: If no version info was specified then pick the latest
+                return packages.OrderByDescending(p => p.Version)
+                    .FirstOrDefault();
+            }
+        }
+
+        /// <summary>
+        /// Returns updates for packages from the repository 
+        /// </summary>
+        /// <param name="repository">The repository to search for updates</param>
+        /// <param name="packages">Packages to look for updates</param>
+        /// <param name="includePrerelease">Indicates whether to consider prerelease updates.</param>
+        /// <param name="includeAllVersions">Indicates whether to include all versions of an update as opposed to only including the latest version.</param>
+        /// <returns></returns>
+        public static IEnumerable<IPackage> GetUpdates(
+            this IPackageRepository repository,
+            IEnumerable<IPackage> packages,
+            bool includePrerelease,
+            bool includeAllVersions)
+        {
+            List<IPackage> packageList = packages.ToList();
+
+            if (!packageList.Any())
+            {
+                yield break;
+            }
+
+            if (includeAllVersions)
+            {
+                // These are the packages that we need to look at for potential updates.
+                ILookup<string, IPackage> sourcePackages = GetUpdateCandidates(repository, packageList, includePrerelease)
+                                                                               .ToList()
+                                                                               .ToLookup(package => package.Id, StringComparer.OrdinalIgnoreCase);
+
+                foreach (IPackage package in packageList)
+                {
+                    foreach (var candidate in sourcePackages[package.Id])
+                    {
+                        if (candidate.Version > package.Version)
+                        {
+                            yield return candidate;
+                        }
+                    }
+                }
+            }
+            else
+            {
+                // These are the packages that we need to look at for potential updates.
+                IDictionary<string, IPackage> sourcePackages = GetUpdateCandidates(repository, packageList, includePrerelease)
+                                                                               .ToList()
+                                                                               .GroupBy(package => package.Id)
+                                                                               .ToDictionary(package => package.Key,
+                                                                                             package => package.OrderByDescending(p => p.Version).First(),
+                                                                                             StringComparer.OrdinalIgnoreCase);
+
+                foreach (IPackage package in packageList)
+                {
+                    IPackage newestAvailablePackage;
+                    if (sourcePackages.TryGetValue(package.Id, out newestAvailablePackage) &&
+                        newestAvailablePackage.Version > package.Version)
+                    {
+                        yield return newestAvailablePackage;
+                    }
+                }
+            }
+        }
+
+        public static IPackageRepository Clone(this IPackageRepository repository)
+        {
+            var cloneableRepository = repository as ICloneableRepository;
+            if (cloneableRepository != null)
+            {
+                return cloneableRepository.Clone();
+            }
+            return repository;
+        }
+
+        /// <summary>
+        /// Since odata dies when our query for updates is too big. We query for updates 10 packages at a time
+        /// and return the full list of candidates for updates.
+        /// </summary>
+        private static IEnumerable<IPackage> GetUpdateCandidates(
+            IPackageRepository repository,
+            IEnumerable<IPackage> packages,
+            bool includePrerelease)
+        {
+
+            var query = FindPackages(repository, packages, GetFilterExpression);
+            if (!includePrerelease)
+            {
+                query = query.Where(p => p.IsReleaseVersion());
+            }
+
+            // for updates, we never consider unlisted packages
+            query = query.Where(PackageExtensions.IsListed);
+
+            return query;
+        }
+
+        /// <summary>
+        /// For the list of input packages generate an expression like:
+        /// p => p.Id == 'package1id' or p.Id == 'package2id' or p.Id == 'package3id'... up to package n
+        /// </summary>
+        private static Expression<Func<IPackage, bool>> GetFilterExpression(IEnumerable<IPackage> packages)
+        {
+            return GetFilterExpression(packages.Select(p => p.Id));
+        }
+
+        [SuppressMessage("Microsoft.Globalization", "CA1304:SpecifyCultureInfo", MessageId = "System.String.ToLower", Justification = "This is for a linq query")]
+        private static Expression<Func<IPackage, bool>> GetFilterExpression(IEnumerable<string> ids)
+        {
+            ParameterExpression parameterExpression = Expression.Parameter(typeof(IPackageMetadata));
+            Expression expressionBody = ids.Select(id => GetCompareExpression(parameterExpression, id.ToLower()))
+                                                .Aggregate(Expression.OrElse);
+
+            return Expression.Lambda<Func<IPackage, bool>>(expressionBody, parameterExpression);
+        }
+
+        /// <summary>
+        /// Builds the expression: package.Id.ToLower() == "somepackageid"
+        /// </summary>
+        private static Expression GetCompareExpression(Expression parameterExpression, object value)
+        {
+            // package.Id
+            Expression propertyExpression = Expression.Property(parameterExpression, "Id");
+            // .ToLower()
+            Expression toLowerExpression = Expression.Call(propertyExpression, typeof(string).GetMethod("ToLower", Type.EmptyTypes));
+            // == localPackage.Id
+            return Expression.Equal(toLowerExpression, Expression.Constant(value));
+        }
+
+        private static IEnumerable<IPackage> FilterPackagesByConstraints(
+            IPackageConstraintProvider constraintProvider,
+            IEnumerable<IPackage> packages,
+            string packageId,
+            bool allowPrereleaseVersions)
+        {
+            constraintProvider = constraintProvider ?? NullConstraintProvider.Instance;
+
+            // Filter packages by this constraint
+            IVersionSpec constraint = constraintProvider.GetConstraint(packageId);
+            if (constraint != null)
+            {
+                packages = packages.FindByVersion(constraint);
+            }
+            if (!allowPrereleaseVersions)
+            {
+                packages = packages.Where(p => p.IsReleaseVersion());
+            }
+
+            return packages;
+        }
+
+        internal static IPackage ResolveSafeVersion(this IEnumerable<IPackage> packages)
+        {
+            // Return null if there's no packages
+            if (packages == null || !packages.Any())
+            {
+                return null;
+            }
+
+            // We want to take the biggest build and revision number for the smallest
+            // major and minor combination (we want to make some versioning assumptions that the 3rd number is a non-breaking bug fix). This is so that we get the closest version
+            // to the dependency, but also get bug fixes without requiring people to manually update the nuspec.
+            // For example, if A -> B 1.0.0 and the feed has B 1.0.0 and B 1.0.1 then the more correct choice is B 1.0.1. 
+            // If we don't do this, A will always end up getting the 'buggy' 1.0.0, 
+            // unless someone explicitly changes it to ask for 1.0.1, which is very painful if many packages are using B 1.0.0.
+            var groups = from p in packages
+                         group p by new { p.Version.Version.Major, p.Version.Version.Minor } into g
+                         orderby g.Key.Major, g.Key.Minor
+                         select g;
+
+            return (from p in groups.First()
+                    orderby p.Version descending
+                    select p).FirstOrDefault();
+        }
+    }
+}