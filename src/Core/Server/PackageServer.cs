--- conflicted
+++ resolved
@@ -1,191 +1,172 @@
-﻿using System;
-using System.Globalization;
-using System.IO;
-using System.Linq;
-using System.Net;
-using Microsoft.Internal.Web.Utils;
-using NuGet.Resources;
-using System.Diagnostics.CodeAnalysis;
-
-namespace NuGet
-{
-    public class PackageServer : IPackageServer
-    {
-        private const string ServiceEndpoint = "/api/v2/package";
-        private const string ApiKeyHeader = "X-NuGet-ApiKey";
-
-        private readonly Lazy<Uri> _baseUri;
-        private readonly string _source;
-        private readonly string _userAgent;
-
-        public PackageServer(string source, string userAgent)
-        {
-            if (String.IsNullOrEmpty(source))
-            {
-                throw new ArgumentException(CommonResources.Argument_Cannot_Be_Null_Or_Empty, "source");
-            }
-            _source = source;
-            _userAgent = userAgent;
-            _baseUri = new Lazy<Uri>(ResolveBaseUrl);
-        }
-
-        public string Source
-        {
-            get { return _source; }
-        }
-
-        public void PushPackage(string apiKey, Stream packageStream)
-        {
-            HttpClient client = GetClient("", "PUT", "application/octet-stream");
-
-            client.SendingRequest += (sender, e) =>
-            {
-                var request = (HttpWebRequest)e.Request;
-
-                // Set the timeout to the same as the read write timeout (5 mins is the default)
-                request.Timeout = request.ReadWriteTimeout;
-                request.Headers.Add(ApiKeyHeader, apiKey);
-
-                var multiPartRequest = new MultipartWebRequest();
-                multiPartRequest.AddFile(() => packageStream, "package");
-
-                multiPartRequest.CreateMultipartRequest(request);
-            };
-
-            EnsureSuccessfulResponse(client, HttpStatusCode.Created);
-        }
-
-        public void DeletePackage(string apiKey, string packageId, string packageVersion)
-        {
-            // Review: Do these values need to be encoded in any way?
-            var url = String.Join("/", packageId, packageVersion);
-            HttpClient client = GetClient(url, "DELETE", "text/html");
-            
-            client.SendingRequest += (sender, e) =>
-            {
-                var request = (HttpWebRequest)e.Request;
-                request.Headers.Add(ApiKeyHeader, apiKey);
-            };
-            EnsureSuccessfulResponse(client);
-        }
-
-        private HttpClient GetClient(string path, string method, string contentType)
-        {
-            var baseUrl = _baseUri.Value;
-            Uri requestUri = GetServiceEndpointUrl(baseUrl, path);
-
-            var client = new HttpClient(requestUri)
-            {
-                ContentType = contentType,
-                Method = method
-            };
-
-            if (!String.IsNullOrEmpty(_userAgent))
-            {
-                client.UserAgent = HttpUtility.CreateUserAgentString(_userAgent);
-            }
-
-            return client;
-        }
-
-        internal static Uri GetServiceEndpointUrl(Uri baseUrl, string path)
-        {
-            Uri requestUri;
-            if (String.IsNullOrEmpty(baseUrl.AbsolutePath.TrimStart('/')))
-            {
-                // If there's no host portion specified, append the url to the client.
-                requestUri = new Uri(baseUrl, ServiceEndpoint + '/' + path);
-            }
-            else
-            {
-                requestUri = new Uri(baseUrl, path);
-            }
-            return requestUri;
-        }
-
-        private static void EnsureSuccessfulResponse(HttpClient client, HttpStatusCode expectedStatusCode = HttpStatusCode.OK)
-        {
-            HttpWebResponse response = null;
-            try
-            {
-                response = (HttpWebResponse)client.GetResponse();
-                if (response != null && expectedStatusCode != response.StatusCode)
-                {
-                    throw new InvalidOperationException(String.Format(CultureInfo.CurrentCulture, NuGetResources.PackageServerError, response.StatusDescription, String.Empty));
-                }
-            }
-            catch (WebException e)
-            {
-                if (e.Response == null)
-                {
-                    throw;
-                }
-                response = (HttpWebResponse)e.Response;
-                if (response != null && expectedStatusCode != response.StatusCode)
-                {
-<<<<<<< HEAD
-                    string body = ReadResponseBody(httpResponse);
-                    throw new InvalidOperationException(String.Format(CultureInfo.CurrentCulture, NuGetResources.PackageServerError, httpResponse.StatusDescription, body), e);
-=======
-                    throw new InvalidOperationException(String.Format(CultureInfo.CurrentCulture, NuGetResources.PackageServerError, response.StatusDescription, e.Message), e);
->>>>>>> 00683174
-                }
-            }
-            finally
-            {
-                if (response != null)
-                {
-                    response.Close();
-                    response = null;
-                }
-            }
-        }
-
-        private Uri ResolveBaseUrl()
-        {
-            Uri uri = null;
-
-            try
-            {
-                var client = new RedirectedHttpClient(new Uri(Source));
-                uri = client.Uri;
-            }
-            catch (WebException ex)
-            {
-                var response = (HttpWebResponse)ex.Response;
-                if (response == null)
-                {
-                    throw;
-                }
-
-                uri = response.ResponseUri;
-            }
-
-            return EnsureTrailingSlash(uri);
-        }
-
-        [SuppressMessage("Microsoft.Design", "CA1031:DoNotCatchGeneralExceptionTypes", Justification = "We don't want to throw an exception from inside an exception")]
-        private static string ReadResponseBody(HttpWebResponse response)
-        {
-            try
-            {
-                return response.GetResponseStream().ReadToEnd();
-            }
-            catch
-            {
-                // We don't want to throw an exception when trying to read the exceptional response's body.
-                return String.Empty;
-            }
-        }
-
-        private static Uri EnsureTrailingSlash(Uri uri)
-        {
-            string value = uri.OriginalString;
-            if (!value.EndsWith("/", StringComparison.OrdinalIgnoreCase))
-            {
-                value += "/";
-            }
-            return new Uri(value);
-        }
-    }
-}+﻿using System;
+using System.Globalization;
+using System.IO;
+using System.Linq;
+using System.Net;
+using Microsoft.Internal.Web.Utils;
+using NuGet.Resources;
+using System.Diagnostics.CodeAnalysis;
+
+namespace NuGet
+{
+    public class PackageServer : IPackageServer
+    {
+        private const string ServiceEndpoint = "/api/v2/package";
+        private const string ApiKeyHeader = "X-NuGet-ApiKey";
+
+        private readonly Lazy<Uri> _baseUri;
+        private readonly string _source;
+        private readonly string _userAgent;
+
+        public PackageServer(string source, string userAgent)
+        {
+            if (String.IsNullOrEmpty(source))
+            {
+                throw new ArgumentException(CommonResources.Argument_Cannot_Be_Null_Or_Empty, "source");
+            }
+            _source = source;
+            _userAgent = userAgent;
+            _baseUri = new Lazy<Uri>(ResolveBaseUrl);
+        }
+
+        public string Source
+        {
+            get { return _source; }
+        }
+
+        public void PushPackage(string apiKey, Stream packageStream)
+        {
+            HttpClient client = GetClient("", "PUT", "application/octet-stream");
+
+            client.SendingRequest += (sender, e) =>
+            {
+                var request = (HttpWebRequest)e.Request;
+
+                // Set the timeout to the same as the read write timeout (5 mins is the default)
+                request.Timeout = request.ReadWriteTimeout;
+                request.Headers.Add(ApiKeyHeader, apiKey);
+
+                var multiPartRequest = new MultipartWebRequest();
+                multiPartRequest.AddFile(() => packageStream, "package");
+
+                multiPartRequest.CreateMultipartRequest(request);
+            };
+
+            EnsureSuccessfulResponse(client, HttpStatusCode.Created);
+        }
+
+        public void DeletePackage(string apiKey, string packageId, string packageVersion)
+        {
+            // Review: Do these values need to be encoded in any way?
+            var url = String.Join("/", packageId, packageVersion);
+            HttpClient client = GetClient(url, "DELETE", "text/html");
+            
+            client.SendingRequest += (sender, e) =>
+            {
+                var request = (HttpWebRequest)e.Request;
+                request.Headers.Add(ApiKeyHeader, apiKey);
+            };
+            EnsureSuccessfulResponse(client);
+        }
+
+        private HttpClient GetClient(string path, string method, string contentType)
+        {
+            var baseUrl = _baseUri.Value;
+            Uri requestUri = GetServiceEndpointUrl(baseUrl, path);
+
+            var client = new HttpClient(requestUri)
+            {
+                ContentType = contentType,
+                Method = method
+            };
+
+            if (!String.IsNullOrEmpty(_userAgent))
+            {
+                client.UserAgent = HttpUtility.CreateUserAgentString(_userAgent);
+            }
+
+            return client;
+        }
+
+        internal static Uri GetServiceEndpointUrl(Uri baseUrl, string path)
+        {
+            Uri requestUri;
+            if (String.IsNullOrEmpty(baseUrl.AbsolutePath.TrimStart('/')))
+            {
+                // If there's no host portion specified, append the url to the client.
+                requestUri = new Uri(baseUrl, ServiceEndpoint + '/' + path);
+            }
+            else
+            {
+                requestUri = new Uri(baseUrl, path);
+            }
+            return requestUri;
+        }
+
+        private static void EnsureSuccessfulResponse(HttpClient client, HttpStatusCode expectedStatusCode = HttpStatusCode.OK)
+        {
+            HttpWebResponse response = null;
+            try
+            {
+                response = (HttpWebResponse)client.GetResponse();
+                if (response != null && expectedStatusCode != response.StatusCode)
+                {
+                    throw new InvalidOperationException(String.Format(CultureInfo.CurrentCulture, NuGetResources.PackageServerError, response.StatusDescription, String.Empty));
+                }
+            }
+            catch (WebException e)
+            {
+                if (e.Response == null)
+                {
+                    throw;
+                }
+                response = (HttpWebResponse)e.Response;
+                if (response != null && expectedStatusCode != response.StatusCode)
+                {
+                    throw new InvalidOperationException(String.Format(CultureInfo.CurrentCulture, NuGetResources.PackageServerError, response.StatusDescription, e.Message), e);
+                }
+            }
+            finally
+            {
+                if (response != null)
+                {
+                    response.Close();
+                    response = null;
+                }
+            }
+        }
+
+        private Uri ResolveBaseUrl()
+        {
+            Uri uri = null;
+
+            try
+            {
+                var client = new RedirectedHttpClient(new Uri(Source));
+                uri = client.Uri;
+            }
+            catch (WebException ex)
+            {
+                var response = (HttpWebResponse)ex.Response;
+                if (response == null)
+                {
+                    throw;
+                }
+
+                uri = response.ResponseUri;
+            }
+
+            return EnsureTrailingSlash(uri);
+        }
+
+        private static Uri EnsureTrailingSlash(Uri uri)
+        {
+            string value = uri.OriginalString;
+            if (!value.EndsWith("/", StringComparison.OrdinalIgnoreCase))
+            {
+                value += "/";
+            }
+            return new Uri(value);
+        }
+    }
+}