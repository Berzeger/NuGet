--- conflicted
+++ resolved
@@ -1,345 +1,336 @@
-﻿using System;
-using System.Collections;
-using System.Collections.Generic;
-using System.ComponentModel.DataAnnotations;
-using System.Diagnostics.CodeAnalysis;
-using System.Globalization;
-using System.IO;
-using System.Linq;
-using System.Xml;
-using System.Xml.Linq;
-using System.Xml.Schema;
-using System.Xml.Serialization;
-using NuGet.Resources;
-
-namespace NuGet {
-    [XmlType("package", Namespace = Constants.ManifestSchemaNamespace)]
-    public class Manifest {
-        private const string SchemaVersionAttributeName = "schemaVersion";
-        private const string CurrentSchemaVersion = "2";
-
-        // Mapping from schema to resource name
-        private static readonly Dictionary<string, string> Schemas = new Dictionary<string, string> {
-            { "http://schemas.microsoft.com/packaging/2010/07/nuspec.xsd" , "NuGet.Authoring.nuspec.xsd" }
-        };
-
-        public Manifest() {
-            Metadata = new ManifestMetadata();
-        }
-
-        [XmlElement("metadata", IsNullable = false)]
-        public ManifestMetadata Metadata { get; set; }
-
-        [SuppressMessage("Microsoft.Design", "CA1002:DoNotExposeGenericLists", Justification = "It's easier to create a list")]
-        [SuppressMessage("Microsoft.Usage", "CA2227:CollectionPropertiesShouldBeReadOnly", Justification = "This is needed for xml serialization")]
-        [XmlArray("files")]
-        [XmlArrayItem("file", IsNullable = false)]
-        public List<ManifestFile> Files { get; set; }
-
-        public void Save(Stream stream) {
-            Save(stream, validate: true);
-        }
-
-        public void Save(Stream stream, bool validate) {
-            if (validate) {
-                // Validate before saving
-                Validate(this);
-            }
-
-            // Define the namespaces to use when serializing
-            var ns = new XmlSerializerNamespaces();
-            ns.Add("", Constants.ManifestSchemaNamespace);
-
-            // Need to force the namespace here again as the default in order to get the XML output clean
-            var serializer = new XmlSerializer(typeof(Manifest), Constants.ManifestSchemaNamespace);
-
-            // Only stamp the version if there are framework assemblies
-            if (Metadata.FrameworkAssemblies != null && Metadata.FrameworkAssemblies.Any()) {
-                using (var ms = new MemoryStream()) {
-                    serializer.Serialize(ms, this, ns);
-
-                    // Reset the stream so we can read the document and add the attribute
-                    ms.Seek(0, SeekOrigin.Begin);
-                    XDocument document = XDocument.Load(ms);
-                    AddSchemaVersionAttribute(document, stream);
-                }
-            }
-            else {
-                serializer.Serialize(stream, this, ns);
-            }
-        }
-
-        private static void AddSchemaVersionAttribute(XDocument document, Stream stream) {
-            XElement metadata = GetMetadataElement(document);
-
-            if (metadata != null) {
-                metadata.SetAttributeValue(SchemaVersionAttributeName, CurrentSchemaVersion);
-            }
-
-            document.Save(stream);
-        }
-
-        public static Manifest ReadFrom(Stream stream) {
-            return ReadFrom(stream, NullPropertyProvider.Instance);
-        }
-
-        public static Manifest ReadFrom(Stream stream, IPropertyProvider propertyProvider) {
-            string content = Process(stream, propertyProvider);
-
-            // Read the document
-            XDocument document = XDocument.Parse(content);
-
-            // Add the schema namespace if it isn't there
-            foreach (var e in document.Descendants()) {
-                if (e.Name.Namespace == null || String.IsNullOrEmpty(e.Name.Namespace.NamespaceName)) {
-                    e.Name = XName.Get(e.Name.LocalName, Constants.ManifestSchemaNamespace);
-                }
-            }
-
-            // Validate the schema
-            ValidateManifestSchema(document);
-
-            // Remove the namespace from the outer tag to match CTP2 expectations
-            document.Root.Name = document.Root.Name.LocalName;
-
-            var serializer = new XmlSerializer(typeof(Manifest));
-            var manifest = (Manifest)serializer.Deserialize(document.CreateReader());
-
-            // Convert <file source="Foo.cs;.\src\bar.cs" target="content" /> to multiple individual items.
-            // Do this before validating to ensure validation for files still works as before.
-            manifest.SplitManifestFiles();
-
-            // Validate before returning
-            Validate(manifest);
-
-            // Trim fields in case they have extra whitespace
-            manifest.Metadata.Id = manifest.Metadata.Id.SafeTrim();
-            manifest.Metadata.Title = manifest.Metadata.Title.SafeTrim();
-            manifest.Metadata.Authors = manifest.Metadata.Authors.SafeTrim();
-            manifest.Metadata.Owners = manifest.Metadata.Owners.SafeTrim();
-            manifest.Metadata.Description = manifest.Metadata.Description.SafeTrim();
-            manifest.Metadata.Summary = manifest.Metadata.Summary.SafeTrim();
-            manifest.Metadata.Language = manifest.Metadata.Language.SafeTrim();
-            manifest.Metadata.Tags = manifest.Metadata.Tags.SafeTrim();
-
-
-            return manifest;
-        }
-
-<<<<<<< HEAD
-        private void SplitManifestFiles() {
-            if (Files == null) {
-                return;
-            }
-            int length = Files.Count;
-            for (int i = 0; i < length; i++) {
-                var manifestFile = Files[i];
-                // Multiple sources can be specified by using semi-colon separated values. 
-                var sources = manifestFile.Source.Split(new[] { ';' }, StringSplitOptions.RemoveEmptyEntries);
-                // Set the source value of the current manifest file to the first item in the list of values
-                manifestFile.Source = sources.FirstOrDefault();
-                // Add a ManifestFile for all other items
-                Files.AddRange(from item in sources.Skip(1) 
-                                   select new ManifestFile { Source = item, Target = manifestFile.Target });
-            }
-        }
-
-        private static Stream Process(Stream stream, IPropertyProvider propertyProvider) {
-            return Preprocessor.Process(stream, propertyProvider).AsStream();
-=======
-        private static string Process(Stream stream, IPropertyProvider propertyProvider) {
-            return Preprocessor.Process(stream, propertyProvider);
->>>>>>> d4a18046
-        }
-
-        public static Manifest Create(IPackageMetadata metadata) {
-            return new Manifest {
-                Metadata = new ManifestMetadata {
-                    Id = metadata.Id.SafeTrim(),
-                    Version = metadata.Version.ToStringSafe(),
-                    Title = metadata.Title.SafeTrim(),
-                    Authors = GetCommaSeparatedString(metadata.Authors),
-                    Owners = GetCommaSeparatedString(metadata.Owners) ?? GetCommaSeparatedString(metadata.Authors),
-                    Tags = String.IsNullOrEmpty(metadata.Tags) ? null : metadata.Tags.SafeTrim(),
-                    LicenseUrl = metadata.LicenseUrl != null ? metadata.LicenseUrl.OriginalString.SafeTrim() : null,
-                    ProjectUrl = metadata.ProjectUrl != null ? metadata.ProjectUrl.OriginalString.SafeTrim() : null,
-                    IconUrl = metadata.IconUrl != null ? metadata.IconUrl.OriginalString.SafeTrim() : null,
-                    RequireLicenseAcceptance = metadata.RequireLicenseAcceptance,
-                    Description = metadata.Description.SafeTrim(),
-                    Summary = metadata.Summary.SafeTrim(),
-                    Language = metadata.Language.SafeTrim(),
-                    Dependencies = metadata.Dependencies == null ||
-                                   !metadata.Dependencies.Any() ? null :
-                                   (from d in metadata.Dependencies
-                                    select new ManifestDependency {
-                                        Id = d.Id.SafeTrim(),
-                                        Version = d.VersionSpec.ToStringSafe()
-                                    }).ToList(),
-                    FrameworkAssemblies = metadata.FrameworkAssemblies == null ||
-                                          !metadata.FrameworkAssemblies.Any() ? null :
-                                          (from reference in metadata.FrameworkAssemblies
-                                           select new ManifestFrameworkAssembly {
-                                               AssemblyName = reference.AssemblyName,
-                                               TargetFramework = String.Join(", ", reference.SupportedFrameworks.Select(VersionUtility.GetFrameworkString))
-                                           }).ToList()
-                }
-            };
-        }
-
-        private static string GetCommaSeparatedString(IEnumerable<string> values) {
-            if (values == null || !values.Any()) {
-                return null;
-            }
-            return String.Join(",", values);
-        }
-
-        private static void ValidateManifestSchema(XDocument document) {
-            CheckSchemaVersion(document);
-
-            // Create the schema set
-            var schemaSet = new XmlSchemaSet();
-            using (Stream schemaStream = GetSchemaStream(document)) {
-                schemaSet.Add(Constants.ManifestSchemaNamespace, XmlReader.Create(schemaStream));
-            }
-
-            // Validate the document
-            document.Validate(schemaSet, (sender, e) => {
-                if (e.Severity == XmlSeverityType.Error) {
-                    // Throw an exception if there is a validation error
-                    throw new InvalidOperationException(e.Message);
-                }
-            });
-        }
-
-        private static void CheckSchemaVersion(XDocument document) {
-            // Get the metadata node and look for the schemaVersion attribute
-            XElement metadata = GetMetadataElement(document);
-
-            if (metadata != null) {
-                // Yank this attribute since we don't want to have to put it in our xsd
-                XAttribute schemaVersionAttribute = metadata.Attribute(SchemaVersionAttributeName);
-
-                if (schemaVersionAttribute != null) {
-                    schemaVersionAttribute.Remove();
-                }
-
-                // Get the package id from the metadata node
-                string packageId = GetPackageId(metadata);
-
-                // If the schema of the document doesn't match any of our known schemas
-                if (!Schemas.ContainsKey(document.Root.Name.Namespace.NamespaceName)) {
-                    throw new InvalidOperationException(
-                            String.Format(CultureInfo.CurrentCulture,
-                                          NuGetResources.IncompatibleSchema,
-                                          packageId,
-                                          typeof(Manifest).Assembly.GetNameSafe().Version));
-                }
-            }
-        }
-
-        private static string GetPackageId(XElement metadataElement) {
-            XName idName = XName.Get("id", metadataElement.Document.Root.Name.NamespaceName);
-            XElement element = metadataElement.Element(idName);
-
-            if (element != null) {
-                return element.Value;
-            }
-
-            return null;
-        }
-
-        private static XElement GetMetadataElement(XDocument document) {
-            // Get the metadata element this way so that we don't have to worry about the schema version
-            XName metadataName = XName.Get("metadata", document.Root.Name.Namespace.NamespaceName);
-
-            return document.Root.Element(metadataName);
-        }
-
-        private static Stream GetSchemaStream(XDocument document) {
-            string schemaResourceName;
-            if (Schemas.TryGetValue(document.Root.Name.NamespaceName, out schemaResourceName)) {
-                return typeof(Manifest).Assembly.GetManifestResourceStream(schemaResourceName);
-            }
-
-            return null;
-        }
-
-        private static void Validate(Manifest manifest) {
-            var results = new List<ValidationResult>();
-
-            // Run all data annotations validations
-            TryValidate(manifest.Metadata, results);
-            TryValidate(manifest.Files, results);
-            TryValidate(manifest.Metadata.Dependencies, results);
-
-            if (results.Any()) {
-                string message = String.Join(Environment.NewLine, results.Select(r => r.ErrorMessage));
-                throw new ValidationException(message);
-            }
-
-            // Validate additonal dependency rules dependencies
-            ValidateDependencies(manifest.Metadata);
-        }
-
-        private static void ValidateDependencies(IPackageMetadata metadata) {
-            var dependencySet = new HashSet<string>(StringComparer.OrdinalIgnoreCase);
-            foreach (var dependency in metadata.Dependencies) {
-                // Throw an error if this dependency has been defined more than once
-                if (!dependencySet.Add(dependency.Id)) {
-                    throw new InvalidOperationException(String.Format(CultureInfo.CurrentCulture, NuGetResources.DuplicateDependenciesDefined, metadata.Id, dependency.Id));
-                }
-
-                // Validate the dependency version
-                ValidateDependencyVersion(dependency);
-            }
-        }
-        private static void ValidateDependencyVersion(PackageDependency dependency) {
-            if (dependency.VersionSpec != null) {
-                if (dependency.VersionSpec.MinVersion != null &&
-                    dependency.VersionSpec.MaxVersion != null) {
-
-                    if ((!dependency.VersionSpec.IsMaxInclusive ||
-                         !dependency.VersionSpec.IsMinInclusive) &&
-                        dependency.VersionSpec.MaxVersion == dependency.VersionSpec.MinVersion) {
-                        throw new InvalidOperationException(String.Format(CultureInfo.CurrentCulture, NuGetResources.DependencyHasInvalidVersion, dependency.Id));
-                    }
-
-                    if (dependency.VersionSpec.MaxVersion < dependency.VersionSpec.MinVersion) {
-                        throw new InvalidOperationException(String.Format(CultureInfo.CurrentCulture, NuGetResources.DependencyHasInvalidVersion, dependency.Id));
-                    }
-                }
-            }
-        }
-
-        private static bool TryValidate(object value, ICollection<ValidationResult> results) {
-            if (value != null) {
-                var enumerable = value as IEnumerable;
-                if (enumerable != null) {
-                    foreach (var item in enumerable) {
-                        Validator.TryValidateObject(item, CreateValidationContext(item), results);
-                    }
-                }
-                return Validator.TryValidateObject(value, CreateValidationContext(value), results);
-            }
-            return true;
-        }
-
-        private static ValidationContext CreateValidationContext(object value) {
-            return new ValidationContext(value, NullServiceProvider.Instance, new Dictionary<object, object>());
-        }
-
-        private class NullServiceProvider : IServiceProvider {
-            private static readonly IServiceProvider _instance = new NullServiceProvider();
-
-            public static IServiceProvider Instance {
-                get {
-                    return _instance;
-                }
-            }
-
-            public object GetService(Type serviceType) {
-                return null;
-            }
-        }
-    }
+﻿using System;
+using System.Collections;
+using System.Collections.Generic;
+using System.ComponentModel.DataAnnotations;
+using System.Diagnostics.CodeAnalysis;
+using System.Globalization;
+using System.IO;
+using System.Linq;
+using System.Xml;
+using System.Xml.Linq;
+using System.Xml.Schema;
+using System.Xml.Serialization;
+using NuGet.Resources;
+
+namespace NuGet {
+    [XmlType("package", Namespace = Constants.ManifestSchemaNamespace)]
+    public class Manifest {
+        private const string SchemaVersionAttributeName = "schemaVersion";
+        private const string CurrentSchemaVersion = "2";
+
+        // Mapping from schema to resource name
+        private static readonly Dictionary<string, string> Schemas = new Dictionary<string, string> {
+            { "http://schemas.microsoft.com/packaging/2010/07/nuspec.xsd" , "NuGet.Authoring.nuspec.xsd" }
+        };
+
+        public Manifest() {
+            Metadata = new ManifestMetadata();
+        }
+
+        [XmlElement("metadata", IsNullable = false)]
+        public ManifestMetadata Metadata { get; set; }
+
+        [SuppressMessage("Microsoft.Design", "CA1002:DoNotExposeGenericLists", Justification = "It's easier to create a list")]
+        [SuppressMessage("Microsoft.Usage", "CA2227:CollectionPropertiesShouldBeReadOnly", Justification = "This is needed for xml serialization")]
+        [XmlArray("files")]
+        [XmlArrayItem("file", IsNullable = false)]
+        public List<ManifestFile> Files { get; set; }
+
+        public void Save(Stream stream) {
+            Save(stream, validate: true);
+        }
+
+        public void Save(Stream stream, bool validate) {
+            if (validate) {
+                // Validate before saving
+                Validate(this);
+            }
+
+            // Define the namespaces to use when serializing
+            var ns = new XmlSerializerNamespaces();
+            ns.Add("", Constants.ManifestSchemaNamespace);
+
+            // Need to force the namespace here again as the default in order to get the XML output clean
+            var serializer = new XmlSerializer(typeof(Manifest), Constants.ManifestSchemaNamespace);
+
+            // Only stamp the version if there are framework assemblies
+            if (Metadata.FrameworkAssemblies != null && Metadata.FrameworkAssemblies.Any()) {
+                using (var ms = new MemoryStream()) {
+                    serializer.Serialize(ms, this, ns);
+
+                    // Reset the stream so we can read the document and add the attribute
+                    ms.Seek(0, SeekOrigin.Begin);
+                    XDocument document = XDocument.Load(ms);
+                    AddSchemaVersionAttribute(document, stream);
+                }
+            }
+            else {
+                serializer.Serialize(stream, this, ns);
+            }
+        }
+
+        private static void AddSchemaVersionAttribute(XDocument document, Stream stream) {
+            XElement metadata = GetMetadataElement(document);
+
+            if (metadata != null) {
+                metadata.SetAttributeValue(SchemaVersionAttributeName, CurrentSchemaVersion);
+            }
+
+            document.Save(stream);
+        }
+
+        public static Manifest ReadFrom(Stream stream) {
+            return ReadFrom(stream, NullPropertyProvider.Instance);
+        }
+
+        public static Manifest ReadFrom(Stream stream, IPropertyProvider propertyProvider) {
+            string content = Preprocessor.Process(stream, propertyProvider);
+
+            // Read the document
+            XDocument document = XDocument.Parse(content);
+
+            // Add the schema namespace if it isn't there
+            foreach (var e in document.Descendants()) {
+                if (e.Name.Namespace == null || String.IsNullOrEmpty(e.Name.Namespace.NamespaceName)) {
+                    e.Name = XName.Get(e.Name.LocalName, Constants.ManifestSchemaNamespace);
+                }
+            }
+
+            // Validate the schema
+            ValidateManifestSchema(document);
+
+            // Remove the namespace from the outer tag to match CTP2 expectations
+            document.Root.Name = document.Root.Name.LocalName;
+
+            var serializer = new XmlSerializer(typeof(Manifest));
+            var manifest = (Manifest)serializer.Deserialize(document.CreateReader());
+
+            // Convert <file source="Foo.cs;.\src\bar.cs" target="content" /> to multiple individual items.
+            // Do this before validating to ensure validation for files still works as before.
+            manifest.SplitManifestFiles();
+
+            // Validate before returning
+            Validate(manifest);
+
+            // Trim fields in case they have extra whitespace
+            manifest.Metadata.Id = manifest.Metadata.Id.SafeTrim();
+            manifest.Metadata.Title = manifest.Metadata.Title.SafeTrim();
+            manifest.Metadata.Authors = manifest.Metadata.Authors.SafeTrim();
+            manifest.Metadata.Owners = manifest.Metadata.Owners.SafeTrim();
+            manifest.Metadata.Description = manifest.Metadata.Description.SafeTrim();
+            manifest.Metadata.Summary = manifest.Metadata.Summary.SafeTrim();
+            manifest.Metadata.Language = manifest.Metadata.Language.SafeTrim();
+            manifest.Metadata.Tags = manifest.Metadata.Tags.SafeTrim();
+
+
+            return manifest;
+        }
+
+        private void SplitManifestFiles() {
+            if (Files == null) {
+                return;
+            }
+            int length = Files.Count;
+            for (int i = 0; i < length; i++) {
+                var manifestFile = Files[i];
+                // Multiple sources can be specified by using semi-colon separated values. 
+                var sources = manifestFile.Source.Split(new[] { ';' }, StringSplitOptions.RemoveEmptyEntries);
+                // Set the source value of the current manifest file to the first item in the list of values
+                manifestFile.Source = sources.FirstOrDefault();
+                // Add a ManifestFile for all other items
+                Files.AddRange(from item in sources.Skip(1) 
+                                   select new ManifestFile { Source = item, Target = manifestFile.Target });
+            }
+        }
+
+        public static Manifest Create(IPackageMetadata metadata) {
+            return new Manifest {
+                Metadata = new ManifestMetadata {
+                    Id = metadata.Id.SafeTrim(),
+                    Version = metadata.Version.ToStringSafe(),
+                    Title = metadata.Title.SafeTrim(),
+                    Authors = GetCommaSeparatedString(metadata.Authors),
+                    Owners = GetCommaSeparatedString(metadata.Owners) ?? GetCommaSeparatedString(metadata.Authors),
+                    Tags = String.IsNullOrEmpty(metadata.Tags) ? null : metadata.Tags.SafeTrim(),
+                    LicenseUrl = metadata.LicenseUrl != null ? metadata.LicenseUrl.OriginalString.SafeTrim() : null,
+                    ProjectUrl = metadata.ProjectUrl != null ? metadata.ProjectUrl.OriginalString.SafeTrim() : null,
+                    IconUrl = metadata.IconUrl != null ? metadata.IconUrl.OriginalString.SafeTrim() : null,
+                    RequireLicenseAcceptance = metadata.RequireLicenseAcceptance,
+                    Description = metadata.Description.SafeTrim(),
+                    Summary = metadata.Summary.SafeTrim(),
+                    Language = metadata.Language.SafeTrim(),
+                    Dependencies = metadata.Dependencies == null ||
+                                   !metadata.Dependencies.Any() ? null :
+                                   (from d in metadata.Dependencies
+                                    select new ManifestDependency {
+                                        Id = d.Id.SafeTrim(),
+                                        Version = d.VersionSpec.ToStringSafe()
+                                    }).ToList(),
+                    FrameworkAssemblies = metadata.FrameworkAssemblies == null ||
+                                          !metadata.FrameworkAssemblies.Any() ? null :
+                                          (from reference in metadata.FrameworkAssemblies
+                                           select new ManifestFrameworkAssembly {
+                                               AssemblyName = reference.AssemblyName,
+                                               TargetFramework = String.Join(", ", reference.SupportedFrameworks.Select(VersionUtility.GetFrameworkString))
+                                           }).ToList()
+                }
+            };
+        }
+
+        private static string GetCommaSeparatedString(IEnumerable<string> values) {
+            if (values == null || !values.Any()) {
+                return null;
+            }
+            return String.Join(",", values);
+        }
+
+        private static void ValidateManifestSchema(XDocument document) {
+            CheckSchemaVersion(document);
+
+            // Create the schema set
+            var schemaSet = new XmlSchemaSet();
+            using (Stream schemaStream = GetSchemaStream(document)) {
+                schemaSet.Add(Constants.ManifestSchemaNamespace, XmlReader.Create(schemaStream));
+            }
+
+            // Validate the document
+            document.Validate(schemaSet, (sender, e) => {
+                if (e.Severity == XmlSeverityType.Error) {
+                    // Throw an exception if there is a validation error
+                    throw new InvalidOperationException(e.Message);
+                }
+            });
+        }
+
+        private static void CheckSchemaVersion(XDocument document) {
+            // Get the metadata node and look for the schemaVersion attribute
+            XElement metadata = GetMetadataElement(document);
+
+            if (metadata != null) {
+                // Yank this attribute since we don't want to have to put it in our xsd
+                XAttribute schemaVersionAttribute = metadata.Attribute(SchemaVersionAttributeName);
+
+                if (schemaVersionAttribute != null) {
+                    schemaVersionAttribute.Remove();
+                }
+
+                // Get the package id from the metadata node
+                string packageId = GetPackageId(metadata);
+
+                // If the schema of the document doesn't match any of our known schemas
+                if (!Schemas.ContainsKey(document.Root.Name.Namespace.NamespaceName)) {
+                    throw new InvalidOperationException(
+                            String.Format(CultureInfo.CurrentCulture,
+                                          NuGetResources.IncompatibleSchema,
+                                          packageId,
+                                          typeof(Manifest).Assembly.GetNameSafe().Version));
+                }
+            }
+        }
+
+        private static string GetPackageId(XElement metadataElement) {
+            XName idName = XName.Get("id", metadataElement.Document.Root.Name.NamespaceName);
+            XElement element = metadataElement.Element(idName);
+
+            if (element != null) {
+                return element.Value;
+            }
+
+            return null;
+        }
+
+        private static XElement GetMetadataElement(XDocument document) {
+            // Get the metadata element this way so that we don't have to worry about the schema version
+            XName metadataName = XName.Get("metadata", document.Root.Name.Namespace.NamespaceName);
+
+            return document.Root.Element(metadataName);
+        }
+
+        private static Stream GetSchemaStream(XDocument document) {
+            string schemaResourceName;
+            if (Schemas.TryGetValue(document.Root.Name.NamespaceName, out schemaResourceName)) {
+                return typeof(Manifest).Assembly.GetManifestResourceStream(schemaResourceName);
+            }
+
+            return null;
+        }
+
+        private static void Validate(Manifest manifest) {
+            var results = new List<ValidationResult>();
+
+            // Run all data annotations validations
+            TryValidate(manifest.Metadata, results);
+            TryValidate(manifest.Files, results);
+            TryValidate(manifest.Metadata.Dependencies, results);
+
+            if (results.Any()) {
+                string message = String.Join(Environment.NewLine, results.Select(r => r.ErrorMessage));
+                throw new ValidationException(message);
+            }
+
+            // Validate additonal dependency rules dependencies
+            ValidateDependencies(manifest.Metadata);
+        }
+
+        private static void ValidateDependencies(IPackageMetadata metadata) {
+            var dependencySet = new HashSet<string>(StringComparer.OrdinalIgnoreCase);
+            foreach (var dependency in metadata.Dependencies) {
+                // Throw an error if this dependency has been defined more than once
+                if (!dependencySet.Add(dependency.Id)) {
+                    throw new InvalidOperationException(String.Format(CultureInfo.CurrentCulture, NuGetResources.DuplicateDependenciesDefined, metadata.Id, dependency.Id));
+                }
+
+                // Validate the dependency version
+                ValidateDependencyVersion(dependency);
+            }
+        }
+        private static void ValidateDependencyVersion(PackageDependency dependency) {
+            if (dependency.VersionSpec != null) {
+                if (dependency.VersionSpec.MinVersion != null &&
+                    dependency.VersionSpec.MaxVersion != null) {
+
+                    if ((!dependency.VersionSpec.IsMaxInclusive ||
+                         !dependency.VersionSpec.IsMinInclusive) &&
+                        dependency.VersionSpec.MaxVersion == dependency.VersionSpec.MinVersion) {
+                        throw new InvalidOperationException(String.Format(CultureInfo.CurrentCulture, NuGetResources.DependencyHasInvalidVersion, dependency.Id));
+                    }
+
+                    if (dependency.VersionSpec.MaxVersion < dependency.VersionSpec.MinVersion) {
+                        throw new InvalidOperationException(String.Format(CultureInfo.CurrentCulture, NuGetResources.DependencyHasInvalidVersion, dependency.Id));
+                    }
+                }
+            }
+        }
+
+        private static bool TryValidate(object value, ICollection<ValidationResult> results) {
+            if (value != null) {
+                var enumerable = value as IEnumerable;
+                if (enumerable != null) {
+                    foreach (var item in enumerable) {
+                        Validator.TryValidateObject(item, CreateValidationContext(item), results);
+                    }
+                }
+                return Validator.TryValidateObject(value, CreateValidationContext(value), results);
+            }
+            return true;
+        }
+
+        private static ValidationContext CreateValidationContext(object value) {
+            return new ValidationContext(value, NullServiceProvider.Instance, new Dictionary<object, object>());
+        }
+
+        private class NullServiceProvider : IServiceProvider {
+            private static readonly IServiceProvider _instance = new NullServiceProvider();
+
+            public static IServiceProvider Instance {
+                get {
+                    return _instance;
+                }
+            }
+
+            public object GetService(Type serviceType) {
+                return null;
+            }
+        }
+    }
 }