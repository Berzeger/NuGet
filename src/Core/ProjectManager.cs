--- conflicted
+++ resolved
@@ -1,600 +1,595 @@
-using System;
-using System.Collections.Generic;
-using System.Diagnostics.CodeAnalysis;
-using System.Globalization;
-using System.IO;
-using System.Linq;
-using System.Runtime.Versioning;
-using System.Xml.Linq;
-using NuGet.Resources;
-
-namespace NuGet
-{
-    [System.Diagnostics.CodeAnalysis.SuppressMessage("Microsoft.Maintainability", "CA1506:AvoidExcessiveClassCoupling")]
-    public class ProjectManager : IProjectManager
-    {
-        public event EventHandler<PackageOperationEventArgs> PackageReferenceAdding;
-        public event EventHandler<PackageOperationEventArgs> PackageReferenceAdded;
-        public event EventHandler<PackageOperationEventArgs> PackageReferenceRemoving;
-        public event EventHandler<PackageOperationEventArgs> PackageReferenceRemoved;
-
-        private ILogger _logger;
-        private IPackageConstraintProvider _constraintProvider;
-        private readonly IPackageReferenceRepository _packageReferenceRepository;
-
-        private readonly IDictionary<FileTransformExtensions, IPackageFileTransformer> _fileTransformers = 
-            new Dictionary<FileTransformExtensions, IPackageFileTransformer>() 
-        {
-            { new FileTransformExtensions(".transform", ".transform"), new XmlTransformer(GetConfigMappings()) },
-            { new FileTransformExtensions(".pp", ".pp"), new Preprocessor() },
-            { new FileTransformExtensions(".install.xdt", ".uninstall.xdt"), new XdtTransformer() }
-        };
-
-        public ProjectManager(IPackageRepository sourceRepository, IPackagePathResolver pathResolver, IProjectSystem project, IPackageRepository localRepository)
-        {
-            if (sourceRepository == null)
-            {
-                throw new ArgumentNullException("sourceRepository");
-            }
-            if (pathResolver == null)
-            {
-                throw new ArgumentNullException("pathResolver");
-            }
-            if (project == null)
-            {
-                throw new ArgumentNullException("project");
-            }
-            if (localRepository == null)
-            {
-                throw new ArgumentNullException("localRepository");
-            }
-
-            SourceRepository = sourceRepository;
-            Project = project;
-            PathResolver = pathResolver;
-            LocalRepository = localRepository;
-            _packageReferenceRepository = LocalRepository as IPackageReferenceRepository;
-        }
-
-        public IPackagePathResolver PathResolver
-        {
-            get;
-            private set;
-        }
-
-        public IPackageRepository LocalRepository
-        {
-            get;
-            private set;
-        }
-
-        public IPackageRepository SourceRepository
-        {
-            get;
-            private set;
-        }
-
-        public IPackageConstraintProvider ConstraintProvider
-        {
-            get
-            {
-                return _constraintProvider ?? NullConstraintProvider.Instance;
-            }
-            set
-            {
-                _constraintProvider = value;
-            }
-        }
-
-        public IProjectSystem Project
-        {
-            get;
-            private set;
-        }
-
-        public ILogger Logger
-        {
-            get
-            {
-                return _logger ?? NullLogger.Instance;
-            }
-            set
-            {
-                _logger = value;
-            }
-        }
-
-        public virtual void AddPackageReference(string packageId)
-        {
-            AddPackageReference(packageId, version: null, ignoreDependencies: false, allowPrereleaseVersions: false);
-        }
-
-        public virtual void AddPackageReference(string packageId, SemanticVersion version)
-        {
-            AddPackageReference(packageId, version: version, ignoreDependencies: false, allowPrereleaseVersions: false);
-        }
-
-        public virtual void AddPackageReference(string packageId, SemanticVersion version, bool ignoreDependencies, bool allowPrereleaseVersions)
-        {
-            IPackage package = PackageRepositoryHelper.ResolvePackage(SourceRepository, LocalRepository, NullConstraintProvider.Instance, packageId, version, allowPrereleaseVersions);
-            AddPackageReference(package, ignoreDependencies, allowPrereleaseVersions);
-        }
-
-        public virtual void AddPackageReference(IPackage package, bool ignoreDependencies, bool allowPrereleaseVersions)
-        {
-            Execute(package, new UpdateWalker(LocalRepository,
-                                              SourceRepository,
-                                              new DependentsWalker(LocalRepository, GetPackageTargetFramework(package.Id)),
-                                              ConstraintProvider,
-                                              Project.TargetFramework,
-                                              NullLogger.Instance,
-                                              !ignoreDependencies,
-                                              allowPrereleaseVersions)
-                                              {
-                                                  AcceptedTargets = PackageTargets.Project
-                                              });
-        }
-
-        private void Execute(IPackage package, IPackageOperationResolver resolver)
-        {
-            IEnumerable<PackageOperation> operations = resolver.ResolveOperations(package);
-            if (operations.Any())
-            {
-                foreach (PackageOperation operation in operations)
-                {
-                    Execute(operation);
-                }
-            }
-            else if (LocalRepository.Exists(package))
-            {
-                Logger.Log(MessageLevel.Info, NuGetResources.Log_ProjectAlreadyReferencesPackage, Project.ProjectName, package.GetFullName());
-            }
-        }
-
-        protected void Execute(PackageOperation operation)
-        {
-            bool packageExists = LocalRepository.Exists(operation.Package);
-
-            if (operation.Action == PackageAction.Install)
-            {
-                // If the package is already installed, then skip it
-                if (packageExists)
-                {
-                    Logger.Log(MessageLevel.Info, NuGetResources.Log_ProjectAlreadyReferencesPackage, Project.ProjectName, operation.Package.GetFullName());
-                }
-                else
-                {
-                    AddPackageReferenceToProject(operation.Package);
-                }
-            }
-            else
-            {
-                if (packageExists)
-                {
-                    RemovePackageReferenceFromProject(operation.Package);
-                }
-            }
-        }
-
-        protected void AddPackageReferenceToProject(IPackage package)
-        {
-            string packageFullName = package.GetFullName();
-            Logger.Log(MessageLevel.Info, NuGetResources.Log_BeginAddPackageReference, packageFullName, Project.ProjectName);
-
-            PackageOperationEventArgs args = CreateOperation(package);
-            OnPackageReferenceAdding(args);
-
-            if (args.Cancel)
-            {
-                return;
-            }
-
-            ExtractPackageFilesToProject(package);
-
-            Logger.Log(MessageLevel.Info, NuGetResources.Log_SuccessfullyAddedPackageReference, packageFullName, Project.ProjectName);
-            OnPackageReferenceAdded(args);
-        }
-
-        protected virtual void ExtractPackageFilesToProject(IPackage package)
-        {
-            // BUG 491: Installing a package with incompatible binaries still does a partial install.
-            // Resolve assembly references and content files first so that if this fails we never do anything to the project
-            List<IPackageAssemblyReference> assemblyReferences = Project.GetCompatibleItemsCore(package.AssemblyReferences).ToList();
-            IList<FrameworkAssemblyReference> frameworkReferences = Project.GetCompatibleItemsCore(package.FrameworkAssemblies).ToList();
-            IList<IPackageFile> contentFiles = Project.GetCompatibleItemsCore(package.GetContentFiles()).ToList();
-
-            // If the package doesn't have any compatible assembly references or content files,
-            // throw, unless it's a meta package.
-            if (assemblyReferences.Count == 0 && frameworkReferences.Count == 0 && contentFiles.Count == 0 &&
-                (package.FrameworkAssemblies.Any() || package.AssemblyReferences.Any() || package.GetContentFiles().Any()))
-            {
-                // for portable framework, we want to show the friendly short form (e.g. portable-win8+net45+wp8) instead of ".NETPortable, Profile=Profile104".
-                string targetFrameworkString = VersionUtility.IsPortableFramework(Project.TargetFramework) 
-                                                    ? VersionUtility.GetShortFrameworkName(Project.TargetFramework) 
-                                                    : Project.TargetFramework.ToString();
-
-                throw new InvalidOperationException(
-                           String.Format(CultureInfo.CurrentCulture,
-                           NuGetResources.UnableToFindCompatibleItems, package.GetFullName(), targetFrameworkString));
-            }
-
-            // IMPORTANT: this filtering has to be done AFTER the 'if' statement above,
-            // so that we don't throw the exception in case the <References> filters out all assemblies.
-            FilterAssemblyReferences(assemblyReferences, package.PackageAssemblyReferences);
-
-            try
-            {
-                // Add content files
-                Project.AddFiles(contentFiles, _fileTransformers);
-
-                // Add the references to the reference path
-                foreach (IPackageAssemblyReference assemblyReference in assemblyReferences)
-                {
-                    if (assemblyReference.IsEmptyFolder())
-                    {
-                        continue;
-                    }
-
-                    // Get the physical path of the assembly reference
-                    string referencePath = Path.Combine(PathResolver.GetInstallPath(package), assemblyReference.Path);
-                    string relativeReferencePath = PathUtility.GetRelativePath(Project.Root, referencePath);
-
-                    if (Project.ReferenceExists(assemblyReference.Name))
-                    {
-                        Project.RemoveReference(assemblyReference.Name);
-                    }
-
-                    // The current implementation of all ProjectSystem does not use the Stream parameter at all.
-                    // We can't change the API now, so just pass in a null stream.
-                    Project.AddReference(relativeReferencePath, Stream.Null);
-                }
-
-                // Add GAC/Framework references
-                foreach (FrameworkAssemblyReference frameworkReference in frameworkReferences)
-                {
-                    if (!Project.ReferenceExists(frameworkReference.AssemblyName))
-                    {
-                        Project.AddFrameworkReference(frameworkReference.AssemblyName);
-                    }
-                }
-            }
-            finally
-            {
-                if (_packageReferenceRepository != null)
-                {
-                    // save the used project's framework if the repository supports it.
-                    _packageReferenceRepository.AddPackage(package.Id, package.Version, Project.TargetFramework);
-                }
-                else
-                {
-                    // Add package to local repository in the finally so that the user can uninstall it
-                    // if any exception occurs. This is easier than rolling back since the user can just
-                    // manually uninstall things that may have failed.
-                    // If this fails then the user is out of luck.
-                    LocalRepository.AddPackage(package);
-                }
-            }
-        }
-
-        private void FilterAssemblyReferences(List<IPackageAssemblyReference> assemblyReferences, ICollection<PackageReferenceSet> packageAssemblyReferences)
-        {
-            if (packageAssemblyReferences != null && packageAssemblyReferences.Count > 0)
-            {
-                var packageReferences = Project.GetCompatibleItemsCore(packageAssemblyReferences).FirstOrDefault();
-                if (packageReferences != null)
-                {
-                    // remove all assemblies of which names do not appear in the References list
-                    assemblyReferences.RemoveAll(assembly => !packageReferences.References.Contains(assembly.Name, StringComparer.OrdinalIgnoreCase));
-                }
-            }
-        }
-
-        public bool IsInstalled(IPackage package)
-        {
-            return LocalRepository.Exists(package);
-        }
-
-        public void RemovePackageReference(string packageId)
-        {
-            RemovePackageReference(packageId, forceRemove: false, removeDependencies: false);
-        }
-
-        public void RemovePackageReference(string packageId, bool forceRemove)
-        {
-            RemovePackageReference(packageId, forceRemove: forceRemove, removeDependencies: false);
-        }
-
-        public virtual void RemovePackageReference(string packageId, bool forceRemove, bool removeDependencies)
-        {
-            if (String.IsNullOrEmpty(packageId))
-            {
-                throw new ArgumentException(CommonResources.Argument_Cannot_Be_Null_Or_Empty, "packageId");
-            }
-
-            IPackage package = LocalRepository.FindPackage(packageId);
-
-            if (package == null)
-            {
-                throw new InvalidOperationException(String.Format(
-                    CultureInfo.CurrentCulture,
-                    NuGetResources.UnknownPackage, packageId));
-            }
-
-            RemovePackageReference(package, forceRemove, removeDependencies);
-        }
-
-        public virtual void RemovePackageReference(IPackage package, bool forceRemove, bool removeDependencies)
-        {
-            FrameworkName targetFramework = GetPackageTargetFramework(package.Id);
-            Execute(package, new UninstallWalker(LocalRepository,
-                                                 new DependentsWalker(LocalRepository, targetFramework),
-                                                 targetFramework,
-                                                 NullLogger.Instance,
-                                                 removeDependencies,
-                                                 forceRemove));
-        }
-
-        [SuppressMessage("Microsoft.Maintainability", "CA1506:AvoidExcessiveClassCoupling")]
-        private void RemovePackageReferenceFromProject(IPackage package)
-        {
-            string packageFullName = package.GetFullName();
-            Logger.Log(MessageLevel.Info, NuGetResources.Log_BeginRemovePackageReference, packageFullName, Project.ProjectName);
-
-            PackageOperationEventArgs args = CreateOperation(package);
-            OnPackageReferenceRemoving(args);
-
-            if (args.Cancel)
-            {
-                return;
-            }
-
-            // Get other packages
-            IEnumerable<IPackage> otherPackages = from p in LocalRepository.GetPackages()
-                                                  where p.Id != package.Id
-                                                  select p;
-
-            // Get other references
-            var otherAssemblyReferences = from p in otherPackages
-                                          let assemblyReferences = GetFilteredAssembliesToDelete(p)
-                                          from assemblyReference in assemblyReferences ?? Enumerable.Empty<IPackageAssemblyReference>() // This can happen if package installed left the project in a bad state
-                                          select assemblyReference;
-
-            // Get content files from other packages
-            // Exclude transform files since they are treated specially
-            var otherContentFiles = from p in otherPackages
-<<<<<<< HEAD
-                                    from file in GetCompatibleItemsForPackage(p.Id, p.GetContentFiles())
-                                    where !IsTransformFile(file.Path) 
-=======
-                                    from file in GetCompatibleInstalledItemsForPackage(p.Id, p.GetContentFiles())
-                                    where !_fileTransformers.ContainsKey(Path.GetExtension(file.Path))
->>>>>>> ab39b22b
-                                    select file;
-
-            // Get the files and references for this package, that aren't in use by any other packages so we don't have to do reference counting
-            var assemblyReferencesToDelete = GetFilteredAssembliesToDelete(package)
-                                             .Except(otherAssemblyReferences, PackageFileComparer.Default);
-
-            var contentFilesToDelete = GetCompatibleInstalledItemsForPackage(package.Id, package.GetContentFiles())
-                                       .Except(otherContentFiles, PackageFileComparer.Default);
-
-            // Delete the content files
-            Project.DeleteFiles(contentFilesToDelete, otherPackages, _fileTransformers);
-
-            // Remove references
-            foreach (IPackageAssemblyReference assemblyReference in assemblyReferencesToDelete)
-            {
-                Project.RemoveReference(assemblyReference.Name);
-            }
-
-            // Remove package to the repository
-            LocalRepository.RemovePackage(package);
-
-            Logger.Log(MessageLevel.Info, NuGetResources.Log_SuccessfullyRemovedPackageReference, packageFullName, Project.ProjectName);
-            OnPackageReferenceRemoved(args);
-        }
-
-<<<<<<< HEAD
-        private bool IsTransformFile(string path)
-        {
-            return _fileTransformers.Keys.Any(
-                file => path.EndsWith(file.InstallExtension, StringComparison.OrdinalIgnoreCase) ||
-                        path.EndsWith(file.UninstallExtension, StringComparison.OrdinalIgnoreCase));
-=======
-        private IList<IPackageAssemblyReference> GetFilteredAssembliesToDelete(IPackage package)
-        {
-            List<IPackageAssemblyReference> assemblyReferences = GetCompatibleInstalledItemsForPackage(package.Id, package.AssemblyReferences).ToList();
-            if (assemblyReferences.Count == 0)
-            {
-                return assemblyReferences;
-            }
-
-            var packageReferences = GetCompatibleInstalledItemsForPackage(package.Id, package.PackageAssemblyReferences).FirstOrDefault();
-            if (packageReferences != null) 
-            {
-                assemblyReferences.RemoveAll(p => !packageReferences.References.Contains(p.Name, StringComparer.OrdinalIgnoreCase));
-            }
-
-            return assemblyReferences;
->>>>>>> ab39b22b
-        }
-
-        public void UpdatePackageReference(string packageId)
-        {
-            UpdatePackageReference(packageId, version: null, updateDependencies: true, allowPrereleaseVersions: false);
-        }
-
-        public void UpdatePackageReference(string packageId, SemanticVersion version)
-        {
-            UpdatePackageReference(packageId, version: version, updateDependencies: true, allowPrereleaseVersions: false);
-        }
-
-        public void UpdatePackageReference(string packageId, IVersionSpec versionSpec, bool updateDependencies, bool allowPrereleaseVersions)
-        {
-            UpdatePackageReference(
-                packageId, 
-                () => SourceRepository.FindPackage(packageId, versionSpec, ConstraintProvider, allowPrereleaseVersions, allowUnlisted: false),
-                updateDependencies, 
-                allowPrereleaseVersions, 
-                targetVersionSetExplicitly: versionSpec != null);
-        }
-
-        public virtual void UpdatePackageReference(string packageId, SemanticVersion version, bool updateDependencies, bool allowPrereleaseVersions)
-        {
-            UpdatePackageReference(packageId, () => SourceRepository.FindPackage(packageId, version, ConstraintProvider, allowPrereleaseVersions, allowUnlisted: false), updateDependencies, allowPrereleaseVersions, targetVersionSetExplicitly: version != null);
-        }
-
-        private void UpdatePackageReference(string packageId, Func<IPackage> resolvePackage, bool updateDependencies, bool allowPrereleaseVersions, bool targetVersionSetExplicitly)
-        {
-            if (String.IsNullOrEmpty(packageId))
-            {
-                throw new ArgumentException(CommonResources.Argument_Cannot_Be_Null_Or_Empty, "packageId");
-            }
-
-            IPackage oldPackage = LocalRepository.FindPackage(packageId);
-
-            // Check to see if this package is installed
-            if (oldPackage == null)
-            {
-                throw new InvalidOperationException(
-                    String.Format(CultureInfo.CurrentCulture,
-                    NuGetResources.ProjectDoesNotHaveReference, Project.ProjectName, packageId));
-            }
-
-            Logger.Log(MessageLevel.Debug, NuGetResources.Debug_LookingForUpdates, packageId);
-
-            IPackage package = resolvePackage();
-
-            // the condition (allowPrereleaseVersions || targetVersionSetExplicitly || oldPackage.IsReleaseVersion() || !package.IsReleaseVersion() || oldPackage.Version < package.Version)
-            // is to fix bug 1574. We want to do nothing if, let's say, you have package 2.0alpha installed, and you do:
-            //      update-package
-            // without specifying a version explicitly, and the feed only has version 1.0 as the latest stable version.
-            if (package != null &&
-                oldPackage.Version != package.Version &&
-                (allowPrereleaseVersions || targetVersionSetExplicitly || oldPackage.IsReleaseVersion() || !package.IsReleaseVersion() || oldPackage.Version < package.Version))
-            {
-                Logger.Log(MessageLevel.Info, NuGetResources.Log_UpdatingPackages, package.Id, oldPackage.Version, package.Version, Project.ProjectName);
-                UpdatePackageReference(package, updateDependencies, allowPrereleaseVersions);
-            }
-            else
-            {
-                IVersionSpec constraint = ConstraintProvider.GetConstraint(packageId);
-                if (constraint != null)
-                {
-                    Logger.Log(MessageLevel.Info, NuGetResources.Log_ApplyingConstraints, packageId, VersionUtility.PrettyPrint(constraint), ConstraintProvider.Source);
-                }
-
-                Logger.Log(MessageLevel.Info, NuGetResources.Log_NoUpdatesAvailableForProject, packageId, Project.ProjectName);
-            }
-        }
-
-        protected void UpdatePackageReference(IPackage package)
-        {
-            UpdatePackageReference(package, updateDependencies: true, allowPrereleaseVersions: false);
-        }
-
-        protected void UpdatePackageReference(IPackage package, bool updateDependencies, bool allowPrereleaseVersions)
-        {
-            AddPackageReference(package, !updateDependencies, allowPrereleaseVersions);
-        }
-
-        private void OnPackageReferenceAdding(PackageOperationEventArgs e)
-        {
-            if (PackageReferenceAdding != null)
-            {
-                PackageReferenceAdding(this, e);
-            }
-        }
-
-        private void OnPackageReferenceAdded(PackageOperationEventArgs e)
-        {
-            if (PackageReferenceAdded != null)
-            {
-                PackageReferenceAdded(this, e);
-            }
-        }
-
-        private void OnPackageReferenceRemoved(PackageOperationEventArgs e)
-        {
-            if (PackageReferenceRemoved != null)
-            {
-                PackageReferenceRemoved(this, e);
-            }
-        }
-
-        private void OnPackageReferenceRemoving(PackageOperationEventArgs e)
-        {
-            if (PackageReferenceRemoving != null)
-            {
-                PackageReferenceRemoving(this, e);
-            }
-        }
-
-        private FrameworkName GetPackageTargetFramework(string packageId)
-        {
-            if (_packageReferenceRepository != null)
-            {
-                return _packageReferenceRepository.GetPackageTargetFramework(packageId) ?? Project.TargetFramework;
-            }
-
-            return Project.TargetFramework;
-        }
-
-        /// <summary>
-        /// This method uses the 'targetFramework' attribute in the packages.config to determine compatible items.
-        /// Hence, it's only good for uninstall operations.
-        /// </summary>
-        private IEnumerable<T> GetCompatibleInstalledItemsForPackage<T>(string packageId, IEnumerable<T> items) where T : IFrameworkTargetable
-        {
-            FrameworkName packageFramework = GetPackageTargetFramework(packageId);
-            if (packageFramework == null)
-            {
-                return items;
-            }
-
-            IEnumerable<T> compatibleItems;
-            if (VersionUtility.TryGetCompatibleItems(packageFramework, items, out compatibleItems))
-            {
-                return compatibleItems;
-            }
-            return Enumerable.Empty<T>();
-        }
-       
-        private PackageOperationEventArgs CreateOperation(IPackage package)
-        {
-            return new PackageOperationEventArgs(package, Project, PathResolver.GetInstallPath(package));
-        }
-
-        private static IDictionary<XName, Action<XElement, XElement>> GetConfigMappings()
-        {
-            // REVIEW: This might be an edge case, but we're setting this rule for all xml files.
-            // If someone happens to do a transform where the xml file has a configSections node
-            // we will add it first. This is probably fine, but this is a config specific scenario
-            return new Dictionary<XName, Action<XElement, XElement>>() {
-                { "configSections" , (parent, element) => parent.AddFirst(element) }
-            };
-        }
-
-        private class PackageFileComparer : IEqualityComparer<IPackageFile>
-        {
-            internal readonly static PackageFileComparer Default = new PackageFileComparer();
-            private PackageFileComparer()
-            {
-            }
-
-            public bool Equals(IPackageFile x, IPackageFile y)
-            {
-                // technically, this check will fail if, for example, 'x' is a content file and 'y' is a lib file.
-                // However, because we only use this comparer to compare files within the same folder type, 
-                // this check is sufficient.
-                return x.TargetFramework == y.TargetFramework &&
-                       x.EffectivePath.Equals(y.EffectivePath, StringComparison.OrdinalIgnoreCase);
-            }
-
-            public int GetHashCode(IPackageFile obj)
-            {
-                return obj.Path.GetHashCode();
-            }
-        }
-    }
+using System;
+using System.Collections.Generic;
+using System.Diagnostics.CodeAnalysis;
+using System.Globalization;
+using System.IO;
+using System.Linq;
+using System.Runtime.Versioning;
+using System.Xml.Linq;
+using NuGet.Resources;
+
+namespace NuGet
+{
+    [System.Diagnostics.CodeAnalysis.SuppressMessage("Microsoft.Maintainability", "CA1506:AvoidExcessiveClassCoupling")]
+    public class ProjectManager : IProjectManager
+    {
+        public event EventHandler<PackageOperationEventArgs> PackageReferenceAdding;
+        public event EventHandler<PackageOperationEventArgs> PackageReferenceAdded;
+        public event EventHandler<PackageOperationEventArgs> PackageReferenceRemoving;
+        public event EventHandler<PackageOperationEventArgs> PackageReferenceRemoved;
+
+        private ILogger _logger;
+        private IPackageConstraintProvider _constraintProvider;
+        private readonly IPackageReferenceRepository _packageReferenceRepository;
+
+        private readonly IDictionary<FileTransformExtensions, IPackageFileTransformer> _fileTransformers = 
+            new Dictionary<FileTransformExtensions, IPackageFileTransformer>() 
+        {
+            { new FileTransformExtensions(".transform", ".transform"), new XmlTransformer(GetConfigMappings()) },
+            { new FileTransformExtensions(".pp", ".pp"), new Preprocessor() },
+            { new FileTransformExtensions(".install.xdt", ".uninstall.xdt"), new XdtTransformer() }
+        };
+
+        public ProjectManager(IPackageRepository sourceRepository, IPackagePathResolver pathResolver, IProjectSystem project, IPackageRepository localRepository)
+        {
+            if (sourceRepository == null)
+            {
+                throw new ArgumentNullException("sourceRepository");
+            }
+            if (pathResolver == null)
+            {
+                throw new ArgumentNullException("pathResolver");
+            }
+            if (project == null)
+            {
+                throw new ArgumentNullException("project");
+            }
+            if (localRepository == null)
+            {
+                throw new ArgumentNullException("localRepository");
+            }
+
+            SourceRepository = sourceRepository;
+            Project = project;
+            PathResolver = pathResolver;
+            LocalRepository = localRepository;
+            _packageReferenceRepository = LocalRepository as IPackageReferenceRepository;
+        }
+
+        public IPackagePathResolver PathResolver
+        {
+            get;
+            private set;
+        }
+
+        public IPackageRepository LocalRepository
+        {
+            get;
+            private set;
+        }
+
+        public IPackageRepository SourceRepository
+        {
+            get;
+            private set;
+        }
+
+        public IPackageConstraintProvider ConstraintProvider
+        {
+            get
+            {
+                return _constraintProvider ?? NullConstraintProvider.Instance;
+            }
+            set
+            {
+                _constraintProvider = value;
+            }
+        }
+
+        public IProjectSystem Project
+        {
+            get;
+            private set;
+        }
+
+        public ILogger Logger
+        {
+            get
+            {
+                return _logger ?? NullLogger.Instance;
+            }
+            set
+            {
+                _logger = value;
+            }
+        }
+
+        public virtual void AddPackageReference(string packageId)
+        {
+            AddPackageReference(packageId, version: null, ignoreDependencies: false, allowPrereleaseVersions: false);
+        }
+
+        public virtual void AddPackageReference(string packageId, SemanticVersion version)
+        {
+            AddPackageReference(packageId, version: version, ignoreDependencies: false, allowPrereleaseVersions: false);
+        }
+
+        public virtual void AddPackageReference(string packageId, SemanticVersion version, bool ignoreDependencies, bool allowPrereleaseVersions)
+        {
+            IPackage package = PackageRepositoryHelper.ResolvePackage(SourceRepository, LocalRepository, NullConstraintProvider.Instance, packageId, version, allowPrereleaseVersions);
+            AddPackageReference(package, ignoreDependencies, allowPrereleaseVersions);
+        }
+
+        public virtual void AddPackageReference(IPackage package, bool ignoreDependencies, bool allowPrereleaseVersions)
+        {
+            Execute(package, new UpdateWalker(LocalRepository,
+                                              SourceRepository,
+                                              new DependentsWalker(LocalRepository, GetPackageTargetFramework(package.Id)),
+                                              ConstraintProvider,
+                                              Project.TargetFramework,
+                                              NullLogger.Instance,
+                                              !ignoreDependencies,
+                                              allowPrereleaseVersions)
+                                              {
+                                                  AcceptedTargets = PackageTargets.Project
+                                              });
+        }
+
+        private void Execute(IPackage package, IPackageOperationResolver resolver)
+        {
+            IEnumerable<PackageOperation> operations = resolver.ResolveOperations(package);
+            if (operations.Any())
+            {
+                foreach (PackageOperation operation in operations)
+                {
+                    Execute(operation);
+                }
+            }
+            else if (LocalRepository.Exists(package))
+            {
+                Logger.Log(MessageLevel.Info, NuGetResources.Log_ProjectAlreadyReferencesPackage, Project.ProjectName, package.GetFullName());
+            }
+        }
+
+        protected void Execute(PackageOperation operation)
+        {
+            bool packageExists = LocalRepository.Exists(operation.Package);
+
+            if (operation.Action == PackageAction.Install)
+            {
+                // If the package is already installed, then skip it
+                if (packageExists)
+                {
+                    Logger.Log(MessageLevel.Info, NuGetResources.Log_ProjectAlreadyReferencesPackage, Project.ProjectName, operation.Package.GetFullName());
+                }
+                else
+                {
+                    AddPackageReferenceToProject(operation.Package);
+                }
+            }
+            else
+            {
+                if (packageExists)
+                {
+                    RemovePackageReferenceFromProject(operation.Package);
+                }
+            }
+        }
+
+        protected void AddPackageReferenceToProject(IPackage package)
+        {
+            string packageFullName = package.GetFullName();
+            Logger.Log(MessageLevel.Info, NuGetResources.Log_BeginAddPackageReference, packageFullName, Project.ProjectName);
+
+            PackageOperationEventArgs args = CreateOperation(package);
+            OnPackageReferenceAdding(args);
+
+            if (args.Cancel)
+            {
+                return;
+            }
+
+            ExtractPackageFilesToProject(package);
+
+            Logger.Log(MessageLevel.Info, NuGetResources.Log_SuccessfullyAddedPackageReference, packageFullName, Project.ProjectName);
+            OnPackageReferenceAdded(args);
+        }
+
+        [System.Diagnostics.CodeAnalysis.SuppressMessage("Microsoft.Maintainability", "CA1506:AvoidExcessiveClassCoupling")]
+        protected virtual void ExtractPackageFilesToProject(IPackage package)
+        {
+            // BUG 491: Installing a package with incompatible binaries still does a partial install.
+            // Resolve assembly references and content files first so that if this fails we never do anything to the project
+            List<IPackageAssemblyReference> assemblyReferences = Project.GetCompatibleItemsCore(package.AssemblyReferences).ToList();
+            IList<FrameworkAssemblyReference> frameworkReferences = Project.GetCompatibleItemsCore(package.FrameworkAssemblies).ToList();
+            IList<IPackageFile> contentFiles = Project.GetCompatibleItemsCore(package.GetContentFiles()).ToList();
+
+            // If the package doesn't have any compatible assembly references or content files,
+            // throw, unless it's a meta package.
+            if (assemblyReferences.Count == 0 && frameworkReferences.Count == 0 && contentFiles.Count == 0 &&
+                (package.FrameworkAssemblies.Any() || package.AssemblyReferences.Any() || package.GetContentFiles().Any()))
+            {
+                // for portable framework, we want to show the friendly short form (e.g. portable-win8+net45+wp8) instead of ".NETPortable, Profile=Profile104".
+                string targetFrameworkString = VersionUtility.IsPortableFramework(Project.TargetFramework) 
+                                                    ? VersionUtility.GetShortFrameworkName(Project.TargetFramework) 
+                                                    : Project.TargetFramework.ToString();
+
+                throw new InvalidOperationException(
+                           String.Format(CultureInfo.CurrentCulture,
+                           NuGetResources.UnableToFindCompatibleItems, package.GetFullName(), targetFrameworkString));
+            }
+
+            // IMPORTANT: this filtering has to be done AFTER the 'if' statement above,
+            // so that we don't throw the exception in case the <References> filters out all assemblies.
+            FilterAssemblyReferences(assemblyReferences, package.PackageAssemblyReferences);
+
+            try
+            {
+                // Add content files
+                Project.AddFiles(contentFiles, _fileTransformers);
+
+                // Add the references to the reference path
+                foreach (IPackageAssemblyReference assemblyReference in assemblyReferences)
+                {
+                    if (assemblyReference.IsEmptyFolder())
+                    {
+                        continue;
+                    }
+
+                    // Get the physical path of the assembly reference
+                    string referencePath = Path.Combine(PathResolver.GetInstallPath(package), assemblyReference.Path);
+                    string relativeReferencePath = PathUtility.GetRelativePath(Project.Root, referencePath);
+
+                    if (Project.ReferenceExists(assemblyReference.Name))
+                    {
+                        Project.RemoveReference(assemblyReference.Name);
+                    }
+
+                    // The current implementation of all ProjectSystem does not use the Stream parameter at all.
+                    // We can't change the API now, so just pass in a null stream.
+                    Project.AddReference(relativeReferencePath, Stream.Null);
+                }
+
+                // Add GAC/Framework references
+                foreach (FrameworkAssemblyReference frameworkReference in frameworkReferences)
+                {
+                    if (!Project.ReferenceExists(frameworkReference.AssemblyName))
+                    {
+                        Project.AddFrameworkReference(frameworkReference.AssemblyName);
+                    }
+                }
+            }
+            finally
+            {
+                if (_packageReferenceRepository != null)
+                {
+                    // save the used project's framework if the repository supports it.
+                    _packageReferenceRepository.AddPackage(package.Id, package.Version, Project.TargetFramework);
+                }
+                else
+                {
+                    // Add package to local repository in the finally so that the user can uninstall it
+                    // if any exception occurs. This is easier than rolling back since the user can just
+                    // manually uninstall things that may have failed.
+                    // If this fails then the user is out of luck.
+                    LocalRepository.AddPackage(package);
+                }
+            }
+        }
+
+        private void FilterAssemblyReferences(List<IPackageAssemblyReference> assemblyReferences, ICollection<PackageReferenceSet> packageAssemblyReferences)
+        {
+            if (packageAssemblyReferences != null && packageAssemblyReferences.Count > 0)
+            {
+                var packageReferences = Project.GetCompatibleItemsCore(packageAssemblyReferences).FirstOrDefault();
+                if (packageReferences != null)
+                {
+                    // remove all assemblies of which names do not appear in the References list
+                    assemblyReferences.RemoveAll(assembly => !packageReferences.References.Contains(assembly.Name, StringComparer.OrdinalIgnoreCase));
+                }
+            }
+        }
+
+        public bool IsInstalled(IPackage package)
+        {
+            return LocalRepository.Exists(package);
+        }
+
+        public void RemovePackageReference(string packageId)
+        {
+            RemovePackageReference(packageId, forceRemove: false, removeDependencies: false);
+        }
+
+        public void RemovePackageReference(string packageId, bool forceRemove)
+        {
+            RemovePackageReference(packageId, forceRemove: forceRemove, removeDependencies: false);
+        }
+
+        public virtual void RemovePackageReference(string packageId, bool forceRemove, bool removeDependencies)
+        {
+            if (String.IsNullOrEmpty(packageId))
+            {
+                throw new ArgumentException(CommonResources.Argument_Cannot_Be_Null_Or_Empty, "packageId");
+            }
+
+            IPackage package = LocalRepository.FindPackage(packageId);
+
+            if (package == null)
+            {
+                throw new InvalidOperationException(String.Format(
+                    CultureInfo.CurrentCulture,
+                    NuGetResources.UnknownPackage, packageId));
+            }
+
+            RemovePackageReference(package, forceRemove, removeDependencies);
+        }
+
+        public virtual void RemovePackageReference(IPackage package, bool forceRemove, bool removeDependencies)
+        {
+            FrameworkName targetFramework = GetPackageTargetFramework(package.Id);
+            Execute(package, new UninstallWalker(LocalRepository,
+                                                 new DependentsWalker(LocalRepository, targetFramework),
+                                                 targetFramework,
+                                                 NullLogger.Instance,
+                                                 removeDependencies,
+                                                 forceRemove));
+        }
+
+        [SuppressMessage("Microsoft.Maintainability", "CA1506:AvoidExcessiveClassCoupling")]
+        private void RemovePackageReferenceFromProject(IPackage package)
+        {
+            string packageFullName = package.GetFullName();
+            Logger.Log(MessageLevel.Info, NuGetResources.Log_BeginRemovePackageReference, packageFullName, Project.ProjectName);
+
+            PackageOperationEventArgs args = CreateOperation(package);
+            OnPackageReferenceRemoving(args);
+
+            if (args.Cancel)
+            {
+                return;
+            }
+
+            // Get other packages
+            IEnumerable<IPackage> otherPackages = from p in LocalRepository.GetPackages()
+                                                  where p.Id != package.Id
+                                                  select p;
+
+            // Get other references
+            var otherAssemblyReferences = from p in otherPackages
+                                          let assemblyReferences = GetFilteredAssembliesToDelete(p)
+                                          from assemblyReference in assemblyReferences ?? Enumerable.Empty<IPackageAssemblyReference>() // This can happen if package installed left the project in a bad state
+                                          select assemblyReference;
+
+            // Get content files from other packages
+            // Exclude transform files since they are treated specially
+            var otherContentFiles = from p in otherPackages
+                                    from file in GetCompatibleInstalledItemsForPackage(p.Id, p.GetContentFiles())
+                                    where !IsTransformFile(file.Path) 
+                                    select file;
+
+            // Get the files and references for this package, that aren't in use by any other packages so we don't have to do reference counting
+            var assemblyReferencesToDelete = GetFilteredAssembliesToDelete(package)
+                                             .Except(otherAssemblyReferences, PackageFileComparer.Default);
+
+            var contentFilesToDelete = GetCompatibleInstalledItemsForPackage(package.Id, package.GetContentFiles())
+                                       .Except(otherContentFiles, PackageFileComparer.Default);
+
+            // Delete the content files
+            Project.DeleteFiles(contentFilesToDelete, otherPackages, _fileTransformers);
+
+            // Remove references
+            foreach (IPackageAssemblyReference assemblyReference in assemblyReferencesToDelete)
+            {
+                Project.RemoveReference(assemblyReference.Name);
+            }
+
+            // Remove package to the repository
+            LocalRepository.RemovePackage(package);
+
+            Logger.Log(MessageLevel.Info, NuGetResources.Log_SuccessfullyRemovedPackageReference, packageFullName, Project.ProjectName);
+            OnPackageReferenceRemoved(args);
+        }
+
+        private bool IsTransformFile(string path)
+        {
+            return _fileTransformers.Keys.Any(
+                file => path.EndsWith(file.InstallExtension, StringComparison.OrdinalIgnoreCase) ||
+                        path.EndsWith(file.UninstallExtension, StringComparison.OrdinalIgnoreCase));
+        }
+
+        private IList<IPackageAssemblyReference> GetFilteredAssembliesToDelete(IPackage package)
+        {
+            List<IPackageAssemblyReference> assemblyReferences = GetCompatibleInstalledItemsForPackage(package.Id, package.AssemblyReferences).ToList();
+            if (assemblyReferences.Count == 0)
+            {
+                return assemblyReferences;
+            }
+
+            var packageReferences = GetCompatibleInstalledItemsForPackage(package.Id, package.PackageAssemblyReferences).FirstOrDefault();
+            if (packageReferences != null) 
+            {
+                assemblyReferences.RemoveAll(p => !packageReferences.References.Contains(p.Name, StringComparer.OrdinalIgnoreCase));
+            }
+
+            return assemblyReferences;
+        }
+
+        public void UpdatePackageReference(string packageId)
+        {
+            UpdatePackageReference(packageId, version: null, updateDependencies: true, allowPrereleaseVersions: false);
+        }
+
+        public void UpdatePackageReference(string packageId, SemanticVersion version)
+        {
+            UpdatePackageReference(packageId, version: version, updateDependencies: true, allowPrereleaseVersions: false);
+        }
+
+        public void UpdatePackageReference(string packageId, IVersionSpec versionSpec, bool updateDependencies, bool allowPrereleaseVersions)
+        {
+            UpdatePackageReference(
+                packageId, 
+                () => SourceRepository.FindPackage(packageId, versionSpec, ConstraintProvider, allowPrereleaseVersions, allowUnlisted: false),
+                updateDependencies, 
+                allowPrereleaseVersions, 
+                targetVersionSetExplicitly: versionSpec != null);
+        }
+
+        public virtual void UpdatePackageReference(string packageId, SemanticVersion version, bool updateDependencies, bool allowPrereleaseVersions)
+        {
+            UpdatePackageReference(packageId, () => SourceRepository.FindPackage(packageId, version, ConstraintProvider, allowPrereleaseVersions, allowUnlisted: false), updateDependencies, allowPrereleaseVersions, targetVersionSetExplicitly: version != null);
+        }
+
+        private void UpdatePackageReference(string packageId, Func<IPackage> resolvePackage, bool updateDependencies, bool allowPrereleaseVersions, bool targetVersionSetExplicitly)
+        {
+            if (String.IsNullOrEmpty(packageId))
+            {
+                throw new ArgumentException(CommonResources.Argument_Cannot_Be_Null_Or_Empty, "packageId");
+            }
+
+            IPackage oldPackage = LocalRepository.FindPackage(packageId);
+
+            // Check to see if this package is installed
+            if (oldPackage == null)
+            {
+                throw new InvalidOperationException(
+                    String.Format(CultureInfo.CurrentCulture,
+                    NuGetResources.ProjectDoesNotHaveReference, Project.ProjectName, packageId));
+            }
+
+            Logger.Log(MessageLevel.Debug, NuGetResources.Debug_LookingForUpdates, packageId);
+
+            IPackage package = resolvePackage();
+
+            // the condition (allowPrereleaseVersions || targetVersionSetExplicitly || oldPackage.IsReleaseVersion() || !package.IsReleaseVersion() || oldPackage.Version < package.Version)
+            // is to fix bug 1574. We want to do nothing if, let's say, you have package 2.0alpha installed, and you do:
+            //      update-package
+            // without specifying a version explicitly, and the feed only has version 1.0 as the latest stable version.
+            if (package != null &&
+                oldPackage.Version != package.Version &&
+                (allowPrereleaseVersions || targetVersionSetExplicitly || oldPackage.IsReleaseVersion() || !package.IsReleaseVersion() || oldPackage.Version < package.Version))
+            {
+                Logger.Log(MessageLevel.Info, NuGetResources.Log_UpdatingPackages, package.Id, oldPackage.Version, package.Version, Project.ProjectName);
+                UpdatePackageReference(package, updateDependencies, allowPrereleaseVersions);
+            }
+            else
+            {
+                IVersionSpec constraint = ConstraintProvider.GetConstraint(packageId);
+                if (constraint != null)
+                {
+                    Logger.Log(MessageLevel.Info, NuGetResources.Log_ApplyingConstraints, packageId, VersionUtility.PrettyPrint(constraint), ConstraintProvider.Source);
+                }
+
+                Logger.Log(MessageLevel.Info, NuGetResources.Log_NoUpdatesAvailableForProject, packageId, Project.ProjectName);
+            }
+        }
+
+        protected void UpdatePackageReference(IPackage package)
+        {
+            UpdatePackageReference(package, updateDependencies: true, allowPrereleaseVersions: false);
+        }
+
+        protected void UpdatePackageReference(IPackage package, bool updateDependencies, bool allowPrereleaseVersions)
+        {
+            AddPackageReference(package, !updateDependencies, allowPrereleaseVersions);
+        }
+
+        private void OnPackageReferenceAdding(PackageOperationEventArgs e)
+        {
+            if (PackageReferenceAdding != null)
+            {
+                PackageReferenceAdding(this, e);
+            }
+        }
+
+        private void OnPackageReferenceAdded(PackageOperationEventArgs e)
+        {
+            if (PackageReferenceAdded != null)
+            {
+                PackageReferenceAdded(this, e);
+            }
+        }
+
+        private void OnPackageReferenceRemoved(PackageOperationEventArgs e)
+        {
+            if (PackageReferenceRemoved != null)
+            {
+                PackageReferenceRemoved(this, e);
+            }
+        }
+
+        private void OnPackageReferenceRemoving(PackageOperationEventArgs e)
+        {
+            if (PackageReferenceRemoving != null)
+            {
+                PackageReferenceRemoving(this, e);
+            }
+        }
+
+        private FrameworkName GetPackageTargetFramework(string packageId)
+        {
+            if (_packageReferenceRepository != null)
+            {
+                return _packageReferenceRepository.GetPackageTargetFramework(packageId) ?? Project.TargetFramework;
+            }
+
+            return Project.TargetFramework;
+        }
+
+        /// <summary>
+        /// This method uses the 'targetFramework' attribute in the packages.config to determine compatible items.
+        /// Hence, it's only good for uninstall operations.
+        /// </summary>
+        private IEnumerable<T> GetCompatibleInstalledItemsForPackage<T>(string packageId, IEnumerable<T> items) where T : IFrameworkTargetable
+        {
+            FrameworkName packageFramework = GetPackageTargetFramework(packageId);
+            if (packageFramework == null)
+            {
+                return items;
+            }
+
+            IEnumerable<T> compatibleItems;
+            if (VersionUtility.TryGetCompatibleItems(packageFramework, items, out compatibleItems))
+            {
+                return compatibleItems;
+            }
+            return Enumerable.Empty<T>();
+        }
+       
+        private PackageOperationEventArgs CreateOperation(IPackage package)
+        {
+            return new PackageOperationEventArgs(package, Project, PathResolver.GetInstallPath(package));
+        }
+
+        private static IDictionary<XName, Action<XElement, XElement>> GetConfigMappings()
+        {
+            // REVIEW: This might be an edge case, but we're setting this rule for all xml files.
+            // If someone happens to do a transform where the xml file has a configSections node
+            // we will add it first. This is probably fine, but this is a config specific scenario
+            return new Dictionary<XName, Action<XElement, XElement>>() {
+                { "configSections" , (parent, element) => parent.AddFirst(element) }
+            };
+        }
+
+        private class PackageFileComparer : IEqualityComparer<IPackageFile>
+        {
+            internal readonly static PackageFileComparer Default = new PackageFileComparer();
+            private PackageFileComparer()
+            {
+            }
+
+            public bool Equals(IPackageFile x, IPackageFile y)
+            {
+                // technically, this check will fail if, for example, 'x' is a content file and 'y' is a lib file.
+                // However, because we only use this comparer to compare files within the same folder type, 
+                // this check is sufficient.
+                return x.TargetFramework == y.TargetFramework &&
+                       x.EffectivePath.Equals(y.EffectivePath, StringComparison.OrdinalIgnoreCase);
+            }
+
+            public int GetHashCode(IPackageFile obj)
+            {
+                return obj.Path.GetHashCode();
+            }
+        }
+    }
 }