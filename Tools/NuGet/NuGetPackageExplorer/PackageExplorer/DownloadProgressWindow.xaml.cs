--- conflicted
+++ resolved
@@ -1,131 +1,119 @@
-﻿using System;
-using System.IO;
-using System.Net;
-using System.Windows;
-using System.Windows.Media;
-using System.Windows.Threading;
-<<<<<<< HEAD
-using NuGet;
-=======
-using NuGet.Repositories;
->>>>>>> 0dc764a9
-
-namespace PackageExplorer {
-    /// <summary>
-    /// Interaction logic for DownloadProgressWindow.xaml
-    /// </summary>
-    public partial class DownloadProgressWindow : StandardDialog {
-        private readonly Uri _downloadUri;
-        private WebClient _client;
-        IProxyService _proxyService;
-
-        public DownloadProgressWindow(Uri downloadUri, string id, Version version) {
-            if (downloadUri == null)
-            {
-                throw new ArgumentNullException("downloadUri");
-            }
-
-            InitializeComponent();
-
-<<<<<<< HEAD
-            Title = "Downloading package " + id + " " + version.ToString();
-=======
-            _proxyService = new ProxyService(new AutoDiscoverCredentialProvider());
-
-            Title = "Downloading package " + packageName;
->>>>>>> 0dc764a9
-            _downloadUri = downloadUri;
-        }
-
-        public IPackage DownloadedPackage
-        {
-            get;
-            private set;
-        }
-
-        private void OnLoaded(object sender, RoutedEventArgs e) {
-            Dispatcher.BeginInvoke(new Action<Uri>(DownloadData), DispatcherPriority.Background, _downloadUri);
-        }
-
-        private void DownloadData(Uri uri) {
-            _client = new WebClient();
-<<<<<<< HEAD
-            string userAgent = HttpUtility.CreateUserAgentString(PackageExplorerViewModel.Constants.UserAgentClient);
-            _client.Headers[HttpRequestHeader.UserAgent] = userAgent;
-=======
-            // Set the WebClient proxy
-            // Maybe we could refactor this code to use the HttpClient so that
-            // it can utilize the already existing implementation of getting the proxy
-            _client.Proxy = _proxyService.GetProxy(uri);
->>>>>>> 0dc764a9
-            _client.DownloadDataCompleted += (sender, e) => {
-                if (!e.Cancelled) {
-                    if (e.Error != null) {
-                        OnError(e.Error);
-                    }
-                    else {
-                        string tempFilePath = SaveResultToTempFile(e.Result);
-                        DownloadedPackage = new ZipPackage(tempFilePath);
-                        OnCompleted();
-                    }
-                }
-            };
-
-            _client.DownloadProgressChanged += (sender, e) => {
-                OnProgress(e.ProgressPercentage, e.BytesReceived, e.TotalBytesToReceive);
-            };
-
-            _client.DownloadDataAsync(uri);
-        }
-
-        private string SaveResultToTempFile(byte[] bytes) {
-            string tempFile = Path.GetTempFileName();
-            File.WriteAllBytes(tempFile, bytes);
-            return tempFile;
-        }
-
-        private void CancelButtonClicked(object sender, RoutedEventArgs e) {
-            Cancel();
-        }
-
-        private void Cancel() {
-            if (DialogResult == null) {
-                DialogResult = false;
-            }
-        }
-
-        public void OnCompleted() {
-            if (DialogResult == null) {
-                DialogResult = true;
-            }
-        }
-
-        public void OnError(Exception error) {
-            Progress.Value = 100;
-            StatusText.Text = (error.InnerException ?? error).Message;
-            StatusText.Foreground = Brushes.Red;
-        }
-
-        public void OnProgress(int percentComplete, long bytesReceived, long totalBytes) {
-            if (percentComplete < 0) {
-                percentComplete = 0;
-            }
-            if (percentComplete > 100) {
-                percentComplete = 100;
-            }
-
-            Progress.Value = percentComplete;
-            StatusText.Text = String.Format("Downloaded {0}KB of {1}KB...", ToKB(bytesReceived).ToString(), ToKB(totalBytes).ToString());
-        }
-
-        private long ToKB(long totalBytes) {
-            return (totalBytes + 1023) / 1024;
-        }
-
-        private void Window_Closing(object sender, System.ComponentModel.CancelEventArgs e) {
-            if (_client != null && _client.IsBusy) {
-                _client.CancelAsync();
-            }
-        }
-    }
+﻿using System;
+using System.IO;
+using System.Net;
+using System.Windows;
+using System.Windows.Media;
+using System.Windows.Threading;
+using NuGet;
+using PackageExplorerViewModel;
+
+namespace PackageExplorer {
+    /// <summary>
+    /// Interaction logic for DownloadProgressWindow.xaml
+    /// </summary>
+    public partial class DownloadProgressWindow : StandardDialog {
+        private readonly Uri _downloadUri;
+        private WebClient _client;
+        private IProxyService _proxyService;
+
+        public DownloadProgressWindow(Uri downloadUri, string id, Version version) {
+            if (downloadUri == null) {
+                throw new ArgumentNullException("downloadUri");
+            }
+
+            InitializeComponent();
+
+            _proxyService = new ProxyService(new AutoDiscoverCredentialProvider());
+            Title = "Downloading package " + id + " " + version.ToString();
+
+            _downloadUri = downloadUri;
+        }
+
+        public IPackage DownloadedPackage {
+            get;
+            private set;
+        }
+
+        private void OnLoaded(object sender, RoutedEventArgs e) {
+            Dispatcher.BeginInvoke(new Action<Uri>(DownloadData), DispatcherPriority.Background, _downloadUri);
+        }
+
+        private void DownloadData(Uri uri) {
+            _client = new WebClient();
+            string userAgent = HttpUtility.CreateUserAgentString(PackageExplorerViewModel.Constants.UserAgentClient);
+            _client.Headers[HttpRequestHeader.UserAgent] = userAgent;
+            // Set the WebClient proxy
+            // Maybe we could refactor this code to use the HttpClient so that
+            // it can utilize the already existing implementation of getting the proxy
+            _client.Proxy = _proxyService.GetProxy(uri);
+            _client.DownloadDataCompleted += (sender, e) => {
+                if (!e.Cancelled) {
+                    if (e.Error != null) {
+                        OnError(e.Error);
+                    }
+                    else {
+                        string tempFilePath = SaveResultToTempFile(e.Result);
+                        DownloadedPackage = new ZipPackage(tempFilePath);
+                        OnCompleted();
+                    }
+                }
+            };
+
+            _client.DownloadProgressChanged += (sender, e) => {
+                OnProgress(e.ProgressPercentage, e.BytesReceived, e.TotalBytesToReceive);
+            };
+
+            _client.DownloadDataAsync(uri);
+        }
+
+        private string SaveResultToTempFile(byte[] bytes) {
+            string tempFile = Path.GetTempFileName();
+            File.WriteAllBytes(tempFile, bytes);
+            return tempFile;
+        }
+
+        private void CancelButtonClicked(object sender, RoutedEventArgs e) {
+            Cancel();
+        }
+
+        private void Cancel() {
+            if (DialogResult == null) {
+                DialogResult = false;
+            }
+        }
+
+        public void OnCompleted() {
+            if (DialogResult == null) {
+                DialogResult = true;
+            }
+        }
+
+        public void OnError(Exception error) {
+            Progress.Value = 100;
+            StatusText.Text = (error.InnerException ?? error).Message;
+            StatusText.Foreground = Brushes.Red;
+        }
+
+        public void OnProgress(int percentComplete, long bytesReceived, long totalBytes) {
+            if (percentComplete < 0) {
+                percentComplete = 0;
+            }
+            if (percentComplete > 100) {
+                percentComplete = 100;
+            }
+
+            Progress.Value = percentComplete;
+            StatusText.Text = String.Format("Downloaded {0}KB of {1}KB...", ToKB(bytesReceived).ToString(), ToKB(totalBytes).ToString());
+        }
+
+        private long ToKB(long totalBytes) {
+            return (totalBytes + 1023) / 1024;
+        }
+
+        private void Window_Closing(object sender, System.ComponentModel.CancelEventArgs e) {
+            if (_client != null && _client.IsBusy) {
+                _client.CancelAsync();
+            }
+        }
+    }
 }