--- conflicted
+++ resolved
@@ -1,381 +1,377 @@
-﻿using System.Collections.Generic;
-using System.ComponentModel;
-using System.Linq;
-using System.Threading;
-using EnvDTE;
-using Microsoft.VisualStudio.ExtensionsExplorer;
-using Moq;
-using NuGet.Dialog.PackageManagerUI;
-using NuGet.Dialog.Providers;
-using NuGet.Test;
-using NuGet.Test.Mocks;
-using NuGet.VisualStudio;
-using Xunit;
-
-namespace NuGet.Dialog.Test
-{
-    public class UpdatesProviderTest
-    {
-        [Fact]
-        public void NamePropertyIsCorrect()
-        {
-            // Arrange
-            var provider = CreateUpdatesProvider();
-
-            // Act & Assert
-            Assert.Equal("Updates", provider.Name);
-        }
-
-        [Fact]
-        public void ShowPrereleaseComboBoxIsTrue()
-        {
-            // Arrange
-            var provider = CreateUpdatesProvider();
-
-            // Act & Assert
-            Assert.True(provider.ShowPrereleaseComboBox);
-        }
-
-        [Fact]
-        public void RefresOnNodeSelectionPropertyIsCorrect()
-        {
-            // Arrange
-            var provider = CreateUpdatesProvider();
-
-            // Act & Assert
-            Assert.True(provider.RefreshOnNodeSelection);
-        }
-
-        [Fact]
-        public void VerifySortDescriptors()
-        {
-            // Arrange
-            var provider = CreateUpdatesProvider();
-
-            // Act
-            var descriptors = provider.SortDescriptors.Cast<PackageSortDescriptor>().ToList();
-
-            // Assert
-            Assert.Equal(4, descriptors.Count);
-            Assert.Equal("DownloadCount", descriptors[0].SortProperties.First());
-            Assert.Equal(ListSortDirection.Descending, descriptors[0].Direction);
-
-            Assert.Equal("Published", descriptors[1].SortProperties.First());
-            Assert.Equal(ListSortDirection.Descending, descriptors[1].Direction);
-
-            Assert.Equal("Title", descriptors[2].SortProperties.First());
-            Assert.Equal("Id", descriptors[2].SortProperties.Last());
-            Assert.Equal(ListSortDirection.Ascending, descriptors[2].Direction);
-
-            Assert.Equal("Title", descriptors[3].SortProperties.First());
-            Assert.Equal("Id", descriptors[3].SortProperties.Last());
-            Assert.Equal(ListSortDirection.Descending, descriptors[3].Direction);
-        }
-
-        [Fact]
-        public void RootNodeIsPopulatedWithCorrectNumberOfChildNodes()
-        {
-            // Arrange
-            var projectManager = new Mock<IProjectManager>();
-            projectManager.Setup(p => p.LocalRepository).Returns(new MockPackageRepository());
-            projectManager.Setup(p => p.SourceRepository).Returns(new MockPackageRepository());
-
-            var provider = CreateUpdatesProvider();
-
-            // Act
-            var extentionsTree = provider.ExtensionsTree;
-
-            // Assert
-            Assert.Equal(3, extentionsTree.Nodes.Count);
-            Assert.IsType(typeof(UpdatesTreeNode), extentionsTree.Nodes[0]);
-            Assert.Equal("All", extentionsTree.Nodes[0].Name);
-            Assert.IsType(typeof(UpdatesTreeNode), extentionsTree.Nodes[1]);
-            Assert.Equal("One", extentionsTree.Nodes[1].Name);
-            Assert.IsType(typeof(UpdatesTreeNode), extentionsTree.Nodes[2]);
-            Assert.Equal("Two", extentionsTree.Nodes[2].Name);
-        }
-
-        [Fact]
-        public void CreateExtensionReturnsAPackageItem()
-        {
-            // Arrange
-            var provider = CreateUpdatesProvider();
-
-            IPackage package = PackageUtility.CreatePackage("A", "1.0");
-
-            // Act
-            IVsExtension extension = provider.CreateExtension(package);
-
-            // Asssert
-            Assert.IsType(typeof(PackageItem), extension);
-            Assert.Equal("A", extension.Name);
-            Assert.Equal("_Update", ((PackageItem)extension).CommandName);
-        }
-
-        [Fact]
-        public void CanExecuteReturnsCorrectResult()
-        {
-            // Local repository contains Package A 1.0 and Package B
-            // Source repository contains Package A 2.0 and Package C
-
-            var packageA1 = PackageUtility.CreatePackage("A", "1.0");
-            var packageA2 = PackageUtility.CreatePackage("A", "2.0");
-            var packageB = PackageUtility.CreatePackage("B", "2.0");
-            var packageC = PackageUtility.CreatePackage("C", "3.0");
-
-            // Arrange
-            var localRepository = new MockPackageRepository();
-            localRepository.AddPackage(packageA1);
-            localRepository.AddPackage(packageB);
-
-            var sourceRepository = new MockPackageRepository();
-            sourceRepository.AddPackage(packageA2);
-            sourceRepository.AddPackage(packageC);
-
-            var projectManager = new Mock<IProjectManager>();
-            projectManager.Setup(p => p.LocalRepository).Returns(localRepository);
-
-            var packageManager = new Mock<IVsPackageManager>();
-            packageManager.Setup(p => p.SourceRepository).Returns(sourceRepository);
-
-            var provider = CreateUpdatesProvider(packageManager.Object, localRepository);
-
-            var extensionA = new PackageItem(provider, packageA2);
-            var extensionC = new PackageItem(provider, packageC);
-
-            // Act
-            bool canExecuteA = provider.CanExecute(extensionA);
-            bool canExecuteC = provider.CanExecute(extensionC);
-
-            // Assert
-            Assert.True(canExecuteA);
-            Assert.False(canExecuteC);
-        }
-
-        [Fact]
-        public void ExecuteMethodCallsUpdatePackageMethodOnPackageManager()
-        {
-            // Local repository contains Package A 1.0 and Package B
-            // Source repository contains Package A 2.0 and Package C
-
-            var packageA1 = PackageUtility.CreatePackage("A", "1.0");
-            var packageA2 = PackageUtility.CreatePackage("A", "2.0");
-            var packageB = PackageUtility.CreatePackage("B", "2.0");
-            var packageC = PackageUtility.CreatePackage("C", "3.0");
-
-            // Arrange
-            var localRepository = new MockPackageRepository();
-            localRepository.AddPackage(packageA1);
-            localRepository.AddPackage(packageB);
-
-            var sourceRepository = new MockPackageRepository();
-            sourceRepository.AddPackage(packageA2);
-            sourceRepository.AddPackage(packageC);
-
-            var project = new Mock<Project>();
-
-            var projectManager = new Mock<IProjectManager>();
-            projectManager.Setup(p => p.LocalRepository).Returns(localRepository);
-
-            var packageManager = new Mock<IVsPackageManager>();
-            packageManager.Setup(p => p.SourceRepository).Returns(sourceRepository);
-            packageManager.Setup(p => p.GetProjectManager(It.Is<Project>(s => s == project.Object))).Returns(projectManager.Object);
-
-            var solutionManager = new Mock<ISolutionManager>();
-            solutionManager.Setup(s => s.GetProject(It.IsAny<string>())).Returns(project.Object);
-
-            var mockWindowServices = new Mock<IUserNotifierServices>();
-            var provider = CreateUpdatesProvider(packageManager.Object, localRepository, project: project.Object, userNotifierServices: mockWindowServices.Object, solutionManager: solutionManager.Object);
-
-            var extensionA = new PackageItem(provider, packageA2);
-            var extensionC = new PackageItem(provider, packageC);
-
-            provider.SelectedNode = (UpdatesTreeNode)provider.ExtensionsTree.Nodes[0];
-
-            var manualEvent = new ManualResetEvent(false);
-
-            provider.ExecuteCompletedCallback = delegate
-            {
-                // Assert
-                mockWindowServices.Verify(p => p.ShowLicenseWindow(It.IsAny<IEnumerable<IPackage>>()), Times.Never());
-                packageManager.Verify(p => p.UpdatePackage(projectManager.Object, packageA2, It.IsAny<IEnumerable<PackageOperation>>(), true, false, provider), Times.Once());
-
-                manualEvent.Set();
-            };
-
-            // Act
-            provider.Execute(extensionA);
-
-            // do not allow the method to return
-            manualEvent.WaitOne();
-        }
-
-        [Fact]
-        public void ExecuteMethodInvokeInstallScriptAndUninstallScript()
-        {
-            // Local repository contains Package A 1.0 and Package B
-            // Source repository contains Package A 2.0 and Package C
-
-            var packageA1 = PackageUtility.CreatePackage("A", "1.0", tools: new string[] { "uninstall.ps1" });
-            var packageA2 = PackageUtility.CreatePackage("A", "2.0", content: new string[] { "hello world" }, tools: new string[] { "install.ps1" });
-            var packageB = PackageUtility.CreatePackage("B", "2.0");
-            var packageC = PackageUtility.CreatePackage("C", "3.0");
-
-            // Arrange
-            var localRepository = new MockPackageRepository();
-            localRepository.AddPackage(packageA1);
-            localRepository.AddPackage(packageB);
-
-            var sourceRepository = new MockPackageRepository();
-            sourceRepository.AddPackage(packageA2);
-            sourceRepository.AddPackage(packageC);
-
-            var project = new Mock<Project>();
-
-            var projectManager = CreateProjectManager(localRepository, sourceRepository);
-
-            var packageManager = new Mock<IVsPackageManager>();
-            packageManager.Setup(p => p.SourceRepository).Returns(sourceRepository);
-            packageManager.Setup(p => p.GetProjectManager(It.Is<Project>(s => s == project.Object))).Returns(projectManager);
-            packageManager.Setup(p => p.UpdatePackage(
-               projectManager, It.IsAny<IPackage>(), It.IsAny<IEnumerable<PackageOperation>>(), true, false, It.IsAny<ILogger>())).Callback(
-               () =>
-               {
-                   projectManager.AddPackageReference("A", new SemanticVersion("2.0"), false, false);
-               });
-
-            var scriptExecutor = new Mock<IScriptExecutor>();
-
-            var solutionManager = new Mock<ISolutionManager>();
-            solutionManager.Setup(s => s.GetProject(It.IsAny<string>())).Returns(project.Object);
-
-            var provider = CreateUpdatesProvider(packageManager.Object, localRepository, null, null, project.Object, scriptExecutor.Object, null, solutionManager.Object);
-            provider.SelectedNode = (UpdatesTreeNode)provider.ExtensionsTree.Nodes[0];
-
-            var extensionA = new PackageItem(provider, packageA2);
-
-            ManualResetEvent manualEvent = new ManualResetEvent(false);
-
-            provider.ExecuteCompletedCallback = delegate
-            {
-                // Assert
-                try
-                {
-                    scriptExecutor.Verify(p => p.Execute(It.IsAny<string>(), "uninstall.ps1", packageA1, project.Object, It.IsAny<ILogger>()), Times.Once());
-                    scriptExecutor.Verify(p => p.Execute(It.IsAny<string>(), "install.ps1", packageA2, project.Object, It.IsAny<ILogger>()), Times.Once());
-                }
-                finally
-                {
-                    manualEvent.Set();
-                }
-            };
-
-            // Act
-            provider.Execute(extensionA);
-
-            // do not allow the method to return
-            manualEvent.WaitOne();
-        }
-
-        private static UpdatesProvider CreateUpdatesProvider(
-            IVsPackageManager packageManager = null,
-            IPackageRepository localRepository = null,
-            IPackageRepositoryFactory repositoryFactory = null,
-            IPackageSourceProvider packageSourceProvider = null,
-            Project project = null,
-            IScriptExecutor scriptExecutor = null,
-            IUserNotifierServices userNotifierServices = null,
-            ISolutionManager solutionManager = null)
-        {
-
-            if (packageManager == null)
-            {
-                var packageManagerMock = new Mock<IVsPackageManager>();
-                var sourceRepository = new MockPackageRepository();
-                packageManagerMock.Setup(p => p.SourceRepository).Returns(sourceRepository);
-
-                packageManager = packageManagerMock.Object;
-            }
-
-            if (localRepository == null)
-            {
-                localRepository = new Mock<IPackageRepository>().Object;
-            }
-
-            if (repositoryFactory == null)
-            {
-                var repositoryFactoryMock = new Mock<IPackageRepositoryFactory>();
-                repositoryFactoryMock.Setup(p => p.CreateRepository(It.IsAny<string>())).Returns(new MockPackageRepository());
-                repositoryFactory = repositoryFactoryMock.Object;
-            }
-
-            if (packageSourceProvider == null)
-            {
-                var packageSourceProviderMock = new Mock<IPackageSourceProvider>();
-                packageSourceProviderMock.Setup(p => p.LoadPackageSources()).Returns(
-                        new PackageSource[2] {
-                            new PackageSource("Test1", "One"),
-                            new PackageSource("Test2", "Two")
-                        }
-                    );
-                packageSourceProvider = packageSourceProviderMock.Object;
-            }
-
-            var factory = new Mock<IVsPackageManagerFactory>();
-            factory.Setup(m => m.CreatePackageManager(It.IsAny<IPackageRepository>(), true)).Returns(packageManager);
-
-            var mockProgressWindowOpener = new Mock<IProgressWindowOpener>();
-
-            if (userNotifierServices == null)
-            {
-                var mockWindowServices = new Mock<IUserNotifierServices>();
-                userNotifierServices = mockWindowServices.Object;
-            }
-
-            if (project == null)
-            {
-                project = new Mock<Project>().Object;
-            }
-
-            if (scriptExecutor == null)
-            {
-                scriptExecutor = new Mock<IScriptExecutor>().Object;
-            }
-
-            var services = new ProviderServices(
-                userNotifierServices,
-                mockProgressWindowOpener.Object,
-<<<<<<< HEAD
-                new Mock<IProviderSettings>().Object,
-=======
-                new Mock<ISelectedProviderSettings>().Object,
->>>>>>> 20ebc906
-                scriptExecutor,
-                new MockOutputConsoleProvider(),
-                new Mock<IVsCommonOperations>().Object
-            );
-
-            if (solutionManager == null)
-            {
-                solutionManager = new Mock<ISolutionManager>().Object;
-            }
-
-            return new UpdatesProvider(
-                project,
-                localRepository,
-                new System.Windows.ResourceDictionary(),
-                repositoryFactory,
-                packageSourceProvider,
-                factory.Object,
-                services,
-                new Mock<IProgressProvider>().Object,
-                solutionManager);
-        }
-
-        private static ProjectManager CreateProjectManager(IPackageRepository localRepository, IPackageRepository sourceRepository)
-        {
-            var projectSystem = new MockVsProjectSystem();
-            return new ProjectManager(sourceRepository, new DefaultPackagePathResolver(projectSystem), projectSystem, localRepository);
-        }
-    }
-}+﻿using System.Collections.Generic;
+using System.ComponentModel;
+using System.Linq;
+using System.Threading;
+using EnvDTE;
+using Microsoft.VisualStudio.ExtensionsExplorer;
+using Moq;
+using NuGet.Dialog.PackageManagerUI;
+using NuGet.Dialog.Providers;
+using NuGet.Test;
+using NuGet.Test.Mocks;
+using NuGet.VisualStudio;
+using Xunit;
+
+namespace NuGet.Dialog.Test
+{
+    public class UpdatesProviderTest
+    {
+        [Fact]
+        public void NamePropertyIsCorrect()
+        {
+            // Arrange
+            var provider = CreateUpdatesProvider();
+
+            // Act & Assert
+            Assert.Equal("Updates", provider.Name);
+        }
+
+        [Fact]
+        public void ShowPrereleaseComboBoxIsTrue()
+        {
+            // Arrange
+            var provider = CreateUpdatesProvider();
+
+            // Act & Assert
+            Assert.True(provider.ShowPrereleaseComboBox);
+        }
+
+        [Fact]
+        public void RefresOnNodeSelectionPropertyIsCorrect()
+        {
+            // Arrange
+            var provider = CreateUpdatesProvider();
+
+            // Act & Assert
+            Assert.True(provider.RefreshOnNodeSelection);
+        }
+
+        [Fact]
+        public void VerifySortDescriptors()
+        {
+            // Arrange
+            var provider = CreateUpdatesProvider();
+
+            // Act
+            var descriptors = provider.SortDescriptors.Cast<PackageSortDescriptor>().ToList();
+
+            // Assert
+            Assert.Equal(4, descriptors.Count);
+            Assert.Equal("DownloadCount", descriptors[0].SortProperties.First());
+            Assert.Equal(ListSortDirection.Descending, descriptors[0].Direction);
+
+            Assert.Equal("Published", descriptors[1].SortProperties.First());
+            Assert.Equal(ListSortDirection.Descending, descriptors[1].Direction);
+
+            Assert.Equal("Title", descriptors[2].SortProperties.First());
+            Assert.Equal("Id", descriptors[2].SortProperties.Last());
+            Assert.Equal(ListSortDirection.Ascending, descriptors[2].Direction);
+
+            Assert.Equal("Title", descriptors[3].SortProperties.First());
+            Assert.Equal("Id", descriptors[3].SortProperties.Last());
+            Assert.Equal(ListSortDirection.Descending, descriptors[3].Direction);
+        }
+
+        [Fact]
+        public void RootNodeIsPopulatedWithCorrectNumberOfChildNodes()
+        {
+            // Arrange
+            var projectManager = new Mock<IProjectManager>();
+            projectManager.Setup(p => p.LocalRepository).Returns(new MockPackageRepository());
+            projectManager.Setup(p => p.SourceRepository).Returns(new MockPackageRepository());
+
+            var provider = CreateUpdatesProvider();
+
+            // Act
+            var extentionsTree = provider.ExtensionsTree;
+
+            // Assert
+            Assert.Equal(3, extentionsTree.Nodes.Count);
+            Assert.IsType(typeof(UpdatesTreeNode), extentionsTree.Nodes[0]);
+            Assert.Equal("All", extentionsTree.Nodes[0].Name);
+            Assert.IsType(typeof(UpdatesTreeNode), extentionsTree.Nodes[1]);
+            Assert.Equal("One", extentionsTree.Nodes[1].Name);
+            Assert.IsType(typeof(UpdatesTreeNode), extentionsTree.Nodes[2]);
+            Assert.Equal("Two", extentionsTree.Nodes[2].Name);
+        }
+
+        [Fact]
+        public void CreateExtensionReturnsAPackageItem()
+        {
+            // Arrange
+            var provider = CreateUpdatesProvider();
+
+            IPackage package = PackageUtility.CreatePackage("A", "1.0");
+
+            // Act
+            IVsExtension extension = provider.CreateExtension(package);
+
+            // Asssert
+            Assert.IsType(typeof(PackageItem), extension);
+            Assert.Equal("A", extension.Name);
+            Assert.Equal("_Update", ((PackageItem)extension).CommandName);
+        }
+
+        [Fact]
+        public void CanExecuteReturnsCorrectResult()
+        {
+            // Local repository contains Package A 1.0 and Package B
+            // Source repository contains Package A 2.0 and Package C
+
+            var packageA1 = PackageUtility.CreatePackage("A", "1.0");
+            var packageA2 = PackageUtility.CreatePackage("A", "2.0");
+            var packageB = PackageUtility.CreatePackage("B", "2.0");
+            var packageC = PackageUtility.CreatePackage("C", "3.0");
+
+            // Arrange
+            var localRepository = new MockPackageRepository();
+            localRepository.AddPackage(packageA1);
+            localRepository.AddPackage(packageB);
+
+            var sourceRepository = new MockPackageRepository();
+            sourceRepository.AddPackage(packageA2);
+            sourceRepository.AddPackage(packageC);
+
+            var projectManager = new Mock<IProjectManager>();
+            projectManager.Setup(p => p.LocalRepository).Returns(localRepository);
+
+            var packageManager = new Mock<IVsPackageManager>();
+            packageManager.Setup(p => p.SourceRepository).Returns(sourceRepository);
+
+            var provider = CreateUpdatesProvider(packageManager.Object, localRepository);
+
+            var extensionA = new PackageItem(provider, packageA2);
+            var extensionC = new PackageItem(provider, packageC);
+
+            // Act
+            bool canExecuteA = provider.CanExecute(extensionA);
+            bool canExecuteC = provider.CanExecute(extensionC);
+
+            // Assert
+            Assert.True(canExecuteA);
+            Assert.False(canExecuteC);
+        }
+
+        [Fact]
+        public void ExecuteMethodCallsUpdatePackageMethodOnPackageManager()
+        {
+            // Local repository contains Package A 1.0 and Package B
+            // Source repository contains Package A 2.0 and Package C
+
+            var packageA1 = PackageUtility.CreatePackage("A", "1.0");
+            var packageA2 = PackageUtility.CreatePackage("A", "2.0");
+            var packageB = PackageUtility.CreatePackage("B", "2.0");
+            var packageC = PackageUtility.CreatePackage("C", "3.0");
+
+            // Arrange
+            var localRepository = new MockPackageRepository();
+            localRepository.AddPackage(packageA1);
+            localRepository.AddPackage(packageB);
+
+            var sourceRepository = new MockPackageRepository();
+            sourceRepository.AddPackage(packageA2);
+            sourceRepository.AddPackage(packageC);
+
+            var project = new Mock<Project>();
+
+            var projectManager = new Mock<IProjectManager>();
+            projectManager.Setup(p => p.LocalRepository).Returns(localRepository);
+
+            var packageManager = new Mock<IVsPackageManager>();
+            packageManager.Setup(p => p.SourceRepository).Returns(sourceRepository);
+            packageManager.Setup(p => p.GetProjectManager(It.Is<Project>(s => s == project.Object))).Returns(projectManager.Object);
+
+            var solutionManager = new Mock<ISolutionManager>();
+            solutionManager.Setup(s => s.GetProject(It.IsAny<string>())).Returns(project.Object);
+
+            var mockWindowServices = new Mock<IUserNotifierServices>();
+            var provider = CreateUpdatesProvider(packageManager.Object, localRepository, project: project.Object, userNotifierServices: mockWindowServices.Object, solutionManager: solutionManager.Object);
+
+            var extensionA = new PackageItem(provider, packageA2);
+            var extensionC = new PackageItem(provider, packageC);
+
+            provider.SelectedNode = (UpdatesTreeNode)provider.ExtensionsTree.Nodes[0];
+
+            var manualEvent = new ManualResetEvent(false);
+
+            provider.ExecuteCompletedCallback = delegate
+            {
+                // Assert
+                mockWindowServices.Verify(p => p.ShowLicenseWindow(It.IsAny<IEnumerable<IPackage>>()), Times.Never());
+                packageManager.Verify(p => p.UpdatePackage(projectManager.Object, packageA2, It.IsAny<IEnumerable<PackageOperation>>(), true, false, provider), Times.Once());
+
+                manualEvent.Set();
+            };
+
+            // Act
+            provider.Execute(extensionA);
+
+            // do not allow the method to return
+            manualEvent.WaitOne();
+        }
+
+        [Fact]
+        public void ExecuteMethodInvokeInstallScriptAndUninstallScript()
+        {
+            // Local repository contains Package A 1.0 and Package B
+            // Source repository contains Package A 2.0 and Package C
+
+            var packageA1 = PackageUtility.CreatePackage("A", "1.0", tools: new string[] { "uninstall.ps1" });
+            var packageA2 = PackageUtility.CreatePackage("A", "2.0", content: new string[] { "hello world" }, tools: new string[] { "install.ps1" });
+            var packageB = PackageUtility.CreatePackage("B", "2.0");
+            var packageC = PackageUtility.CreatePackage("C", "3.0");
+
+            // Arrange
+            var localRepository = new MockPackageRepository();
+            localRepository.AddPackage(packageA1);
+            localRepository.AddPackage(packageB);
+
+            var sourceRepository = new MockPackageRepository();
+            sourceRepository.AddPackage(packageA2);
+            sourceRepository.AddPackage(packageC);
+
+            var project = new Mock<Project>();
+
+            var projectManager = CreateProjectManager(localRepository, sourceRepository);
+
+            var packageManager = new Mock<IVsPackageManager>();
+            packageManager.Setup(p => p.SourceRepository).Returns(sourceRepository);
+            packageManager.Setup(p => p.GetProjectManager(It.Is<Project>(s => s == project.Object))).Returns(projectManager);
+            packageManager.Setup(p => p.UpdatePackage(
+               projectManager, It.IsAny<IPackage>(), It.IsAny<IEnumerable<PackageOperation>>(), true, false, It.IsAny<ILogger>())).Callback(
+               () =>
+               {
+                   projectManager.AddPackageReference("A", new SemanticVersion("2.0"), false, false);
+               });
+
+            var scriptExecutor = new Mock<IScriptExecutor>();
+
+            var solutionManager = new Mock<ISolutionManager>();
+            solutionManager.Setup(s => s.GetProject(It.IsAny<string>())).Returns(project.Object);
+
+            var provider = CreateUpdatesProvider(packageManager.Object, localRepository, null, null, project.Object, scriptExecutor.Object, null, solutionManager.Object);
+            provider.SelectedNode = (UpdatesTreeNode)provider.ExtensionsTree.Nodes[0];
+
+            var extensionA = new PackageItem(provider, packageA2);
+
+            ManualResetEvent manualEvent = new ManualResetEvent(false);
+
+            provider.ExecuteCompletedCallback = delegate
+            {
+                // Assert
+                try
+                {
+                    scriptExecutor.Verify(p => p.Execute(It.IsAny<string>(), "uninstall.ps1", packageA1, project.Object, It.IsAny<ILogger>()), Times.Once());
+                    scriptExecutor.Verify(p => p.Execute(It.IsAny<string>(), "install.ps1", packageA2, project.Object, It.IsAny<ILogger>()), Times.Once());
+                }
+                finally
+                {
+                    manualEvent.Set();
+                }
+            };
+
+            // Act
+            provider.Execute(extensionA);
+
+            // do not allow the method to return
+            manualEvent.WaitOne();
+        }
+
+        private static UpdatesProvider CreateUpdatesProvider(
+            IVsPackageManager packageManager = null,
+            IPackageRepository localRepository = null,
+            IPackageRepositoryFactory repositoryFactory = null,
+            IPackageSourceProvider packageSourceProvider = null,
+            Project project = null,
+            IScriptExecutor scriptExecutor = null,
+            IUserNotifierServices userNotifierServices = null,
+            ISolutionManager solutionManager = null)
+        {
+
+            if (packageManager == null)
+            {
+                var packageManagerMock = new Mock<IVsPackageManager>();
+                var sourceRepository = new MockPackageRepository();
+                packageManagerMock.Setup(p => p.SourceRepository).Returns(sourceRepository);
+
+                packageManager = packageManagerMock.Object;
+            }
+
+            if (localRepository == null)
+            {
+                localRepository = new Mock<IPackageRepository>().Object;
+            }
+
+            if (repositoryFactory == null)
+            {
+                var repositoryFactoryMock = new Mock<IPackageRepositoryFactory>();
+                repositoryFactoryMock.Setup(p => p.CreateRepository(It.IsAny<string>())).Returns(new MockPackageRepository());
+                repositoryFactory = repositoryFactoryMock.Object;
+            }
+
+            if (packageSourceProvider == null)
+            {
+                var packageSourceProviderMock = new Mock<IPackageSourceProvider>();
+                packageSourceProviderMock.Setup(p => p.LoadPackageSources()).Returns(
+                        new PackageSource[2] {
+                            new PackageSource("Test1", "One"),
+                            new PackageSource("Test2", "Two")
+                        }
+                    );
+                packageSourceProvider = packageSourceProviderMock.Object;
+            }
+
+            var factory = new Mock<IVsPackageManagerFactory>();
+            factory.Setup(m => m.CreatePackageManager(It.IsAny<IPackageRepository>(), true)).Returns(packageManager);
+
+            var mockProgressWindowOpener = new Mock<IProgressWindowOpener>();
+
+            if (userNotifierServices == null)
+            {
+                var mockWindowServices = new Mock<IUserNotifierServices>();
+                userNotifierServices = mockWindowServices.Object;
+            }
+
+            if (project == null)
+            {
+                project = new Mock<Project>().Object;
+            }
+
+            if (scriptExecutor == null)
+            {
+                scriptExecutor = new Mock<IScriptExecutor>().Object;
+            }
+
+            var services = new ProviderServices(
+                userNotifierServices,
+                mockProgressWindowOpener.Object,
+                new Mock<IProviderSettings>().Object,
+                scriptExecutor,
+                new MockOutputConsoleProvider(),
+                new Mock<IVsCommonOperations>().Object
+            );
+
+            if (solutionManager == null)
+            {
+                solutionManager = new Mock<ISolutionManager>().Object;
+            }
+
+            return new UpdatesProvider(
+                project,
+                localRepository,
+                new System.Windows.ResourceDictionary(),
+                repositoryFactory,
+                packageSourceProvider,
+                factory.Object,
+                services,
+                new Mock<IProgressProvider>().Object,
+                solutionManager);
+        }
+
+        private static ProjectManager CreateProjectManager(IPackageRepository localRepository, IPackageRepository sourceRepository)
+        {
+            var projectSystem = new MockVsProjectSystem();
+            return new ProjectManager(sourceRepository, new DefaultPackagePathResolver(projectSystem), projectSystem, localRepository);
+        }
+    }
+}