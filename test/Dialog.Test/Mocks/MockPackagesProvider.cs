--- conflicted
+++ resolved
@@ -1,78 +1,74 @@
-﻿using System.Collections.Generic;
-using System.Linq;
-using System.Windows;
-using Microsoft.VisualStudio.ExtensionsExplorer;
-using Moq;
-using NuGet.Dialog.PackageManagerUI;
-using NuGet.Dialog.Providers;
-using NuGet.VisualStudio;
-
-namespace NuGet.Dialog.Test
-{
-    internal class MockPackagesProvider : PackagesProviderBase
-    {
-        private IEnumerable<string> _supportedFrameworks;
-
-        public MockPackagesProvider()
-            : this(new Mock<IPackageRepository>().Object, new Mock<IVsPackageManager>().Object, Enumerable.Empty<string>())
-        {
-        }
-
-        public MockPackagesProvider(IEnumerable<string> supportedFrameworks)
-            : this(new Mock<IPackageRepository>().Object, new Mock<IVsPackageManager>().Object, supportedFrameworks)
-        {
-        }
-
-        public MockPackagesProvider(IPackageRepository localRepository, IVsPackageManager packageManagerr)
-            : this(localRepository, packageManagerr, Enumerable.Empty<string>())
-        {
-        }
-
-        public MockPackagesProvider(IPackageRepository localRepository, IVsPackageManager packageManagerr, IEnumerable<string> supportedFrameworks)
-            : base(localRepository, 
-                   new ResourceDictionary(), 
-                   new ProviderServices(
-                       new Mock<IUserNotifierServices>().Object,
-                       new Mock<IProgressWindowOpener>().Object,
-<<<<<<< HEAD
-                       new Mock<IProviderSettings>().Object,
-=======
-                       new Mock<ISelectedProviderSettings>().Object,
->>>>>>> 20ebc906
-                       new Mock<IScriptExecutor>().Object,
-                       new MockOutputConsoleProvider(),
-                       new Mock<IVsCommonOperations>().Object),
-                   new Mock<IProgressProvider>().Object, 
-                   new Mock<ISolutionManager>().Object)
-        {
-            _supportedFrameworks = supportedFrameworks;
-        }
-
-        public override IEnumerable<string> SupportedFrameworks
-        {
-            get
-            {
-                return _supportedFrameworks;
-            }
-        }
-
-        public override IVsExtension CreateExtension(NuGet.IPackage package)
-        {
-            return new PackageItem(this, package);
-        }
-
-        public override bool CanExecute(PackageItem item)
-        {
-            return true;
-        }
-
-        public override void Execute(PackageItem item)
-        {
-        }
-
-        public override string Name
-        {
-            get { return "Mock Provider"; }
-        }
-    }
-}+﻿using System.Collections.Generic;
+using System.Linq;
+using System.Windows;
+using Microsoft.VisualStudio.ExtensionsExplorer;
+using Moq;
+using NuGet.Dialog.PackageManagerUI;
+using NuGet.Dialog.Providers;
+using NuGet.VisualStudio;
+
+namespace NuGet.Dialog.Test
+{
+    internal class MockPackagesProvider : PackagesProviderBase
+    {
+        private IEnumerable<string> _supportedFrameworks;
+
+        public MockPackagesProvider()
+            : this(new Mock<IPackageRepository>().Object, new Mock<IVsPackageManager>().Object, Enumerable.Empty<string>())
+        {
+        }
+
+        public MockPackagesProvider(IEnumerable<string> supportedFrameworks)
+            : this(new Mock<IPackageRepository>().Object, new Mock<IVsPackageManager>().Object, supportedFrameworks)
+        {
+        }
+
+        public MockPackagesProvider(IPackageRepository localRepository, IVsPackageManager packageManagerr)
+            : this(localRepository, packageManagerr, Enumerable.Empty<string>())
+        {
+        }
+
+        public MockPackagesProvider(IPackageRepository localRepository, IVsPackageManager packageManagerr, IEnumerable<string> supportedFrameworks)
+            : base(localRepository, 
+                   new ResourceDictionary(), 
+                   new ProviderServices(
+                       new Mock<IUserNotifierServices>().Object,
+                       new Mock<IProgressWindowOpener>().Object,
+                       new Mock<IProviderSettings>().Object,
+                       new Mock<IScriptExecutor>().Object,
+                       new MockOutputConsoleProvider(),
+                       new Mock<IVsCommonOperations>().Object),
+                   new Mock<IProgressProvider>().Object, 
+                   new Mock<ISolutionManager>().Object)
+        {
+            _supportedFrameworks = supportedFrameworks;
+        }
+
+        public override IEnumerable<string> SupportedFrameworks
+        {
+            get
+            {
+                return _supportedFrameworks;
+            }
+        }
+
+        public override IVsExtension CreateExtension(NuGet.IPackage package)
+        {
+            return new PackageItem(this, package);
+        }
+
+        public override bool CanExecute(PackageItem item)
+        {
+            return true;
+        }
+
+        public override void Execute(PackageItem item)
+        {
+        }
+
+        public override string Name
+        {
+            get { return "Mock Provider"; }
+        }
+    }
+}