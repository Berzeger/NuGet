--- conflicted
+++ resolved
@@ -1,677 +1,638 @@
-﻿using System;
-using System.Collections.Generic;
-using System.IO;
-using System.Linq;
-using Moq;
-using NuGet.Commands;
-using NuGet.Common;
-using NuGet.Test.Mocks;
-using Xunit;
-
-namespace NuGet.Test.NuGetCommandLine.Commands
-{
-    public class InstallCommandTest : IDisposable
-    {
-        private static readonly string _environmentVariableValue = Environment.GetEnvironmentVariable("EnableNuGetPackageRestore");
-
-        public InstallCommandTest()
-        {
-            Environment.SetEnvironmentVariable("EnableNuGetPackageRestore", "", EnvironmentVariableTarget.Process);
-        }
-
-        [Fact]
-        public void InstallCommandInstallsPackageIfArgumentIsNotPackageReferenceFile()
-        {
-            // Arrange
-            var fileSystem = new MockFileSystem();
-            var installCommand = new TestInstallCommand(GetFactory(), GetSourceProvider(), fileSystem);
-            installCommand.Arguments.Add("Foo");
-
-            // Act
-            installCommand.ExecuteCommand();
-
-            // Assert
-            Assert.Equal(@"Foo.1.0\Foo.1.0.nupkg", fileSystem.Paths.Single().Key);
-        }
-
-        [Fact]
-        public void InstallCommandUsesInstallOperationIfArgumentIsNotPackageReferenceFile()
-        {
-            // Arrange
-            var fileSystem = new MockFileSystem();
-            var mockRepo = new MockPackageRepository() { PackageUtility.CreatePackage("Foo") };
-            var mockFactory = new Mock<IPackageRepositoryFactory>();
-            mockFactory.Setup(r => r.CreateRepository(It.IsAny<string>())).Returns(mockRepo);
-            var installCommand = new TestInstallCommand(mockFactory.Object, GetSourceProvider(), fileSystem);
-            installCommand.Arguments.Add("Foo");
-
-            // Act
-            installCommand.ExecuteCommand();
-
-            // Assert
-            Assert.Equal(RepositoryOperationNames.Install, mockRepo.LastOperation);
-        }
-
-        [Fact]
-        public void InstallCommandForPackageReferenceFileDoesNotThrowIfThereIsNoPackageToInstall()
-        {
-            // Arrange
-            var fileSystem = new MockFileSystem();
-            fileSystem.AddFile(@"x:\test\packages.config", @"<?xml version=""1.0"" encoding=""utf-8""?>
-<packages>
-</packages>".AsStream());
-
-            var installCommand = new TestInstallCommand(GetFactory(), GetSourceProvider(), fileSystem, allowPackageRestore: false);
-            installCommand.Arguments.Add(@"x:\test\packages.config");
-
-            // Act & Assert
-            installCommand.ExecuteCommand();
-        }
-
-        public void InstallCommandForPackageReferenceFileThrowIfThereIsPackageToInstallAndConsentIsNotGranted()
-        {
-            // Arrange
-            var fileSystem = new MockFileSystem();
-            fileSystem.AddFile(@"x:\test\packages.config", @"<?xml version=""1.0"" encoding=""utf-8""?>
-<packages>
-  <package id=""Foo"" version=""1.0"" />
-  <package id=""Baz"" version=""0.7"" />
-</packages>");
-
-            var installCommand = new TestInstallCommand(GetFactory(), GetSourceProvider(), fileSystem, allowPackageRestore: false);
-            installCommand.Arguments.Add(@"x:\test\packages.config");
-
-            // Act & Assert
-            Assert.Throws<InvalidOperationException>(() => installCommand.ExecuteCommand());
-            Assert.Equal(1, fileSystem.Paths.Count);
-            Assert.Equal(@"x:\test\packages.config", fileSystem.Paths.ElementAt(0).Key);
-        }
-
-        [Fact]
-        public void InstallCommandInstallsPackageSuccessfullyIfCacheRepositoryIsNotSet()
-        {
-            // Arrange
-            var fileSystem = new MockFileSystem();
-            var installCommand = new TestInstallCommand(GetFactory(), GetSourceProvider(), fileSystem);
-            installCommand.Arguments.Add("Foo");
-
-            // Act
-            installCommand.ExecuteCommand();
-
-            // Assert
-            Assert.Equal(@"Foo.1.0\Foo.1.0.nupkg", fileSystem.Paths.Single().Key);
-        }
-
-        [Fact]
-        public void InstallCommandResolvesSourceName()
-        {
-            // Arrange
-            var fileSystem = new MockFileSystem();
-            var installCommand = new TestInstallCommand(GetFactory(), GetSourceProvider(), fileSystem);
-            installCommand.Arguments.Add("Foo");
-            installCommand.Source.Add("Some source name");
-
-            // Act
-            installCommand.ExecuteCommand();
-
-            // Assert
-            Assert.Equal(@"Foo.1.0\Foo.1.0.nupkg", fileSystem.Paths.Single().Key);
-        }
-
-        [Fact]
-        public void InstallCommandLogsWarningsForFailingRepositoriesIfNoSourcesAreSpecified()
-        {
-            // Arrange
-            MessageLevel? level = null;
-            string message = null;
-            var repositoryA = new MockPackageRepository();
-            repositoryA.AddPackage(PackageUtility.CreatePackage("Foo"));
-            var repositoryB = new Mock<IPackageRepository>();
-            repositoryB.Setup(c => c.GetPackages()).Returns(GetPackagesWithException().AsQueryable());
-            var fileSystem = new MockFileSystem();
-            var console = new Mock<IConsole>();
-            console.Setup(c => c.Log(It.IsAny<MessageLevel>(), It.IsAny<string>(), It.IsAny<object[]>())).Callback((MessageLevel a, string b, object[] c) =>
-            {
-                if (a == MessageLevel.Warning)
-                {
-                    level = a;
-                    message = b;
-                }
-            });
-
-            var sourceProvider = GetSourceProvider(new[] { new PackageSource("A"), new PackageSource("B") });
-            var factory = new Mock<IPackageRepositoryFactory>();
-            factory.Setup(c => c.CreateRepository("A")).Returns(repositoryA);
-            factory.Setup(c => c.CreateRepository("B")).Returns(repositoryB.Object);
-            var installCommand = new TestInstallCommand(factory.Object, sourceProvider, fileSystem)
-            {
-                Console = console.Object
-            };
-            installCommand.Arguments.Add("Foo");
-
-            // Act
-            installCommand.ExecuteCommand();
-
-            // Assert
-            Assert.Equal("Boom", message);
-            Assert.Equal(MessageLevel.Warning, level.Value);
-        }
-
-        [Fact]
-        public void InstallCommandInstallsPackageFromAllSourcesIfArgumentIsNotPackageReferenceFile()
-        {
-            // Arrange
-            var fileSystem = new MockFileSystem();
-            var installCommand = new TestInstallCommand(GetFactory(), GetSourceProvider(), fileSystem);
-            installCommand.Arguments.Add("Foo");
-
-            // Act
-            installCommand.ExecuteCommand();
-
-            installCommand.Arguments.Clear();
-            installCommand.Arguments.Add("Bar");
-            installCommand.Version = "0.5";
-
-            installCommand.ExecuteCommand();
-
-            // Assert
-            Assert.Equal(@"Foo.1.0\Foo.1.0.nupkg", fileSystem.Paths.First().Key);
-            Assert.Equal(@"Bar.0.5\Bar.0.5.nupkg", fileSystem.Paths.Last().Key);
-        }
-
-        [Fact(Skip="Bug in Moq makes this flaky")]
-        public void InstallCommandInstallsAllPackagesFromConfigFileIfSpecifiedAsArgument()
-        {
-            // Arrange
-            var fileSystem = new MockFileSystem();
-            fileSystem.AddFile(@"x:\test\packages.config", @"<?xml version=""1.0"" encoding=""utf-8""?>
-<packages>
-  <package id=""Foo"" version=""1.0"" />
-  <package id=""Baz"" version=""0.7"" />
-</packages>");
-            var installCommand = new TestInstallCommand(GetFactory(), GetSourceProvider(), fileSystem);
-            installCommand.Arguments.Add(@"x:\test\packages.config");
-
-            // Actt
-            installCommand.ExecuteCommand();
-
-            // Assert
-            Assert.Equal(3, fileSystem.Paths.Count);
-            Assert.Equal(@"x:\test\packages.config", fileSystem.Paths.ElementAt(0).Key);
-            Assert.Contains(@"Foo.1.0\Foo.1.0.nupkg", fileSystem.Paths.Keys);
-            Assert.Contains(@"Baz.0.7\Baz.0.7.nupkg", fileSystem.Paths.Keys);
-        }
-
-        [Fact]
-        public void InstallCommandUsesRestoreOperationIfArgumentIsPackageReferenceFile()
-        {
-            // Arrange
-            var fileSystem = new MockFileSystem();
-            fileSystem.AddFile(@"x:\test\packages.config", @"<?xml version=""1.0"" encoding=""utf-8""?>
-<packages>
-  <package id=""Foo"" version=""1.0"" />
-</packages>");
-            var mockRepo = new MockPackageRepository() { PackageUtility.CreatePackage("Foo") };
-            var mockFactory = new Mock<IPackageRepositoryFactory>();
-            mockFactory.Setup(r => r.CreateRepository(It.IsAny<string>())).Returns(mockRepo);
-            var installCommand = new TestInstallCommand(mockFactory.Object, GetSourceProvider(), fileSystem);
-            installCommand.Arguments.Add(@"x:\test\packages.config");
-
-            // Act
-            installCommand.ExecuteCommand();
-
-            // Assert
-            Assert.Equal(RepositoryOperationNames.Restore, mockRepo.LastOperation);
-        }
-
-        [Fact]
-        public void InstallCommandInstallsAllPackagesUsePackagesConfigByDefaultIfNoArgumentIsSpecified()
-        {
-            // Arrange
-            var fileSystem = new MockFileSystem("x:\\test");
-            fileSystem.AddFile(@"packages.config", @"<?xml version=""1.0"" encoding=""utf-8""?>
-<packages>
-  <package id=""Foo"" version=""1.0"" />
-  <package id=""Baz"" version=""0.7"" />
-</packages>");
-            var installCommand = new TestInstallCommand(GetFactory(), GetSourceProvider(), fileSystem);
-
-            // Act
-            installCommand.ExecuteCommand();
-
-            // Assert
-            Assert.Equal(3, fileSystem.Paths.Count);
-            Assert.Equal(@"packages.config", fileSystem.Paths.ElementAt(0).Key);
-            Assert.Contains(@"Foo.1.0\Foo.1.0.nupkg", fileSystem.Paths.Keys);
-            Assert.Contains(@"Baz.0.7\Baz.0.7.nupkg", fileSystem.Paths.Keys);
-        }
-
-        [Fact]
-        public void InstallCommandThrowsIfConfigFileDoesNotExist()
-        {
-            // Arrange
-            var fileSystem = new MockFileSystem();
-            var installCommand = new TestInstallCommand(GetFactory(), GetSourceProvider(), fileSystem);
-            installCommand.Arguments.Add(@"x:\test\packages.config");
-
-            // Act and Assert
-            ExceptionAssert.Throws<FileNotFoundException>(() => installCommand.ExecuteCommand(), @"x:\test\packages.config not found.");
-        }
-
-        [Fact]
-        public void InstallCommandUsesMultipleSourcesIfSpecified()
-        {
-            // Arrange
-            var fileSystem = new MockFileSystem();
-            var installCommand = new TestInstallCommand(GetFactory(), GetSourceProvider(), fileSystem);
-            installCommand.Arguments.Add("Baz");
-            installCommand.Source.Add("Some Source name");
-            installCommand.Source.Add("Some other Source");
-
-            // Act
-            installCommand.ExecuteCommand();
-
-            // Assert
-            Assert.Equal(@"Baz.0.7\Baz.0.7.nupkg", fileSystem.Paths.Single().Key);
-        }
-
-        [Fact]
-        public void InstallCommandUsesLocalCacheIfNoCacheIsFalse()
-        {
-            // Arrange
-            var fileSystem = new MockFileSystem();
-            var localCache = new Mock<IPackageRepository>(MockBehavior.Strict);
-            localCache.Setup(c => c.GetPackages()).Returns(new[] { PackageUtility.CreatePackage("Gamma") }.AsQueryable()).Verifiable();
-            var installCommand = new TestInstallCommand(GetFactory(), GetSourceProvider(), fileSystem, machineCacheRepository: localCache.Object)
-            {
-                NoCache = false
-            };
-            installCommand.Arguments.Add("Gamma");
-            installCommand.Source.Add("Some Source name");
-            installCommand.Source.Add("Some other Source");
-
-            // Act
-            installCommand.ExecuteCommand();
-
-            // Assert
-            Assert.Equal(@"Gamma.1.0\Gamma.1.0.nupkg", fileSystem.Paths.Single().Key);
-            localCache.Verify();
-        }
-
-        [Fact]
-        public void InstallCommandDoesNotUseLocalCacheIfNoCacheIsTrue()
-        {
-            // Arrange
-            var fileSystem = new MockFileSystem();
-            var localCache = new Mock<IPackageRepository>(MockBehavior.Strict);
-            var installCommand = new TestInstallCommand(GetFactory(), GetSourceProvider(), fileSystem, machineCacheRepository: localCache.Object)
-            {
-                NoCache = true
-            };
-            installCommand.Arguments.Add("Baz");
-            installCommand.Source.Add("Some Source name");
-            installCommand.Source.Add("Some other Source");
-
-            // Act
-            installCommand.ExecuteCommand();
-
-            // Assert
-            Assert.Equal(@"Baz.0.7\Baz.0.7.nupkg", fileSystem.Paths.Single().Key);
-            localCache.Verify(c => c.GetPackages(), Times.Never());
-        }
-
-        [Fact]
-        public void InstallCommandInstallsPrereleasePackageIfFlagIsSpecified()
-        {
-            // Arrange
-            var fileSystem = new MockFileSystem();
-            var installCommand = new TestInstallCommand(GetFactory(), GetSourceProvider(), fileSystem) { Prerelease = true };
-            installCommand.Arguments.Add("Baz");
-            installCommand.Source.Add("Some Source name");
-            installCommand.Source.Add("Some other Source");
-
-            // Act
-            installCommand.ExecuteCommand();
-
-            // Assert
-            Assert.Equal(@"Baz.0.8.1-alpha\Baz.0.8.1-alpha.nupkg", fileSystem.Paths.Single().Key);
-        }
-
-        [Fact]
-        public void InstallCommandDoesNothingIfDifferentVersionOfPackageIsAlreadyInstalledAndNotUsingSideBySide()
-        {
-            // Arrange
-            var fileSystem = new MockFileSystem();
-            var packages = new List<IPackage>(); 
-            var repository = new Mock<LocalPackageRepository>(new DefaultPackagePathResolver(fileSystem, useSideBySidePaths: false), fileSystem) { CallBase = true };
-            repository.Setup(c => c.GetPackages()).Returns(packages.AsQueryable());
-            repository.Setup(c => c.AddPackage(It.IsAny<IPackage>())).Callback<IPackage>(c => packages.Add(c)).Verifiable();
-            repository.Setup(c => c.RemovePackage(It.IsAny<IPackage>())).Callback<IPackage>(c => packages.Remove(c)).Verifiable();
-
-            var packageManager = new PackageManager(GetFactory().CreateRepository("Some source"), new DefaultPackagePathResolver(fileSystem), fileSystem, repository.Object);
-            var installCommand = new TestInstallCommand(GetFactory(), GetSourceProvider(), fileSystem, packageManager)
-                                    {
-                                        Console = new MockConsole()
-                                    };
-
-            installCommand.ExcludeVersion = true;
-            installCommand.Version = "0.4";
-            installCommand.Arguments.Add("Baz");
-
-            // Act - 1
-            installCommand.ExecuteCommand();
-
-            // Assert - 1
-            Assert.Equal("Baz", packages.Single().Id);
-            Assert.Equal(new SemanticVersion("0.4"), packages.Single().Version);
-
-            // Act - 2
-            fileSystem.AddFile(@"Baz\baz.nupkg");
-            installCommand.Version = "0.7";
-            installCommand.ExcludeVersion = true;
-            installCommand.Execute();
-
-            // Assert - 2
-            Assert.Equal("Baz", packages.Single().Id);
-            Assert.Equal(new SemanticVersion("0.4"), packages.Single().Version);
-        }
-
-        [Fact]
-        public void InstallCommandDoesNotUpdatePackagesFromPackagesConfigIfDifferentVersionAlreadyPresentAndNotUsingSideBySide()
-        {
-            // Arrange
-            var fileSystem = new MockFileSystem();
-            fileSystem.AddFile(@"baz\baz.nupkg");
-            var packages = new List<IPackage> { PackageUtility.CreatePackage("Baz", "0.4") };
-            var repository = new Mock<LocalPackageRepository>(new DefaultPackagePathResolver(fileSystem, useSideBySidePaths: false), fileSystem) { CallBase = true };
-            repository.Setup(c => c.GetPackages()).Returns(packages.AsQueryable());
-            repository.Setup(c => c.AddPackage(It.IsAny<IPackage>())).Callback<IPackage>(c => packages.Add(c)).Verifiable();
-            repository.Setup(c => c.RemovePackage(It.IsAny<IPackage>())).Callback<IPackage>(c => packages.Remove(c)).Verifiable();
-
-            var packageManager = new PackageManager(GetFactory().CreateRepository("Some source"), new DefaultPackagePathResolver(fileSystem), fileSystem, repository.Object);
-            var installCommand = new TestInstallCommand(GetFactory(), GetSourceProvider(), fileSystem, packageManager)
-                                 {
-                                     Console = new MockConsole()
-                                 };
-
-            installCommand.ExcludeVersion = true;
-            installCommand.Arguments.Add("Baz");
-
-            // Act 
-            installCommand.ExecuteCommand();
-
-            // Assert 
-            Assert.Equal("Baz", packages.Single().Id);
-            Assert.Equal(new SemanticVersion("0.4"), packages.Single().Version);
-        }
-
-        [Fact]
-        public void InstallCommandWorksIfExcludedVersionsAndPackageIsNotFoundInRemoteRepository()
-        {
-            // Arrange
-            var fileSystem = new MockFileSystem();
-            var packages = new List<IPackage> { PackageUtility.CreatePackage("A", "0.5") };
-            var repository = new Mock<LocalPackageRepository>(new DefaultPackagePathResolver(fileSystem, useSideBySidePaths: false), fileSystem) { CallBase = true };
-            repository.Setup(c => c.GetPackages()).Returns(packages.AsQueryable());
-            repository.Setup(c => c.AddPackage(It.IsAny<IPackage>())).Throws(new Exception("Method should not be called"));
-            repository.Setup(c => c.RemovePackage(It.IsAny<IPackage>())).Throws(new Exception("Method should not be called"));
-
-            var packageManager = new PackageManager(GetFactory().CreateRepository("Some source"), new DefaultPackagePathResolver(fileSystem), fileSystem, repository.Object);
-            var installCommand = new TestInstallCommand(GetFactory(), GetSourceProvider(), fileSystem, packageManager);
-
-            installCommand.ExcludeVersion = true;
-            installCommand.Arguments.Add("A");
-
-            // Act and Assert
-            ExceptionAssert.Throws<InvalidOperationException>(() => installCommand.ExecuteCommand(), "Unable to find package 'A'.");
-            // Ensure packages were not removed.
-            Assert.Equal(1, packages.Count);
-        }
-
-        [Fact]
-        public void InstallCommandFromConfigIgnoresDependencies()
-        {
-            // Arrange
-            var fileSystem = new MockFileSystem();
-            fileSystem.AddFile(@"X:\test\packages.config", @"<?xml version=""1.0"" encoding=""utf-8""?>
-<packages>
-  <package id=""Foo"" version=""1.0.0"" />
-  <package id=""Qux"" version=""2.3.56-beta"" />
-</packages>");
-            var pathResolver = new DefaultPackagePathResolver(fileSystem);
-            var packageManager = new Mock<IPackageManager>(MockBehavior.Strict);
-            var repository = new MockPackageRepository();
-            packageManager.Setup(p => p.InstallPackage("Foo", new SemanticVersion("1.0.0"), true, true)).Verifiable();
-            packageManager.Setup(p => p.InstallPackage("Qux", new SemanticVersion("2.3.56-beta"), true, true)).Verifiable();
-            packageManager.SetupGet(p => p.PathResolver).Returns(pathResolver);
-            packageManager.SetupGet(p => p.LocalRepository).Returns(new LocalPackageRepository(pathResolver, fileSystem));
-            packageManager.SetupGet(p => p.FileSystem).Returns(fileSystem);
-            packageManager.SetupGet(p => p.SourceRepository).Returns(repository);
-            var repositoryFactory = new Mock<IPackageRepositoryFactory>();
-            repositoryFactory.Setup(r => r.CreateRepository("My Source")).Returns(repository);
-            var packageSourceProvider = new Mock<IPackageSourceProvider>(MockBehavior.Strict);
-
-            // Act
-            var installCommand = new TestInstallCommand(repositoryFactory.Object, packageSourceProvider.Object, fileSystem, packageManager.Object);
-            installCommand.Arguments.Add(@"X:\test\packages.config");
-            installCommand.Execute();
-
-            // Assert
-            packageManager.Verify();
-        }
-
-        [Fact]
-        public void InstallCommandFromConfigPerformsQuickCheckForFiles()
-        {
-            // Arrange
-            var fileSystem = new MockFileSystem();
-            fileSystem.AddFile(@"X:\test\packages.config", @"<?xml version=""1.0"" encoding=""utf-8""?>
-<packages>
-  <package id=""Foo"" version=""1.8.0"" />
-  <package id=""Qux"" version=""2.3.56-beta"" />
-</packages>");
-            fileSystem.AddFile("Foo.1.8.nupkg");
-            var pathResolver = new DefaultPackagePathResolver(fileSystem);
-            var packageManager = new Mock<IPackageManager>(MockBehavior.Strict);
-            var repository = new MockPackageRepository();
-            packageManager.Setup(p => p.InstallPackage("Qux", new SemanticVersion("2.3.56-beta"), true, true)).Verifiable();
-            packageManager.SetupGet(p => p.PathResolver).Returns(pathResolver);
-            packageManager.SetupGet(p => p.LocalRepository).Returns(new LocalPackageRepository(pathResolver, fileSystem));
-            packageManager.SetupGet(p => p.FileSystem).Returns(fileSystem);
-            packageManager.SetupGet(p => p.SourceRepository).Returns(repository);
-            var repositoryFactory = new Mock<IPackageRepositoryFactory>();
-            repositoryFactory.Setup(r => r.CreateRepository("My Source")).Returns(repository);
-            var packageSourceProvider = new Mock<IPackageSourceProvider>(MockBehavior.Strict);
-
-            // Act
-            var installCommand = new TestInstallCommand(repositoryFactory.Object, packageSourceProvider.Object, fileSystem, packageManager.Object)
-            {
-                Console = new MockConsole()
-            };
-            installCommand.Arguments.Add(@"X:\test\packages.config");
-            installCommand.Execute();
-
-            // Assert
-            packageManager.Verify();
-        }
-
-<<<<<<< HEAD
-=======
-        [Fact(Skip = "Bug in Moq when running in multi-threaded paths.")]
-        public void InstallCommandFromConfigListsAllMessagesInAggregateException()
-        {
-            // Arrange
-            var fileSystem = new MockFileSystem();
-            fileSystem.AddFile(@"X:\test\packages.config", @"<?xml version=""1.0"" encoding=""utf-8""?>
-<packages>
-  <package id=""Abc"" version=""1.0.0"" />
-  <package id=""Efg"" version=""2.0.0"" />
-  <package id=""Pqr"" version=""3.0.0"" />
-</packages>");
-            fileSystem.AddFile("Foo.1.8.nupkg");
-            var pathResolver = new DefaultPackagePathResolver(fileSystem);
-            var packageManager = new Mock<IPackageManager>(MockBehavior.Strict);
-            var repository = new MockPackageRepository();
-            packageManager.Setup(p => p.InstallPackage("Efg", new SemanticVersion("2.0.0"), true, true)).Throws(new Exception("Efg exception!!"));
-            packageManager.Setup(p => p.InstallPackage("Pqr", new SemanticVersion("3.0.0"), true, true)).Throws(new Exception("No package restore consent for you!"));
-            packageManager.SetupGet(p => p.PathResolver).Returns(pathResolver);
-            packageManager.SetupGet(p => p.LocalRepository).Returns(new LocalPackageRepository(pathResolver, fileSystem));
-            packageManager.SetupGet(p => p.FileSystem).Returns(fileSystem);
-            packageManager.SetupGet(p => p.SourceRepository).Returns(repository);
-            var repositoryFactory = new Mock<IPackageRepositoryFactory>();
-            repositoryFactory.Setup(r => r.CreateRepository("My Source")).Returns(repository);
-            var packageSourceProvider = new Mock<IPackageSourceProvider>(MockBehavior.Strict);
-            var console = new MockConsole();
-
-            // Act and Assert
-            var installCommand = new TestInstallCommand(repositoryFactory.Object, packageSourceProvider.Object, fileSystem, packageManager.Object);
-            installCommand.Arguments.Add(@"X:\test\packages.config");
-            installCommand.Console = console;
-
-            ExceptionAssert.Throws<AggregateException>(installCommand.Execute);
-            Assert.Contains("No package restore consent for you!", console.Output);
-            Assert.Contains("Efg exception!!", console.Output);
-        }
-
-        [Fact]
-        public void InstallCommandDoesNotPromptForConsentIfRequireConsentIsNotSet()
-        {
-            // Arrange
-            var fileSystem = new MockFileSystem();
-            fileSystem.AddFile(@"X:\test\packages.config", @"<?xml version=""1.0"" encoding=""utf-8""?>
-<packages>
-  <package id=""Abc"" version=""1.0.0"" />
-</packages>");
-            var pathResolver = new DefaultPackagePathResolver(fileSystem);
-            var packageManager = new Mock<IPackageManager>(MockBehavior.Strict);
-            var repository = new MockPackageRepository { PackageUtility.CreatePackage("Abc") };
-            packageManager.SetupGet(p => p.PathResolver).Returns(pathResolver);
-            packageManager.SetupGet(p => p.LocalRepository).Returns(new LocalPackageRepository(pathResolver, fileSystem));
-            packageManager.SetupGet(p => p.FileSystem).Returns(fileSystem);
-            packageManager.SetupGet(p => p.SourceRepository).Returns(repository);
-            packageManager.Setup(p => p.InstallPackage("Abc", new SemanticVersion("1.0.0"), true, true)).Verifiable();
-            var repositoryFactory = new Mock<IPackageRepositoryFactory>();
-            repositoryFactory.Setup(r => r.CreateRepository("My Source")).Returns(repository);
-            var packageSourceProvider = new Mock<IPackageSourceProvider>(MockBehavior.Strict);
-            var console = new MockConsole();
-
-            var installCommand = new TestInstallCommand(repositoryFactory.Object, packageSourceProvider.Object, fileSystem, packageManager.Object, allowPackageRestore: false);
-            installCommand.Arguments.Add(@"X:\test\packages.config");
-            installCommand.Console = console;
-
-            // Act
-            installCommand.Execute();
-
-            // Assert
-            packageManager.Verify();
-        }
-
-        [Fact]
-        public void InstallCommandPromptsForConsentIfRequireConsentIsSet()
-        {
-            // Arrange
-            var fileSystem = new MockFileSystem();
-            fileSystem.AddFile(@"X:\test\packages.config", @"<?xml version=""1.0"" encoding=""utf-8""?>
-<packages>
-  <package id=""Abc"" version=""1.0.0"" />
-</packages>");
-            var pathResolver = new DefaultPackagePathResolver(fileSystem);
-            var packageManager = new Mock<IPackageManager>(MockBehavior.Strict);
-            var repository = new MockPackageRepository { PackageUtility.CreatePackage("Abc") };
-            packageManager.SetupGet(p => p.PathResolver).Returns(pathResolver);
-            packageManager.SetupGet(p => p.LocalRepository).Returns(new LocalPackageRepository(pathResolver, fileSystem));
-            packageManager.SetupGet(p => p.FileSystem).Returns(fileSystem);
-            packageManager.SetupGet(p => p.SourceRepository).Returns(repository);
-            var repositoryFactory = new Mock<IPackageRepositoryFactory>();
-            repositoryFactory.Setup(r => r.CreateRepository("My Source")).Returns(repository);
-            var packageSourceProvider = new Mock<IPackageSourceProvider>(MockBehavior.Strict);
-            var console = new MockConsole();
-
-            var installCommand = new TestInstallCommand(repositoryFactory.Object, packageSourceProvider.Object, fileSystem, packageManager.Object, allowPackageRestore: false);
-            installCommand.Arguments.Add(@"X:\test\packages.config");
-            installCommand.Console = console;
-            installCommand.RequireConsent = true;
-
-            // Act 
-            var exception = Assert.Throws<AggregateException>(() => installCommand.Execute());
-
-            // Assert
-            Assert.Equal("Package restore is disabled by default. To give consent, open the Visual Studio Options dialog, click on Package Manager node and check 'Allow NuGet to download missing packages during build.' You can also give consent by setting the environment variable 'EnableNuGetPackageRestore' to 'true'.",
-                         exception.InnerException.Message);
-        }
-
->>>>>>> a40c732c
-        private static IPackageRepositoryFactory GetFactory()
-        {
-            var repositoryA = new MockPackageRepository { PackageUtility.CreatePackage("Foo"), PackageUtility.CreatePackage("Baz", "0.4"), PackageUtility.CreatePackage("Baz", "0.7") };
-            var repositoryB = new MockPackageRepository { PackageUtility.CreatePackage("Bar", "0.5"), PackageUtility.CreatePackage("Baz", "0.8.1-alpha") };
-
-            var factory = new Mock<IPackageRepositoryFactory>();
-            factory.Setup(c => c.CreateRepository(It.Is<string>(f => f.Equals("Some source")))).Returns(repositoryA);
-            factory.Setup(c => c.CreateRepository(It.Is<string>(f => f.Equals("Some other source")))).Returns(repositoryB);
-
-            return factory.Object;
-        }
-
-        private static IPackageSourceProvider GetSourceProvider(IEnumerable<PackageSource> sources = null)
-        {
-            var sourceProvider = new Mock<IPackageSourceProvider>();
-            sources = sources ?? new[] { new PackageSource("Some source", "Some source name"), new PackageSource("Some other source") };
-            sourceProvider.Setup(c => c.LoadPackageSources()).Returns(sources);
-
-            return sourceProvider.Object;
-        }
-
-        private static IEnumerable<IPackage> GetPackagesWithException()
-        {
-            yield return PackageUtility.CreatePackage("Baz");
-            throw new InvalidOperationException("Boom");
-        }
-
-        public void Dispose()
-        {
-            Environment.SetEnvironmentVariable("EnableNuGetPackageRestore", _environmentVariableValue, EnvironmentVariableTarget.Process);
-        }
-
-        private sealed class TestInstallCommand : InstallCommand
-        {
-            private readonly IFileSystem _fileSystem;
-            private readonly IPackageManager _packageManager;
-
-            public TestInstallCommand(IPackageRepositoryFactory factory,
-                                      IPackageSourceProvider sourceProvider,
-                                      IFileSystem fileSystem,
-                                      IPackageManager packageManager = null,
-                                      IPackageRepository machineCacheRepository = null,
-                                      bool allowPackageRestore = true)
-                : base(factory, sourceProvider, CreateSettings(allowPackageRestore), machineCacheRepository ?? new MockPackageRepository())
-            {
-                _fileSystem = fileSystem;
-                _packageManager = packageManager;
-            }
-
-            private static ISettings CreateSettings(bool allowPackageRestore)
-            {
-                var settings = new Mock<ISettings>();
-                settings.Setup(s => s.GetValue("packageRestore", "enabled"))
-                        .Returns(allowPackageRestore.ToString());
-                return settings.Object;
-            }
-
-            protected override IFileSystem CreateFileSystem()
-            {
-                return _fileSystem;
-            }
-
-            protected override IPackageManager CreatePackageManager(IFileSystem fileSystem)
-            {
-                return _packageManager ?? base.CreatePackageManager(fileSystem);
-            }
-
-            protected override PackageReferenceFile GetPackageReferenceFile(string path)
-            {
-                return new PackageReferenceFile(_fileSystem, path);
-            }
-        }
-    }
-}
+﻿using System;
+using System.Collections.Generic;
+using System.IO;
+using System.Linq;
+using Moq;
+using NuGet.Commands;
+using NuGet.Common;
+using NuGet.Test.Mocks;
+using Xunit;
+
+namespace NuGet.Test.NuGetCommandLine.Commands
+{
+    public class InstallCommandTest : IDisposable
+    {
+        private static readonly string _environmentVariableValue = Environment.GetEnvironmentVariable("EnableNuGetPackageRestore");
+
+        public InstallCommandTest()
+        {
+            Environment.SetEnvironmentVariable("EnableNuGetPackageRestore", "", EnvironmentVariableTarget.Process);
+        }
+
+        [Fact]
+        public void InstallCommandInstallsPackageIfArgumentIsNotPackageReferenceFile()
+        {
+            // Arrange
+            var fileSystem = new MockFileSystem();
+            var installCommand = new TestInstallCommand(GetFactory(), GetSourceProvider(), fileSystem);
+            installCommand.Arguments.Add("Foo");
+
+            // Act
+            installCommand.ExecuteCommand();
+
+            // Assert
+            Assert.Equal(@"Foo.1.0\Foo.1.0.nupkg", fileSystem.Paths.Single().Key);
+        }
+
+        [Fact]
+        public void InstallCommandUsesInstallOperationIfArgumentIsNotPackageReferenceFile()
+        {
+            // Arrange
+            var fileSystem = new MockFileSystem();
+            var mockRepo = new MockPackageRepository() { PackageUtility.CreatePackage("Foo") };
+            var mockFactory = new Mock<IPackageRepositoryFactory>();
+            mockFactory.Setup(r => r.CreateRepository(It.IsAny<string>())).Returns(mockRepo);
+            var installCommand = new TestInstallCommand(mockFactory.Object, GetSourceProvider(), fileSystem);
+            installCommand.Arguments.Add("Foo");
+
+            // Act
+            installCommand.ExecuteCommand();
+
+            // Assert
+            Assert.Equal(RepositoryOperationNames.Install, mockRepo.LastOperation);
+        }
+
+        [Fact]
+        public void InstallCommandForPackageReferenceFileDoesNotThrowIfThereIsNoPackageToInstall()
+        {
+            // Arrange
+            var fileSystem = new MockFileSystem();
+            fileSystem.AddFile(@"x:\test\packages.config", @"<?xml version=""1.0"" encoding=""utf-8""?>
+<packages>
+</packages>".AsStream());
+
+            var installCommand = new TestInstallCommand(GetFactory(), GetSourceProvider(), fileSystem, allowPackageRestore: false);
+            installCommand.Arguments.Add(@"x:\test\packages.config");
+
+            // Act & Assert
+            installCommand.ExecuteCommand();
+        }
+
+        public void InstallCommandForPackageReferenceFileThrowIfThereIsPackageToInstallAndConsentIsNotGranted()
+        {
+            // Arrange
+            var fileSystem = new MockFileSystem();
+            fileSystem.AddFile(@"x:\test\packages.config", @"<?xml version=""1.0"" encoding=""utf-8""?>
+<packages>
+  <package id=""Foo"" version=""1.0"" />
+  <package id=""Baz"" version=""0.7"" />
+</packages>");
+
+            var installCommand = new TestInstallCommand(GetFactory(), GetSourceProvider(), fileSystem, allowPackageRestore: false);
+            installCommand.Arguments.Add(@"x:\test\packages.config");
+
+            // Act & Assert
+            Assert.Throws<InvalidOperationException>(() => installCommand.ExecuteCommand());
+            Assert.Equal(1, fileSystem.Paths.Count);
+            Assert.Equal(@"x:\test\packages.config", fileSystem.Paths.ElementAt(0).Key);
+        }
+
+        [Fact]
+        public void InstallCommandInstallsPackageSuccessfullyIfCacheRepositoryIsNotSet()
+        {
+            // Arrange
+            var fileSystem = new MockFileSystem();
+            var installCommand = new TestInstallCommand(GetFactory(), GetSourceProvider(), fileSystem);
+            installCommand.Arguments.Add("Foo");
+
+            // Act
+            installCommand.ExecuteCommand();
+
+            // Assert
+            Assert.Equal(@"Foo.1.0\Foo.1.0.nupkg", fileSystem.Paths.Single().Key);
+        }
+
+        [Fact]
+        public void InstallCommandResolvesSourceName()
+        {
+            // Arrange
+            var fileSystem = new MockFileSystem();
+            var installCommand = new TestInstallCommand(GetFactory(), GetSourceProvider(), fileSystem);
+            installCommand.Arguments.Add("Foo");
+            installCommand.Source.Add("Some source name");
+
+            // Act
+            installCommand.ExecuteCommand();
+
+            // Assert
+            Assert.Equal(@"Foo.1.0\Foo.1.0.nupkg", fileSystem.Paths.Single().Key);
+        }
+
+        [Fact]
+        public void InstallCommandLogsWarningsForFailingRepositoriesIfNoSourcesAreSpecified()
+        {
+            // Arrange
+            MessageLevel? level = null;
+            string message = null;
+            var repositoryA = new MockPackageRepository();
+            repositoryA.AddPackage(PackageUtility.CreatePackage("Foo"));
+            var repositoryB = new Mock<IPackageRepository>();
+            repositoryB.Setup(c => c.GetPackages()).Returns(GetPackagesWithException().AsQueryable());
+            var fileSystem = new MockFileSystem();
+            var console = new Mock<IConsole>();
+            console.Setup(c => c.Log(It.IsAny<MessageLevel>(), It.IsAny<string>(), It.IsAny<object[]>())).Callback((MessageLevel a, string b, object[] c) =>
+            {
+                if (a == MessageLevel.Warning)
+                {
+                    level = a;
+                    message = b;
+                }
+            });
+
+            var sourceProvider = GetSourceProvider(new[] { new PackageSource("A"), new PackageSource("B") });
+            var factory = new Mock<IPackageRepositoryFactory>();
+            factory.Setup(c => c.CreateRepository("A")).Returns(repositoryA);
+            factory.Setup(c => c.CreateRepository("B")).Returns(repositoryB.Object);
+            var installCommand = new TestInstallCommand(factory.Object, sourceProvider, fileSystem)
+            {
+                Console = console.Object
+            };
+            installCommand.Arguments.Add("Foo");
+
+            // Act
+            installCommand.ExecuteCommand();
+
+            // Assert
+            Assert.Equal("Boom", message);
+            Assert.Equal(MessageLevel.Warning, level.Value);
+        }
+
+        [Fact]
+        public void InstallCommandInstallsPackageFromAllSourcesIfArgumentIsNotPackageReferenceFile()
+        {
+            // Arrange
+            var fileSystem = new MockFileSystem();
+            var installCommand = new TestInstallCommand(GetFactory(), GetSourceProvider(), fileSystem);
+            installCommand.Arguments.Add("Foo");
+
+            // Act
+            installCommand.ExecuteCommand();
+
+            installCommand.Arguments.Clear();
+            installCommand.Arguments.Add("Bar");
+            installCommand.Version = "0.5";
+
+            installCommand.ExecuteCommand();
+
+            // Assert
+            Assert.Equal(@"Foo.1.0\Foo.1.0.nupkg", fileSystem.Paths.First().Key);
+            Assert.Equal(@"Bar.0.5\Bar.0.5.nupkg", fileSystem.Paths.Last().Key);
+        }
+
+        [Fact(Skip="Bug in Moq makes this flaky")]
+        public void InstallCommandInstallsAllPackagesFromConfigFileIfSpecifiedAsArgument()
+        {
+            // Arrange
+            var fileSystem = new MockFileSystem();
+            fileSystem.AddFile(@"x:\test\packages.config", @"<?xml version=""1.0"" encoding=""utf-8""?>
+<packages>
+  <package id=""Foo"" version=""1.0"" />
+  <package id=""Baz"" version=""0.7"" />
+</packages>");
+            var installCommand = new TestInstallCommand(GetFactory(), GetSourceProvider(), fileSystem);
+            installCommand.Arguments.Add(@"x:\test\packages.config");
+
+            // Actt
+            installCommand.ExecuteCommand();
+
+            // Assert
+            Assert.Equal(3, fileSystem.Paths.Count);
+            Assert.Equal(@"x:\test\packages.config", fileSystem.Paths.ElementAt(0).Key);
+            Assert.Contains(@"Foo.1.0\Foo.1.0.nupkg", fileSystem.Paths.Keys);
+            Assert.Contains(@"Baz.0.7\Baz.0.7.nupkg", fileSystem.Paths.Keys);
+        }
+
+        [Fact]
+        public void InstallCommandUsesRestoreOperationIfArgumentIsPackageReferenceFile()
+        {
+            // Arrange
+            var fileSystem = new MockFileSystem();
+            fileSystem.AddFile(@"x:\test\packages.config", @"<?xml version=""1.0"" encoding=""utf-8""?>
+<packages>
+  <package id=""Foo"" version=""1.0"" />
+</packages>");
+            var mockRepo = new MockPackageRepository() { PackageUtility.CreatePackage("Foo") };
+            var mockFactory = new Mock<IPackageRepositoryFactory>();
+            mockFactory.Setup(r => r.CreateRepository(It.IsAny<string>())).Returns(mockRepo);
+            var installCommand = new TestInstallCommand(mockFactory.Object, GetSourceProvider(), fileSystem);
+            installCommand.Arguments.Add(@"x:\test\packages.config");
+
+            // Act
+            installCommand.ExecuteCommand();
+
+            // Assert
+            Assert.Equal(RepositoryOperationNames.Restore, mockRepo.LastOperation);
+        }
+
+        [Fact]
+        public void InstallCommandInstallsAllPackagesUsePackagesConfigByDefaultIfNoArgumentIsSpecified()
+        {
+            // Arrange
+            var fileSystem = new MockFileSystem("x:\\test");
+            fileSystem.AddFile(@"packages.config", @"<?xml version=""1.0"" encoding=""utf-8""?>
+<packages>
+  <package id=""Foo"" version=""1.0"" />
+  <package id=""Baz"" version=""0.7"" />
+</packages>");
+            var installCommand = new TestInstallCommand(GetFactory(), GetSourceProvider(), fileSystem);
+
+            // Act
+            installCommand.ExecuteCommand();
+
+            // Assert
+            Assert.Equal(3, fileSystem.Paths.Count);
+            Assert.Equal(@"packages.config", fileSystem.Paths.ElementAt(0).Key);
+            Assert.Contains(@"Foo.1.0\Foo.1.0.nupkg", fileSystem.Paths.Keys);
+            Assert.Contains(@"Baz.0.7\Baz.0.7.nupkg", fileSystem.Paths.Keys);
+        }
+
+        [Fact]
+        public void InstallCommandThrowsIfConfigFileDoesNotExist()
+        {
+            // Arrange
+            var fileSystem = new MockFileSystem();
+            var installCommand = new TestInstallCommand(GetFactory(), GetSourceProvider(), fileSystem);
+            installCommand.Arguments.Add(@"x:\test\packages.config");
+
+            // Act and Assert
+            ExceptionAssert.Throws<FileNotFoundException>(() => installCommand.ExecuteCommand(), @"x:\test\packages.config not found.");
+        }
+
+        [Fact]
+        public void InstallCommandUsesMultipleSourcesIfSpecified()
+        {
+            // Arrange
+            var fileSystem = new MockFileSystem();
+            var installCommand = new TestInstallCommand(GetFactory(), GetSourceProvider(), fileSystem);
+            installCommand.Arguments.Add("Baz");
+            installCommand.Source.Add("Some Source name");
+            installCommand.Source.Add("Some other Source");
+
+            // Act
+            installCommand.ExecuteCommand();
+
+            // Assert
+            Assert.Equal(@"Baz.0.7\Baz.0.7.nupkg", fileSystem.Paths.Single().Key);
+        }
+
+        [Fact]
+        public void InstallCommandUsesLocalCacheIfNoCacheIsFalse()
+        {
+            // Arrange
+            var fileSystem = new MockFileSystem();
+            var localCache = new Mock<IPackageRepository>(MockBehavior.Strict);
+            localCache.Setup(c => c.GetPackages()).Returns(new[] { PackageUtility.CreatePackage("Gamma") }.AsQueryable()).Verifiable();
+            var installCommand = new TestInstallCommand(GetFactory(), GetSourceProvider(), fileSystem, machineCacheRepository: localCache.Object)
+            {
+                NoCache = false
+            };
+            installCommand.Arguments.Add("Gamma");
+            installCommand.Source.Add("Some Source name");
+            installCommand.Source.Add("Some other Source");
+
+            // Act
+            installCommand.ExecuteCommand();
+
+            // Assert
+            Assert.Equal(@"Gamma.1.0\Gamma.1.0.nupkg", fileSystem.Paths.Single().Key);
+            localCache.Verify();
+        }
+
+        [Fact]
+        public void InstallCommandDoesNotUseLocalCacheIfNoCacheIsTrue()
+        {
+            // Arrange
+            var fileSystem = new MockFileSystem();
+            var localCache = new Mock<IPackageRepository>(MockBehavior.Strict);
+            var installCommand = new TestInstallCommand(GetFactory(), GetSourceProvider(), fileSystem, machineCacheRepository: localCache.Object)
+            {
+                NoCache = true
+            };
+            installCommand.Arguments.Add("Baz");
+            installCommand.Source.Add("Some Source name");
+            installCommand.Source.Add("Some other Source");
+
+            // Act
+            installCommand.ExecuteCommand();
+
+            // Assert
+            Assert.Equal(@"Baz.0.7\Baz.0.7.nupkg", fileSystem.Paths.Single().Key);
+            localCache.Verify(c => c.GetPackages(), Times.Never());
+        }
+
+        [Fact]
+        public void InstallCommandInstallsPrereleasePackageIfFlagIsSpecified()
+        {
+            // Arrange
+            var fileSystem = new MockFileSystem();
+            var installCommand = new TestInstallCommand(GetFactory(), GetSourceProvider(), fileSystem) { Prerelease = true };
+            installCommand.Arguments.Add("Baz");
+            installCommand.Source.Add("Some Source name");
+            installCommand.Source.Add("Some other Source");
+
+            // Act
+            installCommand.ExecuteCommand();
+
+            // Assert
+            Assert.Equal(@"Baz.0.8.1-alpha\Baz.0.8.1-alpha.nupkg", fileSystem.Paths.Single().Key);
+        }
+
+        [Fact]
+        public void InstallCommandDoesNothingIfDifferentVersionOfPackageIsAlreadyInstalledAndNotUsingSideBySide()
+        {
+            // Arrange
+            var fileSystem = new MockFileSystem();
+            var packages = new List<IPackage>(); 
+            var repository = new Mock<LocalPackageRepository>(new DefaultPackagePathResolver(fileSystem, useSideBySidePaths: false), fileSystem) { CallBase = true };
+            repository.Setup(c => c.GetPackages()).Returns(packages.AsQueryable());
+            repository.Setup(c => c.AddPackage(It.IsAny<IPackage>())).Callback<IPackage>(c => packages.Add(c)).Verifiable();
+            repository.Setup(c => c.RemovePackage(It.IsAny<IPackage>())).Callback<IPackage>(c => packages.Remove(c)).Verifiable();
+
+            var packageManager = new PackageManager(GetFactory().CreateRepository("Some source"), new DefaultPackagePathResolver(fileSystem), fileSystem, repository.Object);
+            var installCommand = new TestInstallCommand(GetFactory(), GetSourceProvider(), fileSystem, packageManager)
+                                    {
+                                        Console = new MockConsole()
+                                    };
+
+            installCommand.ExcludeVersion = true;
+            installCommand.Version = "0.4";
+            installCommand.Arguments.Add("Baz");
+
+            // Act - 1
+            installCommand.ExecuteCommand();
+
+            // Assert - 1
+            Assert.Equal("Baz", packages.Single().Id);
+            Assert.Equal(new SemanticVersion("0.4"), packages.Single().Version);
+
+            // Act - 2
+            fileSystem.AddFile(@"Baz\baz.nupkg");
+            installCommand.Version = "0.7";
+            installCommand.ExcludeVersion = true;
+            installCommand.Execute();
+
+            // Assert - 2
+            Assert.Equal("Baz", packages.Single().Id);
+            Assert.Equal(new SemanticVersion("0.4"), packages.Single().Version);
+        }
+
+        [Fact]
+        public void InstallCommandDoesNotUpdatePackagesFromPackagesConfigIfDifferentVersionAlreadyPresentAndNotUsingSideBySide()
+        {
+            // Arrange
+            var fileSystem = new MockFileSystem();
+            fileSystem.AddFile(@"baz\baz.nupkg");
+            var packages = new List<IPackage> { PackageUtility.CreatePackage("Baz", "0.4") };
+            var repository = new Mock<LocalPackageRepository>(new DefaultPackagePathResolver(fileSystem, useSideBySidePaths: false), fileSystem) { CallBase = true };
+            repository.Setup(c => c.GetPackages()).Returns(packages.AsQueryable());
+            repository.Setup(c => c.AddPackage(It.IsAny<IPackage>())).Callback<IPackage>(c => packages.Add(c)).Verifiable();
+            repository.Setup(c => c.RemovePackage(It.IsAny<IPackage>())).Callback<IPackage>(c => packages.Remove(c)).Verifiable();
+
+            var packageManager = new PackageManager(GetFactory().CreateRepository("Some source"), new DefaultPackagePathResolver(fileSystem), fileSystem, repository.Object);
+            var installCommand = new TestInstallCommand(GetFactory(), GetSourceProvider(), fileSystem, packageManager)
+                                 {
+                                     Console = new MockConsole()
+                                 };
+
+            installCommand.ExcludeVersion = true;
+            installCommand.Arguments.Add("Baz");
+
+            // Act 
+            installCommand.ExecuteCommand();
+
+            // Assert 
+            Assert.Equal("Baz", packages.Single().Id);
+            Assert.Equal(new SemanticVersion("0.4"), packages.Single().Version);
+        }
+
+        [Fact]
+        public void InstallCommandWorksIfExcludedVersionsAndPackageIsNotFoundInRemoteRepository()
+        {
+            // Arrange
+            var fileSystem = new MockFileSystem();
+            var packages = new List<IPackage> { PackageUtility.CreatePackage("A", "0.5") };
+            var repository = new Mock<LocalPackageRepository>(new DefaultPackagePathResolver(fileSystem, useSideBySidePaths: false), fileSystem) { CallBase = true };
+            repository.Setup(c => c.GetPackages()).Returns(packages.AsQueryable());
+            repository.Setup(c => c.AddPackage(It.IsAny<IPackage>())).Throws(new Exception("Method should not be called"));
+            repository.Setup(c => c.RemovePackage(It.IsAny<IPackage>())).Throws(new Exception("Method should not be called"));
+
+            var packageManager = new PackageManager(GetFactory().CreateRepository("Some source"), new DefaultPackagePathResolver(fileSystem), fileSystem, repository.Object);
+            var installCommand = new TestInstallCommand(GetFactory(), GetSourceProvider(), fileSystem, packageManager);
+
+            installCommand.ExcludeVersion = true;
+            installCommand.Arguments.Add("A");
+
+            // Act and Assert
+            ExceptionAssert.Throws<InvalidOperationException>(() => installCommand.ExecuteCommand(), "Unable to find package 'A'.");
+            // Ensure packages were not removed.
+            Assert.Equal(1, packages.Count);
+        }
+
+        [Fact]
+        public void InstallCommandFromConfigIgnoresDependencies()
+        {
+            // Arrange
+            var fileSystem = new MockFileSystem();
+            fileSystem.AddFile(@"X:\test\packages.config", @"<?xml version=""1.0"" encoding=""utf-8""?>
+<packages>
+  <package id=""Foo"" version=""1.0.0"" />
+  <package id=""Qux"" version=""2.3.56-beta"" />
+</packages>");
+            var pathResolver = new DefaultPackagePathResolver(fileSystem);
+            var packageManager = new Mock<IPackageManager>(MockBehavior.Strict);
+            var repository = new MockPackageRepository();
+            packageManager.Setup(p => p.InstallPackage("Foo", new SemanticVersion("1.0.0"), true, true)).Verifiable();
+            packageManager.Setup(p => p.InstallPackage("Qux", new SemanticVersion("2.3.56-beta"), true, true)).Verifiable();
+            packageManager.SetupGet(p => p.PathResolver).Returns(pathResolver);
+            packageManager.SetupGet(p => p.LocalRepository).Returns(new LocalPackageRepository(pathResolver, fileSystem));
+            packageManager.SetupGet(p => p.FileSystem).Returns(fileSystem);
+            packageManager.SetupGet(p => p.SourceRepository).Returns(repository);
+            var repositoryFactory = new Mock<IPackageRepositoryFactory>();
+            repositoryFactory.Setup(r => r.CreateRepository("My Source")).Returns(repository);
+            var packageSourceProvider = new Mock<IPackageSourceProvider>(MockBehavior.Strict);
+
+            // Act
+            var installCommand = new TestInstallCommand(repositoryFactory.Object, packageSourceProvider.Object, fileSystem, packageManager.Object);
+            installCommand.Arguments.Add(@"X:\test\packages.config");
+            installCommand.Execute();
+
+            // Assert
+            packageManager.Verify();
+        }
+
+        [Fact]
+        public void InstallCommandFromConfigPerformsQuickCheckForFiles()
+        {
+            // Arrange
+            var fileSystem = new MockFileSystem();
+            fileSystem.AddFile(@"X:\test\packages.config", @"<?xml version=""1.0"" encoding=""utf-8""?>
+<packages>
+  <package id=""Foo"" version=""1.8.0"" />
+  <package id=""Qux"" version=""2.3.56-beta"" />
+</packages>");
+            fileSystem.AddFile("Foo.1.8.nupkg");
+            var pathResolver = new DefaultPackagePathResolver(fileSystem);
+            var packageManager = new Mock<IPackageManager>(MockBehavior.Strict);
+            var repository = new MockPackageRepository();
+            packageManager.Setup(p => p.InstallPackage("Qux", new SemanticVersion("2.3.56-beta"), true, true)).Verifiable();
+            packageManager.SetupGet(p => p.PathResolver).Returns(pathResolver);
+            packageManager.SetupGet(p => p.LocalRepository).Returns(new LocalPackageRepository(pathResolver, fileSystem));
+            packageManager.SetupGet(p => p.FileSystem).Returns(fileSystem);
+            packageManager.SetupGet(p => p.SourceRepository).Returns(repository);
+            var repositoryFactory = new Mock<IPackageRepositoryFactory>();
+            repositoryFactory.Setup(r => r.CreateRepository("My Source")).Returns(repository);
+            var packageSourceProvider = new Mock<IPackageSourceProvider>(MockBehavior.Strict);
+
+            // Act
+            var installCommand = new TestInstallCommand(repositoryFactory.Object, packageSourceProvider.Object, fileSystem, packageManager.Object)
+            {
+                Console = new MockConsole()
+            };
+            installCommand.Arguments.Add(@"X:\test\packages.config");
+            installCommand.Execute();
+
+            // Assert
+            packageManager.Verify();
+        }
+
+        [Fact]
+        public void InstallCommandDoesNotPromptForConsentIfRequireConsentIsNotSet()
+        {
+            // Arrange
+            var fileSystem = new MockFileSystem();
+            fileSystem.AddFile(@"X:\test\packages.config", @"<?xml version=""1.0"" encoding=""utf-8""?>
+<packages>
+  <package id=""Abc"" version=""1.0.0"" />
+</packages>");
+            var pathResolver = new DefaultPackagePathResolver(fileSystem);
+            var packageManager = new Mock<IPackageManager>(MockBehavior.Strict);
+            var repository = new MockPackageRepository { PackageUtility.CreatePackage("Abc") };
+            packageManager.SetupGet(p => p.PathResolver).Returns(pathResolver);
+            packageManager.SetupGet(p => p.LocalRepository).Returns(new LocalPackageRepository(pathResolver, fileSystem));
+            packageManager.SetupGet(p => p.FileSystem).Returns(fileSystem);
+            packageManager.SetupGet(p => p.SourceRepository).Returns(repository);
+            packageManager.Setup(p => p.InstallPackage("Abc", new SemanticVersion("1.0.0"), true, true)).Verifiable();
+            var repositoryFactory = new Mock<IPackageRepositoryFactory>();
+            repositoryFactory.Setup(r => r.CreateRepository("My Source")).Returns(repository);
+            var packageSourceProvider = new Mock<IPackageSourceProvider>(MockBehavior.Strict);
+            var console = new MockConsole();
+
+            var installCommand = new TestInstallCommand(repositoryFactory.Object, packageSourceProvider.Object, fileSystem, packageManager.Object, allowPackageRestore: false);
+            installCommand.Arguments.Add(@"X:\test\packages.config");
+            installCommand.Console = console;
+
+            // Act
+            installCommand.Execute();
+
+            // Assert
+            packageManager.Verify();
+        }
+
+        [Fact]
+        public void InstallCommandPromptsForConsentIfRequireConsentIsSet()
+        {
+            // Arrange
+            var fileSystem = new MockFileSystem();
+            fileSystem.AddFile(@"X:\test\packages.config", @"<?xml version=""1.0"" encoding=""utf-8""?>
+<packages>
+  <package id=""Abc"" version=""1.0.0"" />
+</packages>");
+            var pathResolver = new DefaultPackagePathResolver(fileSystem);
+            var packageManager = new Mock<IPackageManager>(MockBehavior.Strict);
+            var repository = new MockPackageRepository { PackageUtility.CreatePackage("Abc") };
+            packageManager.SetupGet(p => p.PathResolver).Returns(pathResolver);
+            packageManager.SetupGet(p => p.LocalRepository).Returns(new LocalPackageRepository(pathResolver, fileSystem));
+            packageManager.SetupGet(p => p.FileSystem).Returns(fileSystem);
+            packageManager.SetupGet(p => p.SourceRepository).Returns(repository);
+            var repositoryFactory = new Mock<IPackageRepositoryFactory>();
+            repositoryFactory.Setup(r => r.CreateRepository("My Source")).Returns(repository);
+            var packageSourceProvider = new Mock<IPackageSourceProvider>(MockBehavior.Strict);
+            var console = new MockConsole();
+
+            var installCommand = new TestInstallCommand(repositoryFactory.Object, packageSourceProvider.Object, fileSystem, packageManager.Object, allowPackageRestore: false);
+            installCommand.Arguments.Add(@"X:\test\packages.config");
+            installCommand.Console = console;
+            installCommand.RequireConsent = true;
+
+            // Act 
+            var exception = Assert.Throws<AggregateException>(() => installCommand.Execute());
+
+            // Assert
+            Assert.Equal("Package restore is disabled by default. To give consent, open the Visual Studio Options dialog, click on Package Manager node and check 'Allow NuGet to download missing packages during build.' You can also give consent by setting the environment variable 'EnableNuGetPackageRestore' to 'true'.",
+                         exception.InnerException.Message);
+        }
+
+        private static IPackageRepositoryFactory GetFactory()
+        {
+            var repositoryA = new MockPackageRepository { PackageUtility.CreatePackage("Foo"), PackageUtility.CreatePackage("Baz", "0.4"), PackageUtility.CreatePackage("Baz", "0.7") };
+            var repositoryB = new MockPackageRepository { PackageUtility.CreatePackage("Bar", "0.5"), PackageUtility.CreatePackage("Baz", "0.8.1-alpha") };
+
+            var factory = new Mock<IPackageRepositoryFactory>();
+            factory.Setup(c => c.CreateRepository(It.Is<string>(f => f.Equals("Some source")))).Returns(repositoryA);
+            factory.Setup(c => c.CreateRepository(It.Is<string>(f => f.Equals("Some other source")))).Returns(repositoryB);
+
+            return factory.Object;
+        }
+
+        private static IPackageSourceProvider GetSourceProvider(IEnumerable<PackageSource> sources = null)
+        {
+            var sourceProvider = new Mock<IPackageSourceProvider>();
+            sources = sources ?? new[] { new PackageSource("Some source", "Some source name"), new PackageSource("Some other source") };
+            sourceProvider.Setup(c => c.LoadPackageSources()).Returns(sources);
+
+            return sourceProvider.Object;
+        }
+
+        private static IEnumerable<IPackage> GetPackagesWithException()
+        {
+            yield return PackageUtility.CreatePackage("Baz");
+            throw new InvalidOperationException("Boom");
+        }
+
+        public void Dispose()
+        {
+            Environment.SetEnvironmentVariable("EnableNuGetPackageRestore", _environmentVariableValue, EnvironmentVariableTarget.Process);
+        }
+
+        private sealed class TestInstallCommand : InstallCommand
+        {
+            private readonly IFileSystem _fileSystem;
+            private readonly IPackageManager _packageManager;
+
+            public TestInstallCommand(IPackageRepositoryFactory factory,
+                                      IPackageSourceProvider sourceProvider,
+                                      IFileSystem fileSystem,
+                                      IPackageManager packageManager = null,
+                                      IPackageRepository machineCacheRepository = null,
+                                      bool allowPackageRestore = true)
+                : base(factory, sourceProvider, CreateSettings(allowPackageRestore), machineCacheRepository ?? new MockPackageRepository())
+            {
+                _fileSystem = fileSystem;
+                _packageManager = packageManager;
+            }
+
+            private static ISettings CreateSettings(bool allowPackageRestore)
+            {
+                var settings = new Mock<ISettings>();
+                settings.Setup(s => s.GetValue("packageRestore", "enabled"))
+                        .Returns(allowPackageRestore.ToString());
+                return settings.Object;
+            }
+
+            protected override IFileSystem CreateFileSystem()
+            {
+                return _fileSystem;
+            }
+
+            protected override IPackageManager CreatePackageManager(IFileSystem fileSystem)
+            {
+                return _packageManager ?? base.CreatePackageManager(fileSystem);
+            }
+
+            protected override PackageReferenceFile GetPackageReferenceFile(string path)
+            {
+                return new PackageReferenceFile(_fileSystem, path);
+            }
+        }
+    }
+}