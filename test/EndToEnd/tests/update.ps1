function Test-UpdatingPackageInProjectDoesntRemoveFromSolutionIfInUse {
    # Arrange
    $p1 = New-WebApplication
    $p2 = New-ClassLibrary 

    $oldReferences = @("Castle.Core", 
                       "Castle.Services.Logging.log4netIntegration", 
                       "Castle.Services.Logging.NLogIntegration", 
                       "log4net",
                       "NLog")
                       
    Install-Package Castle.Core -Version 1.2.0 -Project $p1.Name
    $oldReferences | %{ Assert-Reference $p1 $_ }
    
    Install-Package Castle.Core -Version 1.2.0 -Project $p2.Name
    $oldReferences | %{ Assert-Reference $p2 $_ }
    
    # Check that it's installed at solution level
    Assert-SolutionPackage Castle.Core 1.2.0
    
    # Update the package in the first project
    Update-Package Castle.Core -Project $p1.Name -Version 2.5.1
    Assert-Reference $p1 Castle.Core 2.5.1.0
    Assert-SolutionPackage Castle.Core 2.5.1
    Assert-SolutionPackage Castle.Core 1.2.0
    
    # Update the package in the second project
    Update-Package Castle.Core -Project $p2.Name -Version 2.5.1
    Assert-Reference $p2 Castle.Core 2.5.1.0
    
    # Make sure that the old one is removed since no one is using it
    Assert-Null (Get-SolutionPackage Castle.Core 1.2.0)
}

function Test-UpdatingPackageWithSharedDependency {
    param(
        $context
    )
    
    # Arrange
    $p = New-ClassLibrary

    # Act
    Install-Package D -Version 1.0 -Source $context.RepositoryPath
    Assert-Package $p D 1.0
    Assert-Package $p B 1.0
    Assert-Package $p C 1.0
    Assert-Package $p A 2.0
    Assert-SolutionPackage D 1.0
    Assert-SolutionPackage B 1.0
    Assert-SolutionPackage C 1.0
    Assert-SolutionPackage A 2.0
    Assert-Null (Get-SolutionPackage A 1.0)
    
    Update-Package D -Source $context.RepositoryPath
    # Make sure the new package is installed
    Assert-Package $p D 2.0
    Assert-Package $p B 2.0
    Assert-Package $p C 2.0
    Assert-Package $p A 3.0
    Assert-SolutionPackage D 2.0
    Assert-SolutionPackage B 2.0
    Assert-SolutionPackage C 2.0
    Assert-SolutionPackage A 3.0
    
    # Make sure the old package is removed
    Assert-Null (Get-ProjectPackage $p D 1.0)
    Assert-Null (Get-ProjectPackage $p B 1.0)
    Assert-Null (Get-ProjectPackage $p C 1.0)
    Assert-Null (Get-ProjectPackage $p A 2.0)
    Assert-Null (Get-SolutionPackage D 1.0)
    Assert-Null (Get-SolutionPackage B 1.0)
    Assert-Null (Get-SolutionPackage C 1.0)
    Assert-Null (Get-SolutionPackage A 2.0)
    Assert-Null (Get-SolutionPackage A 1.0)
}

function Test-UpdateWithoutPackageInstalledThrows {
    # Arrange
    $p = New-ClassLibrary

    # Act & Assert
    Assert-Throws { $p | Update-Package elmah } "Unable to find package 'elmah'."
}

function Test-UpdateSolutionOnlyPackage {
    param(
        $context
    )

    # Arrange
    $p = New-WebApplication
    $solutionDir = Get-SolutionDir

    # Act
    $p | Install-Package SolutionOnlyPackage -Source $context.RepositoryRoot -Version 1.0
    Assert-SolutionPackage SolutionOnlyPackage 1.0
    Assert-PathExists (Join-Path $solutionDir packages\SolutionOnlyPackage.1.0\file1.txt)    

    $p | Update-Package SolutionOnlyPackage -Source $context.RepositoryRoot
    Assert-Null (Get-SolutionPackage SolutionOnlyPackage 1.0)
    Assert-SolutionPackage SolutionOnlyPackage 2.0
    Assert-PathExists (Join-Path $solutionDir packages\SolutionOnlyPackage.2.0\file2.txt)
}

function Test-UpdateSolutionOnlyPackageWhenAmbiguous {
    param(
        $context
    )

    # Arrange
    $p = New-MvcApplication
    Install-Package SolutionOnlyPackage -Version 1.0 -Source $context.RepositoryRoot
    Install-Package SolutionOnlyPackage -Version 2.0 -Source $context.RepositoryRoot

    Assert-SolutionPackage SolutionOnlyPackage 1.0
    Assert-SolutionPackage SolutionOnlyPackage 2.0

    Assert-Throws { Update-Package SolutionOnlyPackage } "Unable to update 'SolutionOnlyPackage'. Found multiple versions installed."
}

function Test-UpdatePackageResolvesDependenciesAcrossSources {
    param(
        $context
    )
    
    # Arrange
    $p = New-ConsoleApplication

    # Act
    # Ensure Antlr is not avilable in local repo.
    Assert-Null (Get-Package -ListAvailable -Source $context.RepositoryRoot Antlr)
    # Install a package with no external dependency
    Install-Package PackageWithExternalDependency -Source $context.RepositoryRoot -Version 0.5
    # Upgrade to a version that has an external dependency
    Update-Package PackageWithExternalDependency -Source $context.RepositoryRoot

    # Assert
    Assert-Package $p PackageWithExternalDependency
    Assert-Package $p Antlr
}

function Test-UpdateAmbiguousProjectLevelPackageNoInstalledInProjectThrows {
    # Arrange
    $p1 = New-ClassLibrary
    $p2 = New-FSharpLibrary
    $p1 | Install-Package Antlr -Version 3.1.1
    $p2 | Install-Package Antlr -Version 3.1.3.42154
    Remove-ProjectItem $p1 packages.config
    Remove-ProjectItem $p2 packages.config

    Assert-SolutionPackage Antlr 3.1.1
    Assert-SolutionPackage Antlr 3.1.3.42154
    @($p1, $p2) | %{ Assert-Null (Get-ProjectPackage $_ Antlr) }

    # Act
    Assert-Throws { $p1 | Update-Package Antlr } "Unable to find package 'Antlr' in '$($p1.Name)'."
}

function Test-SubTreeUpdateWithDependencyInUse {
    param(
        $context
    )
    
    # Arrange
    $p = New-ClassLibrary
    
    # Act
    $p | Install-Package A -Source $context.RepositoryPath
    Assert-Package $p A 1.0
    Assert-Package $p B 1.0
    Assert-Package $p E 1.0
    Assert-Package $p F 1.0
    Assert-Package $p C 1.0
    Assert-Package $p D 1.0

    $p | Update-Package F -Source $context.RepositoryPath
    Assert-Package $p A 1.0
    Assert-Package $p B 1.0
    Assert-Package $p E 1.0
    Assert-Package $p F 2.0
    Assert-Package $p C 1.0
    Assert-Package $p D 1.0
    Assert-Package $p G 1.0
}

function Test-ComplexUpdateSubTree {
    param(
        $context
    )
    
    # Arrange
    $p = New-ClassLibrary
    
    # Act
    $p | Install-Package A -Source $context.RepositoryPath
    Assert-Package $p A 1.0
    Assert-Package $p B 1.0
    Assert-Package $p E 1.0
    Assert-Package $p F 1.0
    Assert-Package $p C 1.0
    Assert-Package $p D 1.0


    $p | Update-Package E -Source $context.RepositoryPath
    Assert-Package $p A 1.0
    Assert-Package $p B 1.0
    Assert-Package $p E 2.0
    Assert-Package $p F 1.0
    Assert-Package $p C 1.0
    Assert-Package $p D 1.0
    Assert-Package $p G 1.0
}

function Test-SubTreeUpdateWithConflict {
    param(
        $context
    )
    
    # Arrange
    $p = New-ClassLibrary
    
    # Act
    $p | Install-Package A -Source $context.RepositoryPath
    $p | Install-Package G -Source $context.RepositoryPath
    Assert-Package $p A 1.0
    Assert-Package $p B 1.0
    Assert-Package $p C 1.0
    Assert-Package $p D 1.0
    Assert-Package $p G 1.0

    Assert-Throws { $p | Update-Package C -Source $context.RepositoryPath } "Updating 'C 1.0' to 'C 2.0' failed. Unable to find a version of 'G' that is compatible with 'C 2.0'."
    Assert-Null (Get-ProjectPackage $p C 2.0)
    Assert-Null (Get-SolutionPackage C 2.0)
    Assert-Package $p A 1.0
    Assert-Package $p B 1.0
    Assert-Package $p C 1.0
    Assert-Package $p D 1.0
    Assert-Package $p G 1.0
}

function Test-AddingBindingRedirectAfterUpdate {
    param(
        $context
    )
    
    # Arrange
    $p = New-WebApplication
    
    # Act
    $p | Install-Package A -Source $context.RepositoryPath
    Assert-Package $p A 1.0
    Assert-Package $p B 1.0
    $p | Install-Package C -Source $context.RepositoryPath
    Assert-Package $p C 1.0
    Assert-Package $p B 2.0
    Assert-Null (Get-SolutionPackage B 1.0)

    Build-Project $p

    $redirect = $p | Add-BindingRedirect

    Assert-AreEqual B $redirect.Name
    Assert-AreEqual '0.0.0.0-2.0.0.0' $redirect.OldVersion
    Assert-AreEqual '2.0.0.0' $redirect.NewVersion
}


function Test-UpdatePackageWithOlderVersionOfSharedDependencyInUse {
    param(
        $context
    )
    
    # Arrange
    $p = New-ClassLibrary

    # Act
    $p | Install-Package K -Source $context.RepositoryPath
    Assert-Package $p K 1.0
    Assert-Package $p A 1.0
    Assert-SolutionPackage K 1.0
    Assert-SolutionPackage A 1.0

    $p | Install-Package D -Version 1.0 -Source $context.RepositoryPath
    Assert-Package $p D 1.0
    Assert-Package $p B 1.0
    Assert-Package $p C 1.0
    Assert-SolutionPackage D 1.0
    Assert-SolutionPackage B 1.0
    Assert-SolutionPackage C 1.0

    $p | Update-Package D -Source $context.RepositoryPath
    Assert-Package $p K 1.0
    Assert-Package $p D 2.0
    Assert-Package $p B 2.0
    Assert-Package $p C 2.0
    Assert-Package $p G 1.0
    Assert-Package $p A 2.0
    Assert-SolutionPackage K 1.0
    Assert-SolutionPackage D 2.0
    Assert-SolutionPackage B 2.0
    Assert-SolutionPackage C 2.0
    Assert-SolutionPackage G 1.0
    Assert-SolutionPackage A 2.0

    # Make sure the old package(s) are removed
    Assert-Null (Get-ProjectPackage $p D 1.0)
    Assert-Null (Get-ProjectPackage $p B 1.0)
    Assert-Null (Get-ProjectPackage $p C 1.0)
    Assert-Null (Get-ProjectPackage $p A 1.0)
    Assert-Null (Get-SolutionPackage D 1.0)
    Assert-Null (Get-SolutionPackage B 1.0)
    Assert-Null (Get-SolutionPackage C 1.0)
    Assert-Null (Get-SolutionPackage A 1.0)
}

function Test-UpdatePackageAcceptsSourceName {
    # Arrange
    $p = New-ConsoleApplication
    Install-Package Antlr -Version 3.1.1 -Project $p.Name -Source 'NUGET OFFICIAL PACKAGE SOURCE'

    Assert-Package $p Antlr 3.1.1

    # Act
    Update-Package Antlr -Version 3.1.3.42154 -Project $p.Name -Source 'NuGet official Package Source'

    # Assert
    Assert-Package $p Antlr 3.1.3.42154
}

function Test-UpdatePackageAcceptsAllAsSourceName {
    # Arrange
    $p = New-ConsoleApplication
    Install-Package Antlr -Version 3.1.1 -Project $p.Name -Source 'All'

    Assert-Package $p Antlr 3.1.1

    # Act
    Update-Package Antlr -Version 3.1.3.42154 -Project $p.Name -Source 'All'

    # Assert
    Assert-Package $p Antlr 3.1.3.42154
}

function Test-UpdatePackageAcceptsRelativePathSource {
    param(
        $context
    )
    
    pushd

    # Arrange
    $p = New-ConsoleApplication
    Install-Package SkypePackage -Version 1.0 -Project $p.Name -Source $context.RepositoryRoot
    Assert-Package $p SkypePackage 1.0

    $testPathName = Split-Path $context.TestRoot -Leaf

    cd $context.RepositoryRoot
    Assert-AreEqual $context.RepositoryRoot $pwd

    # Act
    Update-Package SkypePackage -Version 2.0 -Project $p.Name -Source $testPathName

    # Assert
    Assert-Package $p SkypePackage 2.0

    popd
}

function Test-UpdatePackageAcceptsRelativePathSource2 {
    param(
        $context
    )
    
    pushd

    # Arrange
    $p = New-ConsoleApplication
    Install-Package SkypePackage -Version 1.0 -Project $p.Name -Source $context.RepositoryRoot
    Assert-Package $p SkypePackage 1.0

    cd $context.TestRoot
    Assert-AreEqual $context.TestRoot $pwd

    # Act
    Update-Package SkypePackage -Version 3.0 -Project $p.Name -Source '..\'

    # Assert
    Assert-Package $p SkypePackage 3.0

    popd
}

function Test-UpdateProjectLevelPackageNotInstalledInAnyProject {
    # Arrange
    $p1 = New-WebApplication

    # Act
    $p1 | Install-Package Ninject -Version 2.0.1.0
    Remove-ProjectItem $p1 packages.config
    

    # Assert
    Assert-Throws { Update-Package Ninject } "'Ninject' was not installed in any project. Update failed."
}

function Test-UpdatePackageInAllProjects {
    # Arrange
    $p1 = New-FSharpLibrary
    $p2 = New-WebApplication
    $p3 = New-ClassLibrary
    $p4 = New-WebSite

    # Act
    $p1 | Install-Package Ninject -Version 2.0.1.0
    $p2 | Install-Package Ninject -Version 2.1.0.76
    $p3 | Install-Package Ninject -Version 2.2.0.0
    $p4 | Install-Package Ninject -Version 2.2.1.0

    Assert-SolutionPackage Ninject 2.0.1.0
    Assert-SolutionPackage Ninject 2.1.0.76
    Assert-SolutionPackage Ninject 2.2.0.0
    Assert-SolutionPackage Ninject 2.2.1.0
    Assert-Package $p1 Ninject 2.0.1.0
    Assert-Package $p2 Ninject 2.1.0.76
    Assert-Package $p3 Ninject 2.2.0.0
    Assert-Package $p4 Ninject 2.2.1.0

    Update-Package Ninject

    # Assert
    Assert-SolutionPackage Ninject 2.2.1.4
    Assert-Package $p1 Ninject 2.2.1.4
    Assert-Package $p2 Ninject 2.2.1.4
    Assert-Package $p3 Ninject 2.2.1.4
    Assert-Package $p4 Ninject 2.2.1.4
    Assert-Null (Get-SolutionPackage Ninject 2.0.1.0)
    Assert-Null (Get-SolutionPackage Ninject 2.1.0.76)
    Assert-Null (Get-SolutionPackage Ninject 2.2.0.0)
    Assert-Null (Get-SolutionPackage Ninject 2.2.1.0)
}

function Test-UpdateAllPackagesInSolution {
    param(
        $context
    )

    # Arrange
    $p1 = New-WebApplication
    $p2 = New-ClassLibrary
    
    # Act
    $p1 | Install-Package A -Version 1.0 -Source $context.RepositoryPath
    $p2 | Install-Package C -Version 1.0 -Source $context.RepositoryPath
    
    Assert-SolutionPackage A 1.0
    Assert-SolutionPackage B 1.0
    Assert-SolutionPackage C 1.0
    Assert-SolutionPackage D 2.0
    Assert-Package $p1 A 1.0
    Assert-Package $p1 B 1.0
    Assert-Package $p2 C 1.0
    Assert-Package $p2 D 2.0

    Update-Package -Source $context.RepositoryPath
    # Assert
    Assert-Null (Get-SolutionPackage A 1.0)
    Assert-Null (Get-SolutionPackage B 1.0)
    Assert-Null (Get-SolutionPackage D 2.0)
    Assert-Null (Get-ProjectPackage $p1 A 1.0)
    Assert-Null (Get-ProjectPackage $p1 B 1.0)
    Assert-Null (Get-ProjectPackage $p2 D 2.0)
    Assert-SolutionPackage A 2.0
    Assert-SolutionPackage B 2.0
    Assert-SolutionPackage C 1.0
    Assert-SolutionPackage D 4.0
    Assert-SolutionPackage E 3.0
    Assert-Package $p1 A 2.0
    Assert-Package $p1 B 2.0
    Assert-Package $p2 C 1.0
    Assert-Package $p2 D 4.0
    Assert-Package $p2 E 3.0
}

function Test-UpdateScenariosWithConstraints {
    param(
        $context
    )

    # Arrange
    $p1 = New-WebApplication
    $p2 = New-ClassLibrary
    $p3 = New-WebSite

    $p1 | Install-Package A -Version 1.0 -Source $context.RepositoryPath
    $p2 | Install-Package C -Version 1.0 -Source $context.RepositoryPath
    $p3 | Install-Package E -Version 1.0 -Source $context.RepositoryPath

    Add-PackageConstraint $p1 A "[1.0, 2.0)"
    Add-PackageConstraint $p2 D "[1.0]"
    Add-PackageConstraint $p3 E "[1.0]"
     
    # Act
    Update-Package A -Source $context.RepositoryPath
    $gt = [char]0x2265
    Assert-Throws { Update-Package C -Source $context.RepositoryPath } "Unable to resolve dependency 'D ($gt 2.0)'.'D' has an additional constraint (= 1.0) defined in packages.config."
    Assert-Throws { Update-Package F -Source $context.RepositoryPath } "Updating 'F 1.0' to 'F 2.0' failed. Unable to find a version of 'E' that is compatible with 'F 2.0'."

    # Assert
    Assert-Package $p1 A 1.0
    Assert-Package $p1 B 1.0
    Assert-SolutionPackage A 1.0
    Assert-SolutionPackage B 1.0

    Assert-Package $p2 C 1.0
    Assert-Package $p2 D 1.0
    Assert-SolutionPackage C 1.0
    Assert-SolutionPackage D 1.0

    Assert-Package $p3 E 1.0
    Assert-Package $p3 F 1.0
    Assert-SolutionPackage E 1.0
    Assert-SolutionPackage F 1.0
}

function Test-UpdateAllPackagesInSolutionWithSafeFlag {
    param(
        $context
    )

    # Arrange
    $p1 = New-WebApplication
    $p1 | Install-Package A -Version 1.0 -Source $context.RepositoryPath -IgnoreDependencies
    $p1 | Install-Package B -Version 1.0 -Source $context.RepositoryPath -IgnoreDependencies
    $p1 | Install-Package C -Version 1.0 -Source $context.RepositoryPath -IgnoreDependencies

    # Act    
    Update-Package -Source $context.RepositoryPath -Safe

    # Assert
    Assert-Package $p1 A 1.0.3
    Assert-Package $p1 B 1.0.3
    Assert-Package $p1 C 1.0.0.1
    Assert-SolutionPackage A 1.0.3
    Assert-SolutionPackage B 1.0.3
    Assert-SolutionPackage C 1.0.0.1
}

function Test-UpdatePackageWithSafeFlag {
    param(
        $context
    )

    # Arrange
    $p1 = New-WebApplication
    $p1 | Install-Package A -Version 1.0 -Source $context.RepositoryPath -IgnoreDependencies
    $p1 | Install-Package B -Version 1.0 -Source $context.RepositoryPath -IgnoreDependencies
    $p1 | Install-Package C -Version 1.0 -Source $context.RepositoryPath -IgnoreDependencies

    # Act    
    Update-Package A -Source $context.RepositoryPath -Safe

    # Assert
    Assert-Package $p1 A 1.0.3
    Assert-Package $p1 B 1.0.3
    Assert-Package $p1 C 1.0.0.1
    Assert-SolutionPackage A 1.0.3
    Assert-SolutionPackage B 1.0.3
    Assert-SolutionPackage C 1.0.0.1
}

function Test-UpdatePackageDiamondDependenciesBottomNodeConflictingPackages {
    param(
        $context
    )

    # Arrange
    $p = New-WebApplication
    $p | Install-Package A -Version 1.0 -Source $context.RepositoryPath

    # Act
    Update-Package D -Source $context.RepositoryPath

    # Assert
    Assert-Package $p A 2.0
    Assert-Package $p B 2.0
    Assert-Package $p C 2.0
    Assert-Package $p D 2.0
    Assert-SolutionPackage A 2.0
    Assert-SolutionPackage B 2.0
    Assert-SolutionPackage C 2.0
    Assert-SolutionPackage D 2.0

    Assert-Null (Get-ProjectPackage $p A 1.0)
    Assert-Null (Get-ProjectPackage $p B 1.0)
    Assert-Null (Get-ProjectPackage $p C 1.0)
    Assert-Null (Get-ProjectPackage $p D 1.0)
    Assert-Null (Get-SolutionPackage A 1.0)
    Assert-Null (Get-SolutionPackage B 1.0)
    Assert-Null (Get-SolutionPackage C 1.0)
    Assert-Null (Get-SolutionPackage D 1.0)
}

function Test-UpdatingDependentPackagesPicksLowestCompatiblePackages {
    param(
        $context
    )

    # Arrange
    $p = New-WebApplication
    $p | Install-Package A -Version 1.0 -Source $context.RepositoryPath

    # Act
    Update-Package B -Source $context.RepositoryPath

    # Assert
    Assert-Package $p A 1.5
    Assert-Package $p B 2.0
    Assert-SolutionPackage A 1.5
    Assert-SolutionPackage B 2.0
}

function Test-UpdateAllPackagesInASingleProjectWithMultipleProjects {
    param(
        $context
    )
    # Arrange
    $p1 = New-WebApplication
    $p2 = New-WebApplication
    $p1, $p2 | Install-Package jQuery -Version 1.5.1 -Source $context.RepositoryRoot
    $p1, $p2 | Install-Package jQuery.UI.Combined  -Version 1.8.11 -Source $context.RepositoryRoot

    # Act
    $p1 | Update-Package -Source $context.RepositoryRoot

    # Assert
    Assert-Package $p1 jQuery 1.6.1
    Assert-Package $p2 jQuery 1.5.2
    Assert-Package $p1 jQuery.UI.Combined 1.8.13
    Assert-Package $p2 jQuery.UI.Combined 1.8.11
    Assert-SolutionPackage jQuery 1.5.2
    Assert-SolutionPackage jQuery 1.6.1
    Assert-SolutionPackage jQuery.UI.Combined 1.8.11
    Assert-SolutionPackage jQuery.UI.Combined 1.8.13
}

function Test-UpdateAllPackagesInASingleProjectWithSafeFlagAndMultipleProjects {
    # Arrange
    $p1 = New-WebApplication
    $p2 = New-WebApplication
    $p1, $p2 | Install-Package jQuery -Version 1.5.1 -Source $context.RepositoryRoot
    $p1, $p2 | Install-Package jQuery.UI.Combined  -Version 1.8.11 -Source $context.RepositoryRoot

    # Act
    $p1 | Update-Package -Safe -Source $context.RepositoryRoot

    # Assert
    Assert-Package $p1 jQuery 1.5.2
    Assert-Package $p2 jQuery 1.5.2
    Assert-Package $p1 jQuery.UI.Combined 1.8.13
    Assert-Package $p2 jQuery.UI.Combined 1.8.11
    Assert-SolutionPackage jQuery 1.5.2
    Assert-SolutionPackage jQuery.UI.Combined 1.8.11
    Assert-SolutionPackage jQuery.UI.Combined 1.8.13
}

function Test-UpdatePackageWithDependentsThatHaveNoAvailableUpdatesThrows {
    param(
        $context
    )

    # Arrange
    $p1 = New-WebApplication
    $p1 | Install-Package A -Version 1.0 -Source $context.RepositoryPath

    # Act
    Assert-Throws { Update-Package B -Source $context.RepositoryPath } "Updating 'B 1.0' to 'B 2.0' failed. Unable to find a version of 'A' that is compatible with 'B 2.0'."
}

function Test-UpdatePackageThrowsWhenSourceIsInvalid {
    # Arrange
    $p = New-WebApplication 

    # Act & Assert
    Assert-Throws { Update-Package jQuery -source "d:package" } "Invalid URI: A Dos path must be rooted, for example, 'c:\'."
}

function Test-UpdatePackageInOneProjectDoesNotCheckAllPackagesInSolution {
    param(
        $context
    )
    # Arrange
    $p1 = New-ConsoleApplication
    $p2 = New-ConsoleApplication
    $p1 | Install-Package jQuery -Version 1.5.1 -Source $context.RepositoryRoot

    # Act
    $p2 | Update-Package -Source $context.RepositoryRoot

    # Assert
    Assert-Package $p1 jQuery 1.5.1
    Assert-SolutionPackage jQuery 1.5.1
    Assert-Null (Get-ProjectPackage $p2 jQuery)
}

function Test-BindingRedirectShouldNotBeAddedForNonStrongNamedAssemblies {
    param(
        $context
    )
    # Arrange
    $p = New-ConsoleApplication
    $p | Install-Package NonStrongNameB -Version 1.0.0.0 -Source $context.RepositoryRoot
    $p | Install-Package NonStrongNameA -Source $context.RepositoryRoot

    # Act
    $p | Update-Package NonStrongNameB -Source $context.RepositoryRoot

    # Assert
    Assert-Null (Get-ProjectItem $p app.config)
}

function Test-UpdateOnePackageInAllProjectsExecutesInstallPs1OnAllProjects {
    param(
        $context
    )

    # Arrange
    $p1 = New-ClassLibrary 'Project1'
    $p2 = New-ClassLibrary 'Project2'

    $p1, $p2 | Install-Package TestUpdatePackage -Version 1.0.0.0 -Source $context.RepositoryRoot

    $global:InstallPackageMessages = @()
    $global:UninstallPackageMessages = @()

    # Act
    Update-Package TestUpdatePackage -Source $context.RepositoryRoot

    # Assert
    # The install.ps1 in the TestUpdatePackage package will add the project name to $global:InstallPackageMessages collection

    Assert-AreEqual 2 $global:InstallPackageMessages.Count
    Assert-AreEqual 'Project1' $global:InstallPackageMessages[0]
    Assert-AreEqual 'Project2' $global:InstallPackageMessages[1]

    Assert-AreEqual 2 $global:UnInstallPackageMessages.Count
    Assert-AreEqual 'UninstallProject1' $global:UnInstallPackageMessages[0]
    Assert-AreEqual 'UninstallProject2' $global:UnInstallPackageMessages[1]

    #clean up
    Remove-Variable InstallPackageMessages -Scope Global
    Remove-Variable UninstallPackageMessages -Scope Global
}

function Test-SafeUpdateOnePackageInAllProjectsExecutesInstallPs1OnAllProjects {
    param(
        $context
    )

    # Arrange
    $p1 = New-ClassLibrary 'Project1'
    $p2 = New-ClassLibrary 'Project2'

    $p1, $p2 | Install-Package TestUpdatePackage -Version 1.0.0.0 -Source $context.RepositoryRoot

    $global:InstallPackageMessages = @()
    $global:UninstallPackageMessages = @()

    # Act
    Update-Package TestUpdatePackage -Safe -Source $context.RepositoryRoot

    # Assert
    # The install.ps1 in the TestUpdatePackage package will add the (project name + ' safe') to $global:InstallPackageMessages collection

    Assert-AreEqual 2 $global:InstallPackageMessages.Count
    Assert-AreEqual 'Project1 safe' $global:InstallPackageMessages[0]
    Assert-AreEqual 'Project2 safe' $global:InstallPackageMessages[1]

    Assert-AreEqual 2 $global:UnInstallPackageMessages.Count
    Assert-AreEqual 'UninstallProject1' $global:UnInstallPackageMessages[0]
    Assert-AreEqual 'UninstallProject2' $global:UnInstallPackageMessages[1]

    #clean up
    Remove-Variable InstallPackageMessages -Scope Global
    Remove-Variable UninstallPackageMessages -Scope Global
}

function Test-UpdateAllPackagesInAllProjectsExecutesInstallPs1OnAllProjects {
    param(
        $context
    )

    # Arrange
    $p1 = New-ClassLibrary 'Project1'
    $p2 = New-ClassLibrary 'Project2'

    $p1, $p2 | Install-Package TestUpdatePackage -Version 1.0.0.0 -Source $context.RepositoryRoot
    $p1, $p2 | Install-Package TestUpdateSecondPackage -Version 1.0.0.0 -Source $context.RepositoryRoot

    $global:InstallPackageMessages = @()
    $global:UninstallPackageMessages = @()

    # Act
    Update-Package -Source $context.RepositoryRoot

    # Assert
    # The install.ps1 in the TestUpdatePackage package will add the project name to $global:InstallPackageMessages collection
    # The install.ps1 in the TestUpdateSecondPackage package will add the (project name + ' second') to $global:InstallPackageMessages collection

    Assert-AreEqual 4 $global:InstallPackageMessages.Count
    Assert-AreEqual 'Project1second' $global:InstallPackageMessages[0]
    Assert-AreEqual 'Project2second' $global:InstallPackageMessages[1]
    Assert-AreEqual 'Project1' $global:InstallPackageMessages[2]
    Assert-AreEqual 'Project2' $global:InstallPackageMessages[3]

    Assert-AreEqual 4 $global:UninstallPackageMessages.Count
    Assert-AreEqual 'uninstallProject1second' $global:UnInstallPackageMessages[0]
    Assert-AreEqual 'uninstallProject2second' $global:UnInstallPackageMessages[1]
    Assert-AreEqual 'uninstallProject1' $global:UnInstallPackageMessages[2]
    Assert-AreEqual 'uninstallProject2' $global:UnInstallPackageMessages[3]

    #clean up
    Remove-Variable InstallPackageMessages -Scope Global
    Remove-Variable UninstallPackageMessages -Scope Global
}

function Test-UpdatePackageDoesNotConsiderPrereleasePackagesForUpdateIfFlagIsNotSpecified {
     param(
        $context
    )

    # Arrange
    $p = New-ClassLibrary

    # Act
    $p | Install-Package -Source $context.RepositoryRoot -Id PreReleaseTestPackage -Version 1.0.0-a -Prerelease
    Assert-Package $p 'PreReleaseTestPackage'
    $p | Update-Package -Source $context.RepositoryRoot -Id PreReleaseTestPackage 

    # Assert
    Assert-Package $p PreReleaseTestPackage 1.0.0
}

function Test-UpdatePackageDoesNothingIfNewVersionLessThanInstalledPrereleaseVersion {
     param(
        $context
    )

    # Arrange
    $p = New-ClassLibrary

    # Act
    $p | Install-Package -Source $context.RepositoryRoot -Id PreReleaseTestPackage -Version 1.0.1-a -Prerelease
    Assert-Package $p 'PreReleaseTestPackage' 1.0.1-a
    $p | Update-Package -Source $context.RepositoryRoot -Id PreReleaseTestPackage

    # Assert
    Assert-Package $p PreReleaseTestPackage 1.0.1-a
}

function Test-UpdatePackageThrowsIfNewVersionLessThanInstalledPrereleaseVersionWhenVersionIsSetExplicitly {
     param(
        $context
    )

    # Arrange
    $p = New-ClassLibrary

    # Act & Assert
    $p | Install-Package -Source $context.RepositoryRoot -Id PreReleaseTestPackage -Version 1.0.1-a -Prerelease
    Assert-Package $p 'PreReleaseTestPackage' 1.0.1-a

    Assert-Throws { $p | Update-Package -Source $context.RepositoryRoot -Id PreReleaseTestPackage -Version 1.0 } "Already referencing a newer version of 'PreReleaseTestPackage'."
}

function Test-UpdatePackageDoesNotConsiderPrereleasePackagesForSafeUpdateIfFlagIsNotSpecified {
     param(
        $context
    )

    # Arrange
    $p = New-ClassLibrary

    # Act
    $p | Install-Package -Source $context.RepositoryRoot -Id PreReleaseTestPackage -Version 1.0.0-a -Prerelease
    Assert-Package $p 'PreReleaseTestPackage'
    $p | Update-Package -Source $context.RepositoryRoot -Id PreReleaseTestPackage  -Safe

    # Assert
    Assert-Package $p PreReleaseTestPackage 1.0.0
}

function Test-UpdatePackageConsidersPrereleasePackagesForUpdateIfFlagIsSpecified {
     param(
        $context
    )

    # Arrange
    $p = New-ClassLibrary

    # Act
    $p | Install-Package -Source $context.RepositoryRoot -Id PreReleaseTestPackage -Version 1.0.0-a -Prerelease
    Assert-Package $p 'PreReleaseTestPackage'
    $p | Update-Package -Source $context.RepositoryRoot -Id PreReleaseTestPackage -Prerelease

    # Assert
    Assert-Package $p PreReleaseTestPackage 1.0.1-a
}

function Test-UpdatePackageDoesNotConsiderPrereleasePackagesForSafeUpdateIfFlagIsNotSpecified {
     param(
        $context
    )

    # Arrange
    $p = New-ClassLibrary

    # Act
    $p | Install-Package -Source $context.RepositoryRoot -Id PreReleaseTestPackage -Version 1.0.0-a -Prerelease
    Assert-Package $p 'PreReleaseTestPackage'
    $p | Update-Package -Source $context.RepositoryRoot -Id PreReleaseTestPackage  -Safe -Prerelease

    # Assert
<<<<<<< HEAD
    Assert-Package $p PreReleaseTestPackage 1.0.1a
}

function Test-UpdatePackageDontMakeExcessiveNetworkRequests 
{
    # Arrange
    $a = New-ClassLibrary

    $nugetsource = "https://go.microsoft.com/FWLink/?LinkID=206669"
    
    $repository = Get-PackageRepository $nugetsource
    Assert-NotNull $repository

    $packageDownloader = $repository.PackageDownloader
        Assert-NotNull $packageDownloader

    $global:numberOfRequests = 0
    $eventId = "__DataServiceSendingRequest"

    $a | Install-Package "nugetpackageexplorer.types" -version 1.0 -source $nugetsource
    Assert-Package $a 'nugetpackageexplorer.types' '1.0'

    try 
    {
        Register-ObjectEvent $packageDownloader "SendingRequest" $eventId { $global:numberOfRequests++; }

        # Act
        $a | Update-Package "nugetpackageexplorer.types" -version 2.0 -source $nugetsource

        # Assert
        Assert-Package $a 'nugetpackageexplorer.types' '2.0'
        Assert-AreEqual 1 $global:numberOfRequests
    }
    finally 
    {
        Unregister-Event $eventId -ea SilentlyContinue
        Remove-Variable 'numberOfRequests' -Scope 'Global' -ea SilentlyContinue
    }
=======
    Assert-Package $p PreReleaseTestPackage 1.0.1-a
>>>>>>> 00570db6
}
<|MERGE_RESOLUTION|>--- conflicted
+++ resolved
@@ -1,967 +1,963 @@
-function Test-UpdatingPackageInProjectDoesntRemoveFromSolutionIfInUse {
-    # Arrange
-    $p1 = New-WebApplication
-    $p2 = New-ClassLibrary 
-
-    $oldReferences = @("Castle.Core", 
-                       "Castle.Services.Logging.log4netIntegration", 
-                       "Castle.Services.Logging.NLogIntegration", 
-                       "log4net",
-                       "NLog")
-                       
-    Install-Package Castle.Core -Version 1.2.0 -Project $p1.Name
-    $oldReferences | %{ Assert-Reference $p1 $_ }
-    
-    Install-Package Castle.Core -Version 1.2.0 -Project $p2.Name
-    $oldReferences | %{ Assert-Reference $p2 $_ }
-    
-    # Check that it's installed at solution level
-    Assert-SolutionPackage Castle.Core 1.2.0
-    
-    # Update the package in the first project
-    Update-Package Castle.Core -Project $p1.Name -Version 2.5.1
-    Assert-Reference $p1 Castle.Core 2.5.1.0
-    Assert-SolutionPackage Castle.Core 2.5.1
-    Assert-SolutionPackage Castle.Core 1.2.0
-    
-    # Update the package in the second project
-    Update-Package Castle.Core -Project $p2.Name -Version 2.5.1
-    Assert-Reference $p2 Castle.Core 2.5.1.0
-    
-    # Make sure that the old one is removed since no one is using it
-    Assert-Null (Get-SolutionPackage Castle.Core 1.2.0)
-}
-
-function Test-UpdatingPackageWithSharedDependency {
-    param(
-        $context
-    )
-    
-    # Arrange
-    $p = New-ClassLibrary
-
-    # Act
-    Install-Package D -Version 1.0 -Source $context.RepositoryPath
-    Assert-Package $p D 1.0
-    Assert-Package $p B 1.0
-    Assert-Package $p C 1.0
-    Assert-Package $p A 2.0
-    Assert-SolutionPackage D 1.0
-    Assert-SolutionPackage B 1.0
-    Assert-SolutionPackage C 1.0
-    Assert-SolutionPackage A 2.0
-    Assert-Null (Get-SolutionPackage A 1.0)
-    
-    Update-Package D -Source $context.RepositoryPath
-    # Make sure the new package is installed
-    Assert-Package $p D 2.0
-    Assert-Package $p B 2.0
-    Assert-Package $p C 2.0
-    Assert-Package $p A 3.0
-    Assert-SolutionPackage D 2.0
-    Assert-SolutionPackage B 2.0
-    Assert-SolutionPackage C 2.0
-    Assert-SolutionPackage A 3.0
-    
-    # Make sure the old package is removed
-    Assert-Null (Get-ProjectPackage $p D 1.0)
-    Assert-Null (Get-ProjectPackage $p B 1.0)
-    Assert-Null (Get-ProjectPackage $p C 1.0)
-    Assert-Null (Get-ProjectPackage $p A 2.0)
-    Assert-Null (Get-SolutionPackage D 1.0)
-    Assert-Null (Get-SolutionPackage B 1.0)
-    Assert-Null (Get-SolutionPackage C 1.0)
-    Assert-Null (Get-SolutionPackage A 2.0)
-    Assert-Null (Get-SolutionPackage A 1.0)
-}
-
-function Test-UpdateWithoutPackageInstalledThrows {
-    # Arrange
-    $p = New-ClassLibrary
-
-    # Act & Assert
-    Assert-Throws { $p | Update-Package elmah } "Unable to find package 'elmah'."
-}
-
-function Test-UpdateSolutionOnlyPackage {
-    param(
-        $context
-    )
-
-    # Arrange
-    $p = New-WebApplication
-    $solutionDir = Get-SolutionDir
-
-    # Act
-    $p | Install-Package SolutionOnlyPackage -Source $context.RepositoryRoot -Version 1.0
-    Assert-SolutionPackage SolutionOnlyPackage 1.0
-    Assert-PathExists (Join-Path $solutionDir packages\SolutionOnlyPackage.1.0\file1.txt)    
-
-    $p | Update-Package SolutionOnlyPackage -Source $context.RepositoryRoot
-    Assert-Null (Get-SolutionPackage SolutionOnlyPackage 1.0)
-    Assert-SolutionPackage SolutionOnlyPackage 2.0
-    Assert-PathExists (Join-Path $solutionDir packages\SolutionOnlyPackage.2.0\file2.txt)
-}
-
-function Test-UpdateSolutionOnlyPackageWhenAmbiguous {
-    param(
-        $context
-    )
-
-    # Arrange
-    $p = New-MvcApplication
-    Install-Package SolutionOnlyPackage -Version 1.0 -Source $context.RepositoryRoot
-    Install-Package SolutionOnlyPackage -Version 2.0 -Source $context.RepositoryRoot
-
-    Assert-SolutionPackage SolutionOnlyPackage 1.0
-    Assert-SolutionPackage SolutionOnlyPackage 2.0
-
-    Assert-Throws { Update-Package SolutionOnlyPackage } "Unable to update 'SolutionOnlyPackage'. Found multiple versions installed."
-}
-
-function Test-UpdatePackageResolvesDependenciesAcrossSources {
-    param(
-        $context
-    )
-    
-    # Arrange
-    $p = New-ConsoleApplication
-
-    # Act
-    # Ensure Antlr is not avilable in local repo.
-    Assert-Null (Get-Package -ListAvailable -Source $context.RepositoryRoot Antlr)
-    # Install a package with no external dependency
-    Install-Package PackageWithExternalDependency -Source $context.RepositoryRoot -Version 0.5
-    # Upgrade to a version that has an external dependency
-    Update-Package PackageWithExternalDependency -Source $context.RepositoryRoot
-
-    # Assert
-    Assert-Package $p PackageWithExternalDependency
-    Assert-Package $p Antlr
-}
-
-function Test-UpdateAmbiguousProjectLevelPackageNoInstalledInProjectThrows {
-    # Arrange
-    $p1 = New-ClassLibrary
-    $p2 = New-FSharpLibrary
-    $p1 | Install-Package Antlr -Version 3.1.1
-    $p2 | Install-Package Antlr -Version 3.1.3.42154
-    Remove-ProjectItem $p1 packages.config
-    Remove-ProjectItem $p2 packages.config
-
-    Assert-SolutionPackage Antlr 3.1.1
-    Assert-SolutionPackage Antlr 3.1.3.42154
-    @($p1, $p2) | %{ Assert-Null (Get-ProjectPackage $_ Antlr) }
-
-    # Act
-    Assert-Throws { $p1 | Update-Package Antlr } "Unable to find package 'Antlr' in '$($p1.Name)'."
-}
-
-function Test-SubTreeUpdateWithDependencyInUse {
-    param(
-        $context
-    )
-    
-    # Arrange
-    $p = New-ClassLibrary
-    
-    # Act
-    $p | Install-Package A -Source $context.RepositoryPath
-    Assert-Package $p A 1.0
-    Assert-Package $p B 1.0
-    Assert-Package $p E 1.0
-    Assert-Package $p F 1.0
-    Assert-Package $p C 1.0
-    Assert-Package $p D 1.0
-
-    $p | Update-Package F -Source $context.RepositoryPath
-    Assert-Package $p A 1.0
-    Assert-Package $p B 1.0
-    Assert-Package $p E 1.0
-    Assert-Package $p F 2.0
-    Assert-Package $p C 1.0
-    Assert-Package $p D 1.0
-    Assert-Package $p G 1.0
-}
-
-function Test-ComplexUpdateSubTree {
-    param(
-        $context
-    )
-    
-    # Arrange
-    $p = New-ClassLibrary
-    
-    # Act
-    $p | Install-Package A -Source $context.RepositoryPath
-    Assert-Package $p A 1.0
-    Assert-Package $p B 1.0
-    Assert-Package $p E 1.0
-    Assert-Package $p F 1.0
-    Assert-Package $p C 1.0
-    Assert-Package $p D 1.0
-
-
-    $p | Update-Package E -Source $context.RepositoryPath
-    Assert-Package $p A 1.0
-    Assert-Package $p B 1.0
-    Assert-Package $p E 2.0
-    Assert-Package $p F 1.0
-    Assert-Package $p C 1.0
-    Assert-Package $p D 1.0
-    Assert-Package $p G 1.0
-}
-
-function Test-SubTreeUpdateWithConflict {
-    param(
-        $context
-    )
-    
-    # Arrange
-    $p = New-ClassLibrary
-    
-    # Act
-    $p | Install-Package A -Source $context.RepositoryPath
-    $p | Install-Package G -Source $context.RepositoryPath
-    Assert-Package $p A 1.0
-    Assert-Package $p B 1.0
-    Assert-Package $p C 1.0
-    Assert-Package $p D 1.0
-    Assert-Package $p G 1.0
-
-    Assert-Throws { $p | Update-Package C -Source $context.RepositoryPath } "Updating 'C 1.0' to 'C 2.0' failed. Unable to find a version of 'G' that is compatible with 'C 2.0'."
-    Assert-Null (Get-ProjectPackage $p C 2.0)
-    Assert-Null (Get-SolutionPackage C 2.0)
-    Assert-Package $p A 1.0
-    Assert-Package $p B 1.0
-    Assert-Package $p C 1.0
-    Assert-Package $p D 1.0
-    Assert-Package $p G 1.0
-}
-
-function Test-AddingBindingRedirectAfterUpdate {
-    param(
-        $context
-    )
-    
-    # Arrange
-    $p = New-WebApplication
-    
-    # Act
-    $p | Install-Package A -Source $context.RepositoryPath
-    Assert-Package $p A 1.0
-    Assert-Package $p B 1.0
-    $p | Install-Package C -Source $context.RepositoryPath
-    Assert-Package $p C 1.0
-    Assert-Package $p B 2.0
-    Assert-Null (Get-SolutionPackage B 1.0)
-
-    Build-Project $p
-
-    $redirect = $p | Add-BindingRedirect
-
-    Assert-AreEqual B $redirect.Name
-    Assert-AreEqual '0.0.0.0-2.0.0.0' $redirect.OldVersion
-    Assert-AreEqual '2.0.0.0' $redirect.NewVersion
-}
-
-
-function Test-UpdatePackageWithOlderVersionOfSharedDependencyInUse {
-    param(
-        $context
-    )
-    
-    # Arrange
-    $p = New-ClassLibrary
-
-    # Act
-    $p | Install-Package K -Source $context.RepositoryPath
-    Assert-Package $p K 1.0
-    Assert-Package $p A 1.0
-    Assert-SolutionPackage K 1.0
-    Assert-SolutionPackage A 1.0
-
-    $p | Install-Package D -Version 1.0 -Source $context.RepositoryPath
-    Assert-Package $p D 1.0
-    Assert-Package $p B 1.0
-    Assert-Package $p C 1.0
-    Assert-SolutionPackage D 1.0
-    Assert-SolutionPackage B 1.0
-    Assert-SolutionPackage C 1.0
-
-    $p | Update-Package D -Source $context.RepositoryPath
-    Assert-Package $p K 1.0
-    Assert-Package $p D 2.0
-    Assert-Package $p B 2.0
-    Assert-Package $p C 2.0
-    Assert-Package $p G 1.0
-    Assert-Package $p A 2.0
-    Assert-SolutionPackage K 1.0
-    Assert-SolutionPackage D 2.0
-    Assert-SolutionPackage B 2.0
-    Assert-SolutionPackage C 2.0
-    Assert-SolutionPackage G 1.0
-    Assert-SolutionPackage A 2.0
-
-    # Make sure the old package(s) are removed
-    Assert-Null (Get-ProjectPackage $p D 1.0)
-    Assert-Null (Get-ProjectPackage $p B 1.0)
-    Assert-Null (Get-ProjectPackage $p C 1.0)
-    Assert-Null (Get-ProjectPackage $p A 1.0)
-    Assert-Null (Get-SolutionPackage D 1.0)
-    Assert-Null (Get-SolutionPackage B 1.0)
-    Assert-Null (Get-SolutionPackage C 1.0)
-    Assert-Null (Get-SolutionPackage A 1.0)
-}
-
-function Test-UpdatePackageAcceptsSourceName {
-    # Arrange
-    $p = New-ConsoleApplication
-    Install-Package Antlr -Version 3.1.1 -Project $p.Name -Source 'NUGET OFFICIAL PACKAGE SOURCE'
-
-    Assert-Package $p Antlr 3.1.1
-
-    # Act
-    Update-Package Antlr -Version 3.1.3.42154 -Project $p.Name -Source 'NuGet official Package Source'
-
-    # Assert
-    Assert-Package $p Antlr 3.1.3.42154
-}
-
-function Test-UpdatePackageAcceptsAllAsSourceName {
-    # Arrange
-    $p = New-ConsoleApplication
-    Install-Package Antlr -Version 3.1.1 -Project $p.Name -Source 'All'
-
-    Assert-Package $p Antlr 3.1.1
-
-    # Act
-    Update-Package Antlr -Version 3.1.3.42154 -Project $p.Name -Source 'All'
-
-    # Assert
-    Assert-Package $p Antlr 3.1.3.42154
-}
-
-function Test-UpdatePackageAcceptsRelativePathSource {
-    param(
-        $context
-    )
-    
-    pushd
-
-    # Arrange
-    $p = New-ConsoleApplication
-    Install-Package SkypePackage -Version 1.0 -Project $p.Name -Source $context.RepositoryRoot
-    Assert-Package $p SkypePackage 1.0
-
-    $testPathName = Split-Path $context.TestRoot -Leaf
-
-    cd $context.RepositoryRoot
-    Assert-AreEqual $context.RepositoryRoot $pwd
-
-    # Act
-    Update-Package SkypePackage -Version 2.0 -Project $p.Name -Source $testPathName
-
-    # Assert
-    Assert-Package $p SkypePackage 2.0
-
-    popd
-}
-
-function Test-UpdatePackageAcceptsRelativePathSource2 {
-    param(
-        $context
-    )
-    
-    pushd
-
-    # Arrange
-    $p = New-ConsoleApplication
-    Install-Package SkypePackage -Version 1.0 -Project $p.Name -Source $context.RepositoryRoot
-    Assert-Package $p SkypePackage 1.0
-
-    cd $context.TestRoot
-    Assert-AreEqual $context.TestRoot $pwd
-
-    # Act
-    Update-Package SkypePackage -Version 3.0 -Project $p.Name -Source '..\'
-
-    # Assert
-    Assert-Package $p SkypePackage 3.0
-
-    popd
-}
-
-function Test-UpdateProjectLevelPackageNotInstalledInAnyProject {
-    # Arrange
-    $p1 = New-WebApplication
-
-    # Act
-    $p1 | Install-Package Ninject -Version 2.0.1.0
-    Remove-ProjectItem $p1 packages.config
-    
-
-    # Assert
-    Assert-Throws { Update-Package Ninject } "'Ninject' was not installed in any project. Update failed."
-}
-
-function Test-UpdatePackageInAllProjects {
-    # Arrange
-    $p1 = New-FSharpLibrary
-    $p2 = New-WebApplication
-    $p3 = New-ClassLibrary
-    $p4 = New-WebSite
-
-    # Act
-    $p1 | Install-Package Ninject -Version 2.0.1.0
-    $p2 | Install-Package Ninject -Version 2.1.0.76
-    $p3 | Install-Package Ninject -Version 2.2.0.0
-    $p4 | Install-Package Ninject -Version 2.2.1.0
-
-    Assert-SolutionPackage Ninject 2.0.1.0
-    Assert-SolutionPackage Ninject 2.1.0.76
-    Assert-SolutionPackage Ninject 2.2.0.0
-    Assert-SolutionPackage Ninject 2.2.1.0
-    Assert-Package $p1 Ninject 2.0.1.0
-    Assert-Package $p2 Ninject 2.1.0.76
-    Assert-Package $p3 Ninject 2.2.0.0
-    Assert-Package $p4 Ninject 2.2.1.0
-
-    Update-Package Ninject
-
-    # Assert
-    Assert-SolutionPackage Ninject 2.2.1.4
-    Assert-Package $p1 Ninject 2.2.1.4
-    Assert-Package $p2 Ninject 2.2.1.4
-    Assert-Package $p3 Ninject 2.2.1.4
-    Assert-Package $p4 Ninject 2.2.1.4
-    Assert-Null (Get-SolutionPackage Ninject 2.0.1.0)
-    Assert-Null (Get-SolutionPackage Ninject 2.1.0.76)
-    Assert-Null (Get-SolutionPackage Ninject 2.2.0.0)
-    Assert-Null (Get-SolutionPackage Ninject 2.2.1.0)
-}
-
-function Test-UpdateAllPackagesInSolution {
-    param(
-        $context
-    )
-
-    # Arrange
-    $p1 = New-WebApplication
-    $p2 = New-ClassLibrary
-    
-    # Act
-    $p1 | Install-Package A -Version 1.0 -Source $context.RepositoryPath
-    $p2 | Install-Package C -Version 1.0 -Source $context.RepositoryPath
-    
-    Assert-SolutionPackage A 1.0
-    Assert-SolutionPackage B 1.0
-    Assert-SolutionPackage C 1.0
-    Assert-SolutionPackage D 2.0
-    Assert-Package $p1 A 1.0
-    Assert-Package $p1 B 1.0
-    Assert-Package $p2 C 1.0
-    Assert-Package $p2 D 2.0
-
-    Update-Package -Source $context.RepositoryPath
-    # Assert
-    Assert-Null (Get-SolutionPackage A 1.0)
-    Assert-Null (Get-SolutionPackage B 1.0)
-    Assert-Null (Get-SolutionPackage D 2.0)
-    Assert-Null (Get-ProjectPackage $p1 A 1.0)
-    Assert-Null (Get-ProjectPackage $p1 B 1.0)
-    Assert-Null (Get-ProjectPackage $p2 D 2.0)
-    Assert-SolutionPackage A 2.0
-    Assert-SolutionPackage B 2.0
-    Assert-SolutionPackage C 1.0
-    Assert-SolutionPackage D 4.0
-    Assert-SolutionPackage E 3.0
-    Assert-Package $p1 A 2.0
-    Assert-Package $p1 B 2.0
-    Assert-Package $p2 C 1.0
-    Assert-Package $p2 D 4.0
-    Assert-Package $p2 E 3.0
-}
-
-function Test-UpdateScenariosWithConstraints {
-    param(
-        $context
-    )
-
-    # Arrange
-    $p1 = New-WebApplication
-    $p2 = New-ClassLibrary
-    $p3 = New-WebSite
-
-    $p1 | Install-Package A -Version 1.0 -Source $context.RepositoryPath
-    $p2 | Install-Package C -Version 1.0 -Source $context.RepositoryPath
-    $p3 | Install-Package E -Version 1.0 -Source $context.RepositoryPath
-
-    Add-PackageConstraint $p1 A "[1.0, 2.0)"
-    Add-PackageConstraint $p2 D "[1.0]"
-    Add-PackageConstraint $p3 E "[1.0]"
-     
-    # Act
-    Update-Package A -Source $context.RepositoryPath
-    $gt = [char]0x2265
-    Assert-Throws { Update-Package C -Source $context.RepositoryPath } "Unable to resolve dependency 'D ($gt 2.0)'.'D' has an additional constraint (= 1.0) defined in packages.config."
-    Assert-Throws { Update-Package F -Source $context.RepositoryPath } "Updating 'F 1.0' to 'F 2.0' failed. Unable to find a version of 'E' that is compatible with 'F 2.0'."
-
-    # Assert
-    Assert-Package $p1 A 1.0
-    Assert-Package $p1 B 1.0
-    Assert-SolutionPackage A 1.0
-    Assert-SolutionPackage B 1.0
-
-    Assert-Package $p2 C 1.0
-    Assert-Package $p2 D 1.0
-    Assert-SolutionPackage C 1.0
-    Assert-SolutionPackage D 1.0
-
-    Assert-Package $p3 E 1.0
-    Assert-Package $p3 F 1.0
-    Assert-SolutionPackage E 1.0
-    Assert-SolutionPackage F 1.0
-}
-
-function Test-UpdateAllPackagesInSolutionWithSafeFlag {
-    param(
-        $context
-    )
-
-    # Arrange
-    $p1 = New-WebApplication
-    $p1 | Install-Package A -Version 1.0 -Source $context.RepositoryPath -IgnoreDependencies
-    $p1 | Install-Package B -Version 1.0 -Source $context.RepositoryPath -IgnoreDependencies
-    $p1 | Install-Package C -Version 1.0 -Source $context.RepositoryPath -IgnoreDependencies
-
-    # Act    
-    Update-Package -Source $context.RepositoryPath -Safe
-
-    # Assert
-    Assert-Package $p1 A 1.0.3
-    Assert-Package $p1 B 1.0.3
-    Assert-Package $p1 C 1.0.0.1
-    Assert-SolutionPackage A 1.0.3
-    Assert-SolutionPackage B 1.0.3
-    Assert-SolutionPackage C 1.0.0.1
-}
-
-function Test-UpdatePackageWithSafeFlag {
-    param(
-        $context
-    )
-
-    # Arrange
-    $p1 = New-WebApplication
-    $p1 | Install-Package A -Version 1.0 -Source $context.RepositoryPath -IgnoreDependencies
-    $p1 | Install-Package B -Version 1.0 -Source $context.RepositoryPath -IgnoreDependencies
-    $p1 | Install-Package C -Version 1.0 -Source $context.RepositoryPath -IgnoreDependencies
-
-    # Act    
-    Update-Package A -Source $context.RepositoryPath -Safe
-
-    # Assert
-    Assert-Package $p1 A 1.0.3
-    Assert-Package $p1 B 1.0.3
-    Assert-Package $p1 C 1.0.0.1
-    Assert-SolutionPackage A 1.0.3
-    Assert-SolutionPackage B 1.0.3
-    Assert-SolutionPackage C 1.0.0.1
-}
-
-function Test-UpdatePackageDiamondDependenciesBottomNodeConflictingPackages {
-    param(
-        $context
-    )
-
-    # Arrange
-    $p = New-WebApplication
-    $p | Install-Package A -Version 1.0 -Source $context.RepositoryPath
-
-    # Act
-    Update-Package D -Source $context.RepositoryPath
-
-    # Assert
-    Assert-Package $p A 2.0
-    Assert-Package $p B 2.0
-    Assert-Package $p C 2.0
-    Assert-Package $p D 2.0
-    Assert-SolutionPackage A 2.0
-    Assert-SolutionPackage B 2.0
-    Assert-SolutionPackage C 2.0
-    Assert-SolutionPackage D 2.0
-
-    Assert-Null (Get-ProjectPackage $p A 1.0)
-    Assert-Null (Get-ProjectPackage $p B 1.0)
-    Assert-Null (Get-ProjectPackage $p C 1.0)
-    Assert-Null (Get-ProjectPackage $p D 1.0)
-    Assert-Null (Get-SolutionPackage A 1.0)
-    Assert-Null (Get-SolutionPackage B 1.0)
-    Assert-Null (Get-SolutionPackage C 1.0)
-    Assert-Null (Get-SolutionPackage D 1.0)
-}
-
-function Test-UpdatingDependentPackagesPicksLowestCompatiblePackages {
-    param(
-        $context
-    )
-
-    # Arrange
-    $p = New-WebApplication
-    $p | Install-Package A -Version 1.0 -Source $context.RepositoryPath
-
-    # Act
-    Update-Package B -Source $context.RepositoryPath
-
-    # Assert
-    Assert-Package $p A 1.5
-    Assert-Package $p B 2.0
-    Assert-SolutionPackage A 1.5
-    Assert-SolutionPackage B 2.0
-}
-
-function Test-UpdateAllPackagesInASingleProjectWithMultipleProjects {
-    param(
-        $context
-    )
-    # Arrange
-    $p1 = New-WebApplication
-    $p2 = New-WebApplication
-    $p1, $p2 | Install-Package jQuery -Version 1.5.1 -Source $context.RepositoryRoot
-    $p1, $p2 | Install-Package jQuery.UI.Combined  -Version 1.8.11 -Source $context.RepositoryRoot
-
-    # Act
-    $p1 | Update-Package -Source $context.RepositoryRoot
-
-    # Assert
-    Assert-Package $p1 jQuery 1.6.1
-    Assert-Package $p2 jQuery 1.5.2
-    Assert-Package $p1 jQuery.UI.Combined 1.8.13
-    Assert-Package $p2 jQuery.UI.Combined 1.8.11
-    Assert-SolutionPackage jQuery 1.5.2
-    Assert-SolutionPackage jQuery 1.6.1
-    Assert-SolutionPackage jQuery.UI.Combined 1.8.11
-    Assert-SolutionPackage jQuery.UI.Combined 1.8.13
-}
-
-function Test-UpdateAllPackagesInASingleProjectWithSafeFlagAndMultipleProjects {
-    # Arrange
-    $p1 = New-WebApplication
-    $p2 = New-WebApplication
-    $p1, $p2 | Install-Package jQuery -Version 1.5.1 -Source $context.RepositoryRoot
-    $p1, $p2 | Install-Package jQuery.UI.Combined  -Version 1.8.11 -Source $context.RepositoryRoot
-
-    # Act
-    $p1 | Update-Package -Safe -Source $context.RepositoryRoot
-
-    # Assert
-    Assert-Package $p1 jQuery 1.5.2
-    Assert-Package $p2 jQuery 1.5.2
-    Assert-Package $p1 jQuery.UI.Combined 1.8.13
-    Assert-Package $p2 jQuery.UI.Combined 1.8.11
-    Assert-SolutionPackage jQuery 1.5.2
-    Assert-SolutionPackage jQuery.UI.Combined 1.8.11
-    Assert-SolutionPackage jQuery.UI.Combined 1.8.13
-}
-
-function Test-UpdatePackageWithDependentsThatHaveNoAvailableUpdatesThrows {
-    param(
-        $context
-    )
-
-    # Arrange
-    $p1 = New-WebApplication
-    $p1 | Install-Package A -Version 1.0 -Source $context.RepositoryPath
-
-    # Act
-    Assert-Throws { Update-Package B -Source $context.RepositoryPath } "Updating 'B 1.0' to 'B 2.0' failed. Unable to find a version of 'A' that is compatible with 'B 2.0'."
-}
-
-function Test-UpdatePackageThrowsWhenSourceIsInvalid {
-    # Arrange
-    $p = New-WebApplication 
-
-    # Act & Assert
-    Assert-Throws { Update-Package jQuery -source "d:package" } "Invalid URI: A Dos path must be rooted, for example, 'c:\'."
-}
-
-function Test-UpdatePackageInOneProjectDoesNotCheckAllPackagesInSolution {
-    param(
-        $context
-    )
-    # Arrange
-    $p1 = New-ConsoleApplication
-    $p2 = New-ConsoleApplication
-    $p1 | Install-Package jQuery -Version 1.5.1 -Source $context.RepositoryRoot
-
-    # Act
-    $p2 | Update-Package -Source $context.RepositoryRoot
-
-    # Assert
-    Assert-Package $p1 jQuery 1.5.1
-    Assert-SolutionPackage jQuery 1.5.1
-    Assert-Null (Get-ProjectPackage $p2 jQuery)
-}
-
-function Test-BindingRedirectShouldNotBeAddedForNonStrongNamedAssemblies {
-    param(
-        $context
-    )
-    # Arrange
-    $p = New-ConsoleApplication
-    $p | Install-Package NonStrongNameB -Version 1.0.0.0 -Source $context.RepositoryRoot
-    $p | Install-Package NonStrongNameA -Source $context.RepositoryRoot
-
-    # Act
-    $p | Update-Package NonStrongNameB -Source $context.RepositoryRoot
-
-    # Assert
-    Assert-Null (Get-ProjectItem $p app.config)
-}
-
-function Test-UpdateOnePackageInAllProjectsExecutesInstallPs1OnAllProjects {
-    param(
-        $context
-    )
-
-    # Arrange
-    $p1 = New-ClassLibrary 'Project1'
-    $p2 = New-ClassLibrary 'Project2'
-
-    $p1, $p2 | Install-Package TestUpdatePackage -Version 1.0.0.0 -Source $context.RepositoryRoot
-
-    $global:InstallPackageMessages = @()
-    $global:UninstallPackageMessages = @()
-
-    # Act
-    Update-Package TestUpdatePackage -Source $context.RepositoryRoot
-
-    # Assert
-    # The install.ps1 in the TestUpdatePackage package will add the project name to $global:InstallPackageMessages collection
-
-    Assert-AreEqual 2 $global:InstallPackageMessages.Count
-    Assert-AreEqual 'Project1' $global:InstallPackageMessages[0]
-    Assert-AreEqual 'Project2' $global:InstallPackageMessages[1]
-
-    Assert-AreEqual 2 $global:UnInstallPackageMessages.Count
-    Assert-AreEqual 'UninstallProject1' $global:UnInstallPackageMessages[0]
-    Assert-AreEqual 'UninstallProject2' $global:UnInstallPackageMessages[1]
-
-    #clean up
-    Remove-Variable InstallPackageMessages -Scope Global
-    Remove-Variable UninstallPackageMessages -Scope Global
-}
-
-function Test-SafeUpdateOnePackageInAllProjectsExecutesInstallPs1OnAllProjects {
-    param(
-        $context
-    )
-
-    # Arrange
-    $p1 = New-ClassLibrary 'Project1'
-    $p2 = New-ClassLibrary 'Project2'
-
-    $p1, $p2 | Install-Package TestUpdatePackage -Version 1.0.0.0 -Source $context.RepositoryRoot
-
-    $global:InstallPackageMessages = @()
-    $global:UninstallPackageMessages = @()
-
-    # Act
-    Update-Package TestUpdatePackage -Safe -Source $context.RepositoryRoot
-
-    # Assert
-    # The install.ps1 in the TestUpdatePackage package will add the (project name + ' safe') to $global:InstallPackageMessages collection
-
-    Assert-AreEqual 2 $global:InstallPackageMessages.Count
-    Assert-AreEqual 'Project1 safe' $global:InstallPackageMessages[0]
-    Assert-AreEqual 'Project2 safe' $global:InstallPackageMessages[1]
-
-    Assert-AreEqual 2 $global:UnInstallPackageMessages.Count
-    Assert-AreEqual 'UninstallProject1' $global:UnInstallPackageMessages[0]
-    Assert-AreEqual 'UninstallProject2' $global:UnInstallPackageMessages[1]
-
-    #clean up
-    Remove-Variable InstallPackageMessages -Scope Global
-    Remove-Variable UninstallPackageMessages -Scope Global
-}
-
-function Test-UpdateAllPackagesInAllProjectsExecutesInstallPs1OnAllProjects {
-    param(
-        $context
-    )
-
-    # Arrange
-    $p1 = New-ClassLibrary 'Project1'
-    $p2 = New-ClassLibrary 'Project2'
-
-    $p1, $p2 | Install-Package TestUpdatePackage -Version 1.0.0.0 -Source $context.RepositoryRoot
-    $p1, $p2 | Install-Package TestUpdateSecondPackage -Version 1.0.0.0 -Source $context.RepositoryRoot
-
-    $global:InstallPackageMessages = @()
-    $global:UninstallPackageMessages = @()
-
-    # Act
-    Update-Package -Source $context.RepositoryRoot
-
-    # Assert
-    # The install.ps1 in the TestUpdatePackage package will add the project name to $global:InstallPackageMessages collection
-    # The install.ps1 in the TestUpdateSecondPackage package will add the (project name + ' second') to $global:InstallPackageMessages collection
-
-    Assert-AreEqual 4 $global:InstallPackageMessages.Count
-    Assert-AreEqual 'Project1second' $global:InstallPackageMessages[0]
-    Assert-AreEqual 'Project2second' $global:InstallPackageMessages[1]
-    Assert-AreEqual 'Project1' $global:InstallPackageMessages[2]
-    Assert-AreEqual 'Project2' $global:InstallPackageMessages[3]
-
-    Assert-AreEqual 4 $global:UninstallPackageMessages.Count
-    Assert-AreEqual 'uninstallProject1second' $global:UnInstallPackageMessages[0]
-    Assert-AreEqual 'uninstallProject2second' $global:UnInstallPackageMessages[1]
-    Assert-AreEqual 'uninstallProject1' $global:UnInstallPackageMessages[2]
-    Assert-AreEqual 'uninstallProject2' $global:UnInstallPackageMessages[3]
-
-    #clean up
-    Remove-Variable InstallPackageMessages -Scope Global
-    Remove-Variable UninstallPackageMessages -Scope Global
-}
-
-function Test-UpdatePackageDoesNotConsiderPrereleasePackagesForUpdateIfFlagIsNotSpecified {
-     param(
-        $context
-    )
-
-    # Arrange
-    $p = New-ClassLibrary
-
-    # Act
-    $p | Install-Package -Source $context.RepositoryRoot -Id PreReleaseTestPackage -Version 1.0.0-a -Prerelease
-    Assert-Package $p 'PreReleaseTestPackage'
-    $p | Update-Package -Source $context.RepositoryRoot -Id PreReleaseTestPackage 
-
-    # Assert
-    Assert-Package $p PreReleaseTestPackage 1.0.0
-}
-
-function Test-UpdatePackageDoesNothingIfNewVersionLessThanInstalledPrereleaseVersion {
-     param(
-        $context
-    )
-
-    # Arrange
-    $p = New-ClassLibrary
-
-    # Act
-    $p | Install-Package -Source $context.RepositoryRoot -Id PreReleaseTestPackage -Version 1.0.1-a -Prerelease
-    Assert-Package $p 'PreReleaseTestPackage' 1.0.1-a
-    $p | Update-Package -Source $context.RepositoryRoot -Id PreReleaseTestPackage
-
-    # Assert
-    Assert-Package $p PreReleaseTestPackage 1.0.1-a
-}
-
-function Test-UpdatePackageThrowsIfNewVersionLessThanInstalledPrereleaseVersionWhenVersionIsSetExplicitly {
-     param(
-        $context
-    )
-
-    # Arrange
-    $p = New-ClassLibrary
-
-    # Act & Assert
-    $p | Install-Package -Source $context.RepositoryRoot -Id PreReleaseTestPackage -Version 1.0.1-a -Prerelease
-    Assert-Package $p 'PreReleaseTestPackage' 1.0.1-a
-
-    Assert-Throws { $p | Update-Package -Source $context.RepositoryRoot -Id PreReleaseTestPackage -Version 1.0 } "Already referencing a newer version of 'PreReleaseTestPackage'."
-}
-
-function Test-UpdatePackageDoesNotConsiderPrereleasePackagesForSafeUpdateIfFlagIsNotSpecified {
-     param(
-        $context
-    )
-
-    # Arrange
-    $p = New-ClassLibrary
-
-    # Act
-    $p | Install-Package -Source $context.RepositoryRoot -Id PreReleaseTestPackage -Version 1.0.0-a -Prerelease
-    Assert-Package $p 'PreReleaseTestPackage'
-    $p | Update-Package -Source $context.RepositoryRoot -Id PreReleaseTestPackage  -Safe
-
-    # Assert
-    Assert-Package $p PreReleaseTestPackage 1.0.0
-}
-
-function Test-UpdatePackageConsidersPrereleasePackagesForUpdateIfFlagIsSpecified {
-     param(
-        $context
-    )
-
-    # Arrange
-    $p = New-ClassLibrary
-
-    # Act
-    $p | Install-Package -Source $context.RepositoryRoot -Id PreReleaseTestPackage -Version 1.0.0-a -Prerelease
-    Assert-Package $p 'PreReleaseTestPackage'
-    $p | Update-Package -Source $context.RepositoryRoot -Id PreReleaseTestPackage -Prerelease
-
-    # Assert
-    Assert-Package $p PreReleaseTestPackage 1.0.1-a
-}
-
-function Test-UpdatePackageDoesNotConsiderPrereleasePackagesForSafeUpdateIfFlagIsNotSpecified {
-     param(
-        $context
-    )
-
-    # Arrange
-    $p = New-ClassLibrary
-
-    # Act
-    $p | Install-Package -Source $context.RepositoryRoot -Id PreReleaseTestPackage -Version 1.0.0-a -Prerelease
-    Assert-Package $p 'PreReleaseTestPackage'
-    $p | Update-Package -Source $context.RepositoryRoot -Id PreReleaseTestPackage  -Safe -Prerelease
-
-    # Assert
-<<<<<<< HEAD
-    Assert-Package $p PreReleaseTestPackage 1.0.1a
-}
-
-function Test-UpdatePackageDontMakeExcessiveNetworkRequests 
-{
-    # Arrange
-    $a = New-ClassLibrary
-
-    $nugetsource = "https://go.microsoft.com/FWLink/?LinkID=206669"
-    
-    $repository = Get-PackageRepository $nugetsource
-    Assert-NotNull $repository
-
-    $packageDownloader = $repository.PackageDownloader
-        Assert-NotNull $packageDownloader
-
-    $global:numberOfRequests = 0
-    $eventId = "__DataServiceSendingRequest"
-
-    $a | Install-Package "nugetpackageexplorer.types" -version 1.0 -source $nugetsource
-    Assert-Package $a 'nugetpackageexplorer.types' '1.0'
-
-    try 
-    {
-        Register-ObjectEvent $packageDownloader "SendingRequest" $eventId { $global:numberOfRequests++; }
-
-        # Act
-        $a | Update-Package "nugetpackageexplorer.types" -version 2.0 -source $nugetsource
-
-        # Assert
-        Assert-Package $a 'nugetpackageexplorer.types' '2.0'
-        Assert-AreEqual 1 $global:numberOfRequests
-    }
-    finally 
-    {
-        Unregister-Event $eventId -ea SilentlyContinue
-        Remove-Variable 'numberOfRequests' -Scope 'Global' -ea SilentlyContinue
-    }
-=======
-    Assert-Package $p PreReleaseTestPackage 1.0.1-a
->>>>>>> 00570db6
-}
+function Test-UpdatingPackageInProjectDoesntRemoveFromSolutionIfInUse {
+    # Arrange
+    $p1 = New-WebApplication
+    $p2 = New-ClassLibrary 
+
+    $oldReferences = @("Castle.Core", 
+                       "Castle.Services.Logging.log4netIntegration", 
+                       "Castle.Services.Logging.NLogIntegration", 
+                       "log4net",
+                       "NLog")
+                       
+    Install-Package Castle.Core -Version 1.2.0 -Project $p1.Name
+    $oldReferences | %{ Assert-Reference $p1 $_ }
+    
+    Install-Package Castle.Core -Version 1.2.0 -Project $p2.Name
+    $oldReferences | %{ Assert-Reference $p2 $_ }
+    
+    # Check that it's installed at solution level
+    Assert-SolutionPackage Castle.Core 1.2.0
+    
+    # Update the package in the first project
+    Update-Package Castle.Core -Project $p1.Name -Version 2.5.1
+    Assert-Reference $p1 Castle.Core 2.5.1.0
+    Assert-SolutionPackage Castle.Core 2.5.1
+    Assert-SolutionPackage Castle.Core 1.2.0
+    
+    # Update the package in the second project
+    Update-Package Castle.Core -Project $p2.Name -Version 2.5.1
+    Assert-Reference $p2 Castle.Core 2.5.1.0
+    
+    # Make sure that the old one is removed since no one is using it
+    Assert-Null (Get-SolutionPackage Castle.Core 1.2.0)
+}
+
+function Test-UpdatingPackageWithSharedDependency {
+    param(
+        $context
+    )
+    
+    # Arrange
+    $p = New-ClassLibrary
+
+    # Act
+    Install-Package D -Version 1.0 -Source $context.RepositoryPath
+    Assert-Package $p D 1.0
+    Assert-Package $p B 1.0
+    Assert-Package $p C 1.0
+    Assert-Package $p A 2.0
+    Assert-SolutionPackage D 1.0
+    Assert-SolutionPackage B 1.0
+    Assert-SolutionPackage C 1.0
+    Assert-SolutionPackage A 2.0
+    Assert-Null (Get-SolutionPackage A 1.0)
+    
+    Update-Package D -Source $context.RepositoryPath
+    # Make sure the new package is installed
+    Assert-Package $p D 2.0
+    Assert-Package $p B 2.0
+    Assert-Package $p C 2.0
+    Assert-Package $p A 3.0
+    Assert-SolutionPackage D 2.0
+    Assert-SolutionPackage B 2.0
+    Assert-SolutionPackage C 2.0
+    Assert-SolutionPackage A 3.0
+    
+    # Make sure the old package is removed
+    Assert-Null (Get-ProjectPackage $p D 1.0)
+    Assert-Null (Get-ProjectPackage $p B 1.0)
+    Assert-Null (Get-ProjectPackage $p C 1.0)
+    Assert-Null (Get-ProjectPackage $p A 2.0)
+    Assert-Null (Get-SolutionPackage D 1.0)
+    Assert-Null (Get-SolutionPackage B 1.0)
+    Assert-Null (Get-SolutionPackage C 1.0)
+    Assert-Null (Get-SolutionPackage A 2.0)
+    Assert-Null (Get-SolutionPackage A 1.0)
+}
+
+function Test-UpdateWithoutPackageInstalledThrows {
+    # Arrange
+    $p = New-ClassLibrary
+
+    # Act & Assert
+    Assert-Throws { $p | Update-Package elmah } "Unable to find package 'elmah'."
+}
+
+function Test-UpdateSolutionOnlyPackage {
+    param(
+        $context
+    )
+
+    # Arrange
+    $p = New-WebApplication
+    $solutionDir = Get-SolutionDir
+
+    # Act
+    $p | Install-Package SolutionOnlyPackage -Source $context.RepositoryRoot -Version 1.0
+    Assert-SolutionPackage SolutionOnlyPackage 1.0
+    Assert-PathExists (Join-Path $solutionDir packages\SolutionOnlyPackage.1.0\file1.txt)    
+
+    $p | Update-Package SolutionOnlyPackage -Source $context.RepositoryRoot
+    Assert-Null (Get-SolutionPackage SolutionOnlyPackage 1.0)
+    Assert-SolutionPackage SolutionOnlyPackage 2.0
+    Assert-PathExists (Join-Path $solutionDir packages\SolutionOnlyPackage.2.0\file2.txt)
+}
+
+function Test-UpdateSolutionOnlyPackageWhenAmbiguous {
+    param(
+        $context
+    )
+
+    # Arrange
+    $p = New-MvcApplication
+    Install-Package SolutionOnlyPackage -Version 1.0 -Source $context.RepositoryRoot
+    Install-Package SolutionOnlyPackage -Version 2.0 -Source $context.RepositoryRoot
+
+    Assert-SolutionPackage SolutionOnlyPackage 1.0
+    Assert-SolutionPackage SolutionOnlyPackage 2.0
+
+    Assert-Throws { Update-Package SolutionOnlyPackage } "Unable to update 'SolutionOnlyPackage'. Found multiple versions installed."
+}
+
+function Test-UpdatePackageResolvesDependenciesAcrossSources {
+    param(
+        $context
+    )
+    
+    # Arrange
+    $p = New-ConsoleApplication
+
+    # Act
+    # Ensure Antlr is not avilable in local repo.
+    Assert-Null (Get-Package -ListAvailable -Source $context.RepositoryRoot Antlr)
+    # Install a package with no external dependency
+    Install-Package PackageWithExternalDependency -Source $context.RepositoryRoot -Version 0.5
+    # Upgrade to a version that has an external dependency
+    Update-Package PackageWithExternalDependency -Source $context.RepositoryRoot
+
+    # Assert
+    Assert-Package $p PackageWithExternalDependency
+    Assert-Package $p Antlr
+}
+
+function Test-UpdateAmbiguousProjectLevelPackageNoInstalledInProjectThrows {
+    # Arrange
+    $p1 = New-ClassLibrary
+    $p2 = New-FSharpLibrary
+    $p1 | Install-Package Antlr -Version 3.1.1
+    $p2 | Install-Package Antlr -Version 3.1.3.42154
+    Remove-ProjectItem $p1 packages.config
+    Remove-ProjectItem $p2 packages.config
+
+    Assert-SolutionPackage Antlr 3.1.1
+    Assert-SolutionPackage Antlr 3.1.3.42154
+    @($p1, $p2) | %{ Assert-Null (Get-ProjectPackage $_ Antlr) }
+
+    # Act
+    Assert-Throws { $p1 | Update-Package Antlr } "Unable to find package 'Antlr' in '$($p1.Name)'."
+}
+
+function Test-SubTreeUpdateWithDependencyInUse {
+    param(
+        $context
+    )
+    
+    # Arrange
+    $p = New-ClassLibrary
+    
+    # Act
+    $p | Install-Package A -Source $context.RepositoryPath
+    Assert-Package $p A 1.0
+    Assert-Package $p B 1.0
+    Assert-Package $p E 1.0
+    Assert-Package $p F 1.0
+    Assert-Package $p C 1.0
+    Assert-Package $p D 1.0
+
+    $p | Update-Package F -Source $context.RepositoryPath
+    Assert-Package $p A 1.0
+    Assert-Package $p B 1.0
+    Assert-Package $p E 1.0
+    Assert-Package $p F 2.0
+    Assert-Package $p C 1.0
+    Assert-Package $p D 1.0
+    Assert-Package $p G 1.0
+}
+
+function Test-ComplexUpdateSubTree {
+    param(
+        $context
+    )
+    
+    # Arrange
+    $p = New-ClassLibrary
+    
+    # Act
+    $p | Install-Package A -Source $context.RepositoryPath
+    Assert-Package $p A 1.0
+    Assert-Package $p B 1.0
+    Assert-Package $p E 1.0
+    Assert-Package $p F 1.0
+    Assert-Package $p C 1.0
+    Assert-Package $p D 1.0
+
+
+    $p | Update-Package E -Source $context.RepositoryPath
+    Assert-Package $p A 1.0
+    Assert-Package $p B 1.0
+    Assert-Package $p E 2.0
+    Assert-Package $p F 1.0
+    Assert-Package $p C 1.0
+    Assert-Package $p D 1.0
+    Assert-Package $p G 1.0
+}
+
+function Test-SubTreeUpdateWithConflict {
+    param(
+        $context
+    )
+    
+    # Arrange
+    $p = New-ClassLibrary
+    
+    # Act
+    $p | Install-Package A -Source $context.RepositoryPath
+    $p | Install-Package G -Source $context.RepositoryPath
+    Assert-Package $p A 1.0
+    Assert-Package $p B 1.0
+    Assert-Package $p C 1.0
+    Assert-Package $p D 1.0
+    Assert-Package $p G 1.0
+
+    Assert-Throws { $p | Update-Package C -Source $context.RepositoryPath } "Updating 'C 1.0' to 'C 2.0' failed. Unable to find a version of 'G' that is compatible with 'C 2.0'."
+    Assert-Null (Get-ProjectPackage $p C 2.0)
+    Assert-Null (Get-SolutionPackage C 2.0)
+    Assert-Package $p A 1.0
+    Assert-Package $p B 1.0
+    Assert-Package $p C 1.0
+    Assert-Package $p D 1.0
+    Assert-Package $p G 1.0
+}
+
+function Test-AddingBindingRedirectAfterUpdate {
+    param(
+        $context
+    )
+    
+    # Arrange
+    $p = New-WebApplication
+    
+    # Act
+    $p | Install-Package A -Source $context.RepositoryPath
+    Assert-Package $p A 1.0
+    Assert-Package $p B 1.0
+    $p | Install-Package C -Source $context.RepositoryPath
+    Assert-Package $p C 1.0
+    Assert-Package $p B 2.0
+    Assert-Null (Get-SolutionPackage B 1.0)
+
+    Build-Project $p
+
+    $redirect = $p | Add-BindingRedirect
+
+    Assert-AreEqual B $redirect.Name
+    Assert-AreEqual '0.0.0.0-2.0.0.0' $redirect.OldVersion
+    Assert-AreEqual '2.0.0.0' $redirect.NewVersion
+}
+
+
+function Test-UpdatePackageWithOlderVersionOfSharedDependencyInUse {
+    param(
+        $context
+    )
+    
+    # Arrange
+    $p = New-ClassLibrary
+
+    # Act
+    $p | Install-Package K -Source $context.RepositoryPath
+    Assert-Package $p K 1.0
+    Assert-Package $p A 1.0
+    Assert-SolutionPackage K 1.0
+    Assert-SolutionPackage A 1.0
+
+    $p | Install-Package D -Version 1.0 -Source $context.RepositoryPath
+    Assert-Package $p D 1.0
+    Assert-Package $p B 1.0
+    Assert-Package $p C 1.0
+    Assert-SolutionPackage D 1.0
+    Assert-SolutionPackage B 1.0
+    Assert-SolutionPackage C 1.0
+
+    $p | Update-Package D -Source $context.RepositoryPath
+    Assert-Package $p K 1.0
+    Assert-Package $p D 2.0
+    Assert-Package $p B 2.0
+    Assert-Package $p C 2.0
+    Assert-Package $p G 1.0
+    Assert-Package $p A 2.0
+    Assert-SolutionPackage K 1.0
+    Assert-SolutionPackage D 2.0
+    Assert-SolutionPackage B 2.0
+    Assert-SolutionPackage C 2.0
+    Assert-SolutionPackage G 1.0
+    Assert-SolutionPackage A 2.0
+
+    # Make sure the old package(s) are removed
+    Assert-Null (Get-ProjectPackage $p D 1.0)
+    Assert-Null (Get-ProjectPackage $p B 1.0)
+    Assert-Null (Get-ProjectPackage $p C 1.0)
+    Assert-Null (Get-ProjectPackage $p A 1.0)
+    Assert-Null (Get-SolutionPackage D 1.0)
+    Assert-Null (Get-SolutionPackage B 1.0)
+    Assert-Null (Get-SolutionPackage C 1.0)
+    Assert-Null (Get-SolutionPackage A 1.0)
+}
+
+function Test-UpdatePackageAcceptsSourceName {
+    # Arrange
+    $p = New-ConsoleApplication
+    Install-Package Antlr -Version 3.1.1 -Project $p.Name -Source 'NUGET OFFICIAL PACKAGE SOURCE'
+
+    Assert-Package $p Antlr 3.1.1
+
+    # Act
+    Update-Package Antlr -Version 3.1.3.42154 -Project $p.Name -Source 'NuGet official Package Source'
+
+    # Assert
+    Assert-Package $p Antlr 3.1.3.42154
+}
+
+function Test-UpdatePackageAcceptsAllAsSourceName {
+    # Arrange
+    $p = New-ConsoleApplication
+    Install-Package Antlr -Version 3.1.1 -Project $p.Name -Source 'All'
+
+    Assert-Package $p Antlr 3.1.1
+
+    # Act
+    Update-Package Antlr -Version 3.1.3.42154 -Project $p.Name -Source 'All'
+
+    # Assert
+    Assert-Package $p Antlr 3.1.3.42154
+}
+
+function Test-UpdatePackageAcceptsRelativePathSource {
+    param(
+        $context
+    )
+    
+    pushd
+
+    # Arrange
+    $p = New-ConsoleApplication
+    Install-Package SkypePackage -Version 1.0 -Project $p.Name -Source $context.RepositoryRoot
+    Assert-Package $p SkypePackage 1.0
+
+    $testPathName = Split-Path $context.TestRoot -Leaf
+
+    cd $context.RepositoryRoot
+    Assert-AreEqual $context.RepositoryRoot $pwd
+
+    # Act
+    Update-Package SkypePackage -Version 2.0 -Project $p.Name -Source $testPathName
+
+    # Assert
+    Assert-Package $p SkypePackage 2.0
+
+    popd
+}
+
+function Test-UpdatePackageAcceptsRelativePathSource2 {
+    param(
+        $context
+    )
+    
+    pushd
+
+    # Arrange
+    $p = New-ConsoleApplication
+    Install-Package SkypePackage -Version 1.0 -Project $p.Name -Source $context.RepositoryRoot
+    Assert-Package $p SkypePackage 1.0
+
+    cd $context.TestRoot
+    Assert-AreEqual $context.TestRoot $pwd
+
+    # Act
+    Update-Package SkypePackage -Version 3.0 -Project $p.Name -Source '..\'
+
+    # Assert
+    Assert-Package $p SkypePackage 3.0
+
+    popd
+}
+
+function Test-UpdateProjectLevelPackageNotInstalledInAnyProject {
+    # Arrange
+    $p1 = New-WebApplication
+
+    # Act
+    $p1 | Install-Package Ninject -Version 2.0.1.0
+    Remove-ProjectItem $p1 packages.config
+    
+
+    # Assert
+    Assert-Throws { Update-Package Ninject } "'Ninject' was not installed in any project. Update failed."
+}
+
+function Test-UpdatePackageInAllProjects {
+    # Arrange
+    $p1 = New-FSharpLibrary
+    $p2 = New-WebApplication
+    $p3 = New-ClassLibrary
+    $p4 = New-WebSite
+
+    # Act
+    $p1 | Install-Package Ninject -Version 2.0.1.0
+    $p2 | Install-Package Ninject -Version 2.1.0.76
+    $p3 | Install-Package Ninject -Version 2.2.0.0
+    $p4 | Install-Package Ninject -Version 2.2.1.0
+
+    Assert-SolutionPackage Ninject 2.0.1.0
+    Assert-SolutionPackage Ninject 2.1.0.76
+    Assert-SolutionPackage Ninject 2.2.0.0
+    Assert-SolutionPackage Ninject 2.2.1.0
+    Assert-Package $p1 Ninject 2.0.1.0
+    Assert-Package $p2 Ninject 2.1.0.76
+    Assert-Package $p3 Ninject 2.2.0.0
+    Assert-Package $p4 Ninject 2.2.1.0
+
+    Update-Package Ninject
+
+    # Assert
+    Assert-SolutionPackage Ninject 2.2.1.4
+    Assert-Package $p1 Ninject 2.2.1.4
+    Assert-Package $p2 Ninject 2.2.1.4
+    Assert-Package $p3 Ninject 2.2.1.4
+    Assert-Package $p4 Ninject 2.2.1.4
+    Assert-Null (Get-SolutionPackage Ninject 2.0.1.0)
+    Assert-Null (Get-SolutionPackage Ninject 2.1.0.76)
+    Assert-Null (Get-SolutionPackage Ninject 2.2.0.0)
+    Assert-Null (Get-SolutionPackage Ninject 2.2.1.0)
+}
+
+function Test-UpdateAllPackagesInSolution {
+    param(
+        $context
+    )
+
+    # Arrange
+    $p1 = New-WebApplication
+    $p2 = New-ClassLibrary
+    
+    # Act
+    $p1 | Install-Package A -Version 1.0 -Source $context.RepositoryPath
+    $p2 | Install-Package C -Version 1.0 -Source $context.RepositoryPath
+    
+    Assert-SolutionPackage A 1.0
+    Assert-SolutionPackage B 1.0
+    Assert-SolutionPackage C 1.0
+    Assert-SolutionPackage D 2.0
+    Assert-Package $p1 A 1.0
+    Assert-Package $p1 B 1.0
+    Assert-Package $p2 C 1.0
+    Assert-Package $p2 D 2.0
+
+    Update-Package -Source $context.RepositoryPath
+    # Assert
+    Assert-Null (Get-SolutionPackage A 1.0)
+    Assert-Null (Get-SolutionPackage B 1.0)
+    Assert-Null (Get-SolutionPackage D 2.0)
+    Assert-Null (Get-ProjectPackage $p1 A 1.0)
+    Assert-Null (Get-ProjectPackage $p1 B 1.0)
+    Assert-Null (Get-ProjectPackage $p2 D 2.0)
+    Assert-SolutionPackage A 2.0
+    Assert-SolutionPackage B 2.0
+    Assert-SolutionPackage C 1.0
+    Assert-SolutionPackage D 4.0
+    Assert-SolutionPackage E 3.0
+    Assert-Package $p1 A 2.0
+    Assert-Package $p1 B 2.0
+    Assert-Package $p2 C 1.0
+    Assert-Package $p2 D 4.0
+    Assert-Package $p2 E 3.0
+}
+
+function Test-UpdateScenariosWithConstraints {
+    param(
+        $context
+    )
+
+    # Arrange
+    $p1 = New-WebApplication
+    $p2 = New-ClassLibrary
+    $p3 = New-WebSite
+
+    $p1 | Install-Package A -Version 1.0 -Source $context.RepositoryPath
+    $p2 | Install-Package C -Version 1.0 -Source $context.RepositoryPath
+    $p3 | Install-Package E -Version 1.0 -Source $context.RepositoryPath
+
+    Add-PackageConstraint $p1 A "[1.0, 2.0)"
+    Add-PackageConstraint $p2 D "[1.0]"
+    Add-PackageConstraint $p3 E "[1.0]"
+     
+    # Act
+    Update-Package A -Source $context.RepositoryPath
+    $gt = [char]0x2265
+    Assert-Throws { Update-Package C -Source $context.RepositoryPath } "Unable to resolve dependency 'D ($gt 2.0)'.'D' has an additional constraint (= 1.0) defined in packages.config."
+    Assert-Throws { Update-Package F -Source $context.RepositoryPath } "Updating 'F 1.0' to 'F 2.0' failed. Unable to find a version of 'E' that is compatible with 'F 2.0'."
+
+    # Assert
+    Assert-Package $p1 A 1.0
+    Assert-Package $p1 B 1.0
+    Assert-SolutionPackage A 1.0
+    Assert-SolutionPackage B 1.0
+
+    Assert-Package $p2 C 1.0
+    Assert-Package $p2 D 1.0
+    Assert-SolutionPackage C 1.0
+    Assert-SolutionPackage D 1.0
+
+    Assert-Package $p3 E 1.0
+    Assert-Package $p3 F 1.0
+    Assert-SolutionPackage E 1.0
+    Assert-SolutionPackage F 1.0
+}
+
+function Test-UpdateAllPackagesInSolutionWithSafeFlag {
+    param(
+        $context
+    )
+
+    # Arrange
+    $p1 = New-WebApplication
+    $p1 | Install-Package A -Version 1.0 -Source $context.RepositoryPath -IgnoreDependencies
+    $p1 | Install-Package B -Version 1.0 -Source $context.RepositoryPath -IgnoreDependencies
+    $p1 | Install-Package C -Version 1.0 -Source $context.RepositoryPath -IgnoreDependencies
+
+    # Act    
+    Update-Package -Source $context.RepositoryPath -Safe
+
+    # Assert
+    Assert-Package $p1 A 1.0.3
+    Assert-Package $p1 B 1.0.3
+    Assert-Package $p1 C 1.0.0.1
+    Assert-SolutionPackage A 1.0.3
+    Assert-SolutionPackage B 1.0.3
+    Assert-SolutionPackage C 1.0.0.1
+}
+
+function Test-UpdatePackageWithSafeFlag {
+    param(
+        $context
+    )
+
+    # Arrange
+    $p1 = New-WebApplication
+    $p1 | Install-Package A -Version 1.0 -Source $context.RepositoryPath -IgnoreDependencies
+    $p1 | Install-Package B -Version 1.0 -Source $context.RepositoryPath -IgnoreDependencies
+    $p1 | Install-Package C -Version 1.0 -Source $context.RepositoryPath -IgnoreDependencies
+
+    # Act    
+    Update-Package A -Source $context.RepositoryPath -Safe
+
+    # Assert
+    Assert-Package $p1 A 1.0.3
+    Assert-Package $p1 B 1.0.3
+    Assert-Package $p1 C 1.0.0.1
+    Assert-SolutionPackage A 1.0.3
+    Assert-SolutionPackage B 1.0.3
+    Assert-SolutionPackage C 1.0.0.1
+}
+
+function Test-UpdatePackageDiamondDependenciesBottomNodeConflictingPackages {
+    param(
+        $context
+    )
+
+    # Arrange
+    $p = New-WebApplication
+    $p | Install-Package A -Version 1.0 -Source $context.RepositoryPath
+
+    # Act
+    Update-Package D -Source $context.RepositoryPath
+
+    # Assert
+    Assert-Package $p A 2.0
+    Assert-Package $p B 2.0
+    Assert-Package $p C 2.0
+    Assert-Package $p D 2.0
+    Assert-SolutionPackage A 2.0
+    Assert-SolutionPackage B 2.0
+    Assert-SolutionPackage C 2.0
+    Assert-SolutionPackage D 2.0
+
+    Assert-Null (Get-ProjectPackage $p A 1.0)
+    Assert-Null (Get-ProjectPackage $p B 1.0)
+    Assert-Null (Get-ProjectPackage $p C 1.0)
+    Assert-Null (Get-ProjectPackage $p D 1.0)
+    Assert-Null (Get-SolutionPackage A 1.0)
+    Assert-Null (Get-SolutionPackage B 1.0)
+    Assert-Null (Get-SolutionPackage C 1.0)
+    Assert-Null (Get-SolutionPackage D 1.0)
+}
+
+function Test-UpdatingDependentPackagesPicksLowestCompatiblePackages {
+    param(
+        $context
+    )
+
+    # Arrange
+    $p = New-WebApplication
+    $p | Install-Package A -Version 1.0 -Source $context.RepositoryPath
+
+    # Act
+    Update-Package B -Source $context.RepositoryPath
+
+    # Assert
+    Assert-Package $p A 1.5
+    Assert-Package $p B 2.0
+    Assert-SolutionPackage A 1.5
+    Assert-SolutionPackage B 2.0
+}
+
+function Test-UpdateAllPackagesInASingleProjectWithMultipleProjects {
+    param(
+        $context
+    )
+    # Arrange
+    $p1 = New-WebApplication
+    $p2 = New-WebApplication
+    $p1, $p2 | Install-Package jQuery -Version 1.5.1 -Source $context.RepositoryRoot
+    $p1, $p2 | Install-Package jQuery.UI.Combined  -Version 1.8.11 -Source $context.RepositoryRoot
+
+    # Act
+    $p1 | Update-Package -Source $context.RepositoryRoot
+
+    # Assert
+    Assert-Package $p1 jQuery 1.6.1
+    Assert-Package $p2 jQuery 1.5.2
+    Assert-Package $p1 jQuery.UI.Combined 1.8.13
+    Assert-Package $p2 jQuery.UI.Combined 1.8.11
+    Assert-SolutionPackage jQuery 1.5.2
+    Assert-SolutionPackage jQuery 1.6.1
+    Assert-SolutionPackage jQuery.UI.Combined 1.8.11
+    Assert-SolutionPackage jQuery.UI.Combined 1.8.13
+}
+
+function Test-UpdateAllPackagesInASingleProjectWithSafeFlagAndMultipleProjects {
+    # Arrange
+    $p1 = New-WebApplication
+    $p2 = New-WebApplication
+    $p1, $p2 | Install-Package jQuery -Version 1.5.1 -Source $context.RepositoryRoot
+    $p1, $p2 | Install-Package jQuery.UI.Combined  -Version 1.8.11 -Source $context.RepositoryRoot
+
+    # Act
+    $p1 | Update-Package -Safe -Source $context.RepositoryRoot
+
+    # Assert
+    Assert-Package $p1 jQuery 1.5.2
+    Assert-Package $p2 jQuery 1.5.2
+    Assert-Package $p1 jQuery.UI.Combined 1.8.13
+    Assert-Package $p2 jQuery.UI.Combined 1.8.11
+    Assert-SolutionPackage jQuery 1.5.2
+    Assert-SolutionPackage jQuery.UI.Combined 1.8.11
+    Assert-SolutionPackage jQuery.UI.Combined 1.8.13
+}
+
+function Test-UpdatePackageWithDependentsThatHaveNoAvailableUpdatesThrows {
+    param(
+        $context
+    )
+
+    # Arrange
+    $p1 = New-WebApplication
+    $p1 | Install-Package A -Version 1.0 -Source $context.RepositoryPath
+
+    # Act
+    Assert-Throws { Update-Package B -Source $context.RepositoryPath } "Updating 'B 1.0' to 'B 2.0' failed. Unable to find a version of 'A' that is compatible with 'B 2.0'."
+}
+
+function Test-UpdatePackageThrowsWhenSourceIsInvalid {
+    # Arrange
+    $p = New-WebApplication 
+
+    # Act & Assert
+    Assert-Throws { Update-Package jQuery -source "d:package" } "Invalid URI: A Dos path must be rooted, for example, 'c:\'."
+}
+
+function Test-UpdatePackageInOneProjectDoesNotCheckAllPackagesInSolution {
+    param(
+        $context
+    )
+    # Arrange
+    $p1 = New-ConsoleApplication
+    $p2 = New-ConsoleApplication
+    $p1 | Install-Package jQuery -Version 1.5.1 -Source $context.RepositoryRoot
+
+    # Act
+    $p2 | Update-Package -Source $context.RepositoryRoot
+
+    # Assert
+    Assert-Package $p1 jQuery 1.5.1
+    Assert-SolutionPackage jQuery 1.5.1
+    Assert-Null (Get-ProjectPackage $p2 jQuery)
+}
+
+function Test-BindingRedirectShouldNotBeAddedForNonStrongNamedAssemblies {
+    param(
+        $context
+    )
+    # Arrange
+    $p = New-ConsoleApplication
+    $p | Install-Package NonStrongNameB -Version 1.0.0.0 -Source $context.RepositoryRoot
+    $p | Install-Package NonStrongNameA -Source $context.RepositoryRoot
+
+    # Act
+    $p | Update-Package NonStrongNameB -Source $context.RepositoryRoot
+
+    # Assert
+    Assert-Null (Get-ProjectItem $p app.config)
+}
+
+function Test-UpdateOnePackageInAllProjectsExecutesInstallPs1OnAllProjects {
+    param(
+        $context
+    )
+
+    # Arrange
+    $p1 = New-ClassLibrary 'Project1'
+    $p2 = New-ClassLibrary 'Project2'
+
+    $p1, $p2 | Install-Package TestUpdatePackage -Version 1.0.0.0 -Source $context.RepositoryRoot
+
+    $global:InstallPackageMessages = @()
+    $global:UninstallPackageMessages = @()
+
+    # Act
+    Update-Package TestUpdatePackage -Source $context.RepositoryRoot
+
+    # Assert
+    # The install.ps1 in the TestUpdatePackage package will add the project name to $global:InstallPackageMessages collection
+
+    Assert-AreEqual 2 $global:InstallPackageMessages.Count
+    Assert-AreEqual 'Project1' $global:InstallPackageMessages[0]
+    Assert-AreEqual 'Project2' $global:InstallPackageMessages[1]
+
+    Assert-AreEqual 2 $global:UnInstallPackageMessages.Count
+    Assert-AreEqual 'UninstallProject1' $global:UnInstallPackageMessages[0]
+    Assert-AreEqual 'UninstallProject2' $global:UnInstallPackageMessages[1]
+
+    #clean up
+    Remove-Variable InstallPackageMessages -Scope Global
+    Remove-Variable UninstallPackageMessages -Scope Global
+}
+
+function Test-SafeUpdateOnePackageInAllProjectsExecutesInstallPs1OnAllProjects {
+    param(
+        $context
+    )
+
+    # Arrange
+    $p1 = New-ClassLibrary 'Project1'
+    $p2 = New-ClassLibrary 'Project2'
+
+    $p1, $p2 | Install-Package TestUpdatePackage -Version 1.0.0.0 -Source $context.RepositoryRoot
+
+    $global:InstallPackageMessages = @()
+    $global:UninstallPackageMessages = @()
+
+    # Act
+    Update-Package TestUpdatePackage -Safe -Source $context.RepositoryRoot
+
+    # Assert
+    # The install.ps1 in the TestUpdatePackage package will add the (project name + ' safe') to $global:InstallPackageMessages collection
+
+    Assert-AreEqual 2 $global:InstallPackageMessages.Count
+    Assert-AreEqual 'Project1 safe' $global:InstallPackageMessages[0]
+    Assert-AreEqual 'Project2 safe' $global:InstallPackageMessages[1]
+
+    Assert-AreEqual 2 $global:UnInstallPackageMessages.Count
+    Assert-AreEqual 'UninstallProject1' $global:UnInstallPackageMessages[0]
+    Assert-AreEqual 'UninstallProject2' $global:UnInstallPackageMessages[1]
+
+    #clean up
+    Remove-Variable InstallPackageMessages -Scope Global
+    Remove-Variable UninstallPackageMessages -Scope Global
+}
+
+function Test-UpdateAllPackagesInAllProjectsExecutesInstallPs1OnAllProjects {
+    param(
+        $context
+    )
+
+    # Arrange
+    $p1 = New-ClassLibrary 'Project1'
+    $p2 = New-ClassLibrary 'Project2'
+
+    $p1, $p2 | Install-Package TestUpdatePackage -Version 1.0.0.0 -Source $context.RepositoryRoot
+    $p1, $p2 | Install-Package TestUpdateSecondPackage -Version 1.0.0.0 -Source $context.RepositoryRoot
+
+    $global:InstallPackageMessages = @()
+    $global:UninstallPackageMessages = @()
+
+    # Act
+    Update-Package -Source $context.RepositoryRoot
+
+    # Assert
+    # The install.ps1 in the TestUpdatePackage package will add the project name to $global:InstallPackageMessages collection
+    # The install.ps1 in the TestUpdateSecondPackage package will add the (project name + ' second') to $global:InstallPackageMessages collection
+
+    Assert-AreEqual 4 $global:InstallPackageMessages.Count
+    Assert-AreEqual 'Project1second' $global:InstallPackageMessages[0]
+    Assert-AreEqual 'Project2second' $global:InstallPackageMessages[1]
+    Assert-AreEqual 'Project1' $global:InstallPackageMessages[2]
+    Assert-AreEqual 'Project2' $global:InstallPackageMessages[3]
+
+    Assert-AreEqual 4 $global:UninstallPackageMessages.Count
+    Assert-AreEqual 'uninstallProject1second' $global:UnInstallPackageMessages[0]
+    Assert-AreEqual 'uninstallProject2second' $global:UnInstallPackageMessages[1]
+    Assert-AreEqual 'uninstallProject1' $global:UnInstallPackageMessages[2]
+    Assert-AreEqual 'uninstallProject2' $global:UnInstallPackageMessages[3]
+
+    #clean up
+    Remove-Variable InstallPackageMessages -Scope Global
+    Remove-Variable UninstallPackageMessages -Scope Global
+}
+
+function Test-UpdatePackageDoesNotConsiderPrereleasePackagesForUpdateIfFlagIsNotSpecified {
+     param(
+        $context
+    )
+
+    # Arrange
+    $p = New-ClassLibrary
+
+    # Act
+    $p | Install-Package -Source $context.RepositoryRoot -Id PreReleaseTestPackage -Version 1.0.0-a -Prerelease
+    Assert-Package $p 'PreReleaseTestPackage'
+    $p | Update-Package -Source $context.RepositoryRoot -Id PreReleaseTestPackage 
+
+    # Assert
+    Assert-Package $p PreReleaseTestPackage 1.0.0
+}
+
+function Test-UpdatePackageDoesNothingIfNewVersionLessThanInstalledPrereleaseVersion {
+     param(
+        $context
+    )
+
+    # Arrange
+    $p = New-ClassLibrary
+
+    # Act
+    $p | Install-Package -Source $context.RepositoryRoot -Id PreReleaseTestPackage -Version 1.0.1-a -Prerelease
+    Assert-Package $p 'PreReleaseTestPackage' 1.0.1-a
+    $p | Update-Package -Source $context.RepositoryRoot -Id PreReleaseTestPackage
+
+    # Assert
+    Assert-Package $p PreReleaseTestPackage 1.0.1-a
+}
+
+function Test-UpdatePackageThrowsIfNewVersionLessThanInstalledPrereleaseVersionWhenVersionIsSetExplicitly {
+     param(
+        $context
+    )
+
+    # Arrange
+    $p = New-ClassLibrary
+
+    # Act & Assert
+    $p | Install-Package -Source $context.RepositoryRoot -Id PreReleaseTestPackage -Version 1.0.1-a -Prerelease
+    Assert-Package $p 'PreReleaseTestPackage' 1.0.1-a
+
+    Assert-Throws { $p | Update-Package -Source $context.RepositoryRoot -Id PreReleaseTestPackage -Version 1.0 } "Already referencing a newer version of 'PreReleaseTestPackage'."
+}
+
+function Test-UpdatePackageDoesNotConsiderPrereleasePackagesForSafeUpdateIfFlagIsNotSpecified {
+     param(
+        $context
+    )
+
+    # Arrange
+    $p = New-ClassLibrary
+
+    # Act
+    $p | Install-Package -Source $context.RepositoryRoot -Id PreReleaseTestPackage -Version 1.0.0-a -Prerelease
+    Assert-Package $p 'PreReleaseTestPackage'
+    $p | Update-Package -Source $context.RepositoryRoot -Id PreReleaseTestPackage  -Safe
+
+    # Assert
+    Assert-Package $p PreReleaseTestPackage 1.0.0
+}
+
+function Test-UpdatePackageConsidersPrereleasePackagesForUpdateIfFlagIsSpecified {
+     param(
+        $context
+    )
+
+    # Arrange
+    $p = New-ClassLibrary
+
+    # Act
+    $p | Install-Package -Source $context.RepositoryRoot -Id PreReleaseTestPackage -Version 1.0.0-a -Prerelease
+    Assert-Package $p 'PreReleaseTestPackage'
+    $p | Update-Package -Source $context.RepositoryRoot -Id PreReleaseTestPackage -Prerelease
+
+    # Assert
+    Assert-Package $p PreReleaseTestPackage 1.0.1-a
+}
+
+function Test-UpdatePackageDoesNotConsiderPrereleasePackagesForSafeUpdateIfFlagIsNotSpecified {
+     param(
+        $context
+    )
+
+    # Arrange
+    $p = New-ClassLibrary
+
+    # Act
+    $p | Install-Package -Source $context.RepositoryRoot -Id PreReleaseTestPackage -Version 1.0.0-a -Prerelease
+    Assert-Package $p 'PreReleaseTestPackage'
+    $p | Update-Package -Source $context.RepositoryRoot -Id PreReleaseTestPackage  -Safe -Prerelease
+
+    # Assert
+    Assert-Package $p PreReleaseTestPackage 1.0.1-a
+}
+
+function Test-UpdatePackageDontMakeExcessiveNetworkRequests 
+{
+    # Arrange
+    $a = New-ClassLibrary
+
+    $nugetsource = "https://go.microsoft.com/FWLink/?LinkID=206669"
+    
+    $repository = Get-PackageRepository $nugetsource
+    Assert-NotNull $repository
+
+    $packageDownloader = $repository.PackageDownloader
+        Assert-NotNull $packageDownloader
+
+    $global:numberOfRequests = 0
+    $eventId = "__DataServiceSendingRequest"
+
+    $a | Install-Package "nugetpackageexplorer.types" -version 1.0 -source $nugetsource
+    Assert-Package $a 'nugetpackageexplorer.types' '1.0'
+
+    try 
+    {
+        Register-ObjectEvent $packageDownloader "SendingRequest" $eventId { $global:numberOfRequests++; }
+
+        # Act
+        $a | Update-Package "nugetpackageexplorer.types" -version 2.0 -source $nugetsource
+
+        # Assert
+        Assert-Package $a 'nugetpackageexplorer.types' '2.0'
+        Assert-AreEqual 1 $global:numberOfRequests
+    }
+    finally 
+    {
+        Unregister-Event $eventId -ea SilentlyContinue
+        Remove-Variable 'numberOfRequests' -Scope 'Global' -ea SilentlyContinue
+    }
+}