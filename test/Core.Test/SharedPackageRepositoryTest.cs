﻿using System.Collections.Generic;
using System.IO;
using System.Linq;
using System.Runtime.Versioning;
using Moq;
using NuGet.Test.Mocks;
using Xunit;
using Xunit.Extensions;

namespace NuGet.Test
{
    public class SharedPackageRepositoryTest
    {
        [Theory]
        [InlineData("A", "2.0", "A.2.0\\A.2.0.nuspec", "A.2.0\\A.2.0.nupkg")]
        [InlineData("B", "1.0.0-alpha", "B.1.0.0-alpha\\B.1.0.0-alpha.nuspec", "B.1.0.0-alpha\\B.1.0.0-alpha.nupkg")]
        [InlineData("C", "3.1.2.4-rtm", "C.3.1.2.4-rtm\\C.3.1.2.4-rtm.nuspec", "C.3.1.2.4-rtm\\C.3.1.2.4-rtm.nupkg")]
        public void CallAddPackageWillAddBothNuspecFileAndNupkgFile(string id, string version, string nuspecPath, string nupkgPath)
        {
            // Arrange
            var fileSystem = new MockFileSystem("x:\\root");
            var configFileSystem = new MockFileSystem();
            var repository = new SharedPackageRepository(new DefaultPackagePathResolver(fileSystem), fileSystem, configFileSystem);
            repository.FilesToSave = PackageFileTypes.Nupkg | PackageFileTypes.Nuspec;

            // Act            
            repository.AddPackage(PackageUtility.CreatePackage(id, version));

            // Assert
            Assert.True(fileSystem.FileExists(nuspecPath));
            Assert.True(fileSystem.FileExists(nupkgPath));
        }

        [Fact]
        public void CallAddPackageWillAddNuspecWithReferencesPreserved()
        {
            // Arrange
            var fileSystem = new MockFileSystem("x:\\root");
            var configFileSystem = new MockFileSystem();
            var repository = new SharedPackageRepository(new DefaultPackagePathResolver(fileSystem), fileSystem, configFileSystem);
            repository.FilesToSave = PackageFileTypes.Nupkg | PackageFileTypes.Nuspec;

            // Act
            var package = PackageUtility.CreatePackage("A", "1.0", content: new[] { "A.txt", "scripts\\b.txt" });
            var mockedPackage = Mock.Get(package);
            mockedPackage.Setup(m => m.PackageAssemblyReferences).Returns(
                new PackageReferenceSet[] { 
                    new PackageReferenceSet(new FrameworkName(".NETFramework, Version=4.0"), new [] { "A.dll" }),
                    new PackageReferenceSet(null, new [] { "B.dll" }),
                });

            repository.AddPackage(package);

            // Assert
            Assert.True(fileSystem.FileExists("A.1.0\\A.1.0.nuspec"));

            Stream manifestContentStream = fileSystem.OpenFile("A.1.0\\A.1.0.nuspec");
            Manifest manifest = Manifest.ReadFrom(manifestContentStream, validateSchema: true);

            Assert.Equal(2, manifest.Metadata.ReferenceSets.Count);

            var set1 = manifest.Metadata.ReferenceSets[0];
            Assert.Equal(".NETFramework4.0", set1.TargetFramework);
            Assert.Equal(1, set1.References.Count);
            Assert.Equal("A.dll", set1.References[0].File);

            var set2 = manifest.Metadata.ReferenceSets[1];
            Assert.Null(set2.TargetFramework);
            Assert.Equal(1, set2.References.Count);
            Assert.Equal("B.dll", set2.References[0].File);
        }

        [Fact]
        public void AddedNuspecDoesNotAddReferencesSectionIfNotPresent()
        {
            // Arrange
            var fileSystem = new MockFileSystem("x:\\root");
            var configFileSystem = new MockFileSystem();
            var repository = new SharedPackageRepository(new DefaultPackagePathResolver(fileSystem), fileSystem, configFileSystem);

            // Act
            var package = PackageUtility.CreatePackage("A", "1.0", content: new[] { "A.txt", "scripts\\b.txt" });
            repository.AddPackage(package);

            // Assert
            Assert.True(fileSystem.FileExists("A.1.0\\A.1.0.nuspec"));

            Stream manifestContentStream = fileSystem.OpenFile("A.1.0\\A.1.0.nuspec");
            Manifest manifest = Manifest.ReadFrom(manifestContentStream, validateSchema: true);

            Assert.Equal(0, manifest.Metadata.ReferenceSets.Count);
        }

        [Theory]
        [InlineData("A", "2.0", "A.2.0\\A.2.0.nuspec")]
        [InlineData("B", "1.0.0-alpha", "B.1.0.0-alpha\\B.1.0.0-alpha.nuspec")]
        [InlineData("C", "3.1.2.4-rtm", "C.3.1.2.4-rtm\\C.3.1.2.4-rtm.nuspec")]
        public void CallRemovePackageWillRemoveNuspecFile(string id, string version, string unexpectedPath)
        {
            // Arrange
            var fileSystem = new MockFileSystem("x:\\root");
            fileSystem.AddFile(unexpectedPath);
            var configFileSystem = new MockFileSystem();
            var repository = new SharedPackageRepository(new DefaultPackagePathResolver(fileSystem), fileSystem, configFileSystem);

            // Act
            repository.RemovePackage(PackageUtility.CreatePackage(id, version));

            // Assert
            Assert.False(fileSystem.FileExists(unexpectedPath));
        }

        [Theory]
        [InlineData("A", "2.0", "A.2.0\\A.2.0.nupkg")]
        [InlineData("B", "1.0.0-alpha", "B.1.0.0-alpha\\B.1.0.0-alpha.nupkg")]
        [InlineData("C", "3.1.2.4-rtm", "C.3.1.2.4-rtm\\C.3.1.2.4-rtm.nupkg")]
        public void CallRemovePackageWillRemoveNupkgFile(string id, string version, string unexpectedPath)
        {
            // Arrange
            var fileSystem = new MockFileSystem("x:\\root");
            fileSystem.AddFile(unexpectedPath);
            var configFileSystem = new MockFileSystem();
            var repository = new SharedPackageRepository(new DefaultPackagePathResolver(fileSystem), fileSystem, configFileSystem);

            // Act
            repository.RemovePackage(PackageUtility.CreatePackage(id, version));

            // Assert
            Assert.False(fileSystem.FileExists(unexpectedPath));
        }

        [Theory]
        [InlineData("A", "2.0", "A.2.0\\A.2.0.nuspec", "A.2.0\\A.2.0.nupkg")]
        [InlineData("B", "1.0.0-alpha", "B.1.0.0-alpha\\B.1.0.0-alpha.nuspec", "B.1.0.0-alpha\\B.1.0.0-alpha.nupkg")]
        [InlineData("C", "3.1.2.4-rtm", "C.3.1.2.4-rtm\\C.3.1.2.4-rtm.nuspec", "C.3.1.2.4-rtm\\C.3.1.2.4-rtm.nupkg")]
        public void CallRemovePackageWillRemoveBothNupkgFileAndNuSpecFile(string id, string version, string nuspecPath, string nupkgPath)
        {
            // Arrange
            var fileSystem = new MockFileSystem("x:\\root");
            fileSystem.AddFile(nuspecPath);
            fileSystem.AddFile(nupkgPath);
            var configFileSystem = new MockFileSystem();
            var repository = new SharedPackageRepository(new DefaultPackagePathResolver(fileSystem), fileSystem, configFileSystem);

            // Act
            repository.RemovePackage(PackageUtility.CreatePackage(id, version));

            // Assert
            Assert.False(fileSystem.FileExists(nuspecPath));
            Assert.False(fileSystem.FileExists(nupkgPath));
        }

        [Fact]
        public void CallRemovePackageWillRemoveTheWholePackageDirectory()
        {
            // Arrange
            var fileSystem = new MockFileSystem("x:\\root");
            fileSystem.AddFile("A.2.0\\A.2.0.nupkg");
            fileSystem.AddFile("A.2.0\\A.2.0.nuspec");
            fileSystem.AddFile("A.2.0\\random");
            fileSystem.AddFile("A.2.0\\content\\file.txt");
            fileSystem.AddFile("A.2.0\\readme.txt");
            var configFileSystem = new MockFileSystem();
            var repository = new SharedPackageRepository(new DefaultPackagePathResolver(fileSystem), fileSystem, configFileSystem);

            // Act
            repository.RemovePackage(PackageUtility.CreatePackage("A", "2.0"));

            // Assert
            Assert.False(fileSystem.FileExists("A.2.0\\A.2.0.nupkg"));
            Assert.False(fileSystem.FileExists("A.2.0\\A.2.0.nuspec"));
            Assert.False(fileSystem.DirectoryExists("A.2.0"));
        }

        [Fact]
        public void CallRemovePackageWillDeleteNuspecAndNupkgFileBeforeDeletingTheWholePackageDirectory()
        {
            // Arrange
            var fileSystem = new MockFileSystemWithDeleteVerification();
            fileSystem.AddFile("A.2.0\\A.2.0.nupkg");
            fileSystem.AddFile("A.2.0\\A.2.0.nuspec");
            fileSystem.AddFile("A.2.0\\random");
            fileSystem.AddFile("A.2.0\\content\\file.txt");
            fileSystem.AddFile("A.2.0\\readme.txt");
            var configFileSystem = new MockFileSystem();
            var repository = new SharedPackageRepository(new DefaultPackagePathResolver(fileSystem), fileSystem, configFileSystem);

            // Act
            repository.RemovePackage(PackageUtility.CreatePackage("A", "2.0"));

            // Assert
            Assert.False(fileSystem.FileExists("A.2.0\\A.2.0.nupkg"));
            Assert.False(fileSystem.FileExists("A.2.0\\A.2.0.nuspec"));
            Assert.False(fileSystem.DirectoryExists("A.2.0"));

            Assert.True(fileSystem.IsFileDeleted("A.2.0\\A.2.0.nupkg"));
            Assert.True(fileSystem.IsFileDeleted("A.2.0\\A.2.0.nuspec"));
        }

        [Theory]
        [InlineData("A", "2.0.0.0", "A.2.0")]
        [InlineData("B", "1.0.0.0-alpha", "B.1.0.0-alpha")]
        [InlineData("C", "3.1.2.4-rtm", "C.3.1.2.4-rtm")]
        [InlineData("D", "4.0", "D.4.0.0.0")]
        [InlineData("E", "5.1.4", "E.5.1.4.0")]
        public void ExistChecksForPresenceOfPackageFileUnderDirectory(string id, string version, string path)
        {
            // Arrange
            var fileSystem = new MockFileSystem("x:\\root");
            fileSystem.CreateDirectory(path);
            fileSystem.AddFile(path + "\\" + path + ".nupkg");

            var configFileSystem = new MockFileSystem();
            var repository = new SharedPackageRepository(new DefaultPackagePathResolver(fileSystem), fileSystem, configFileSystem);

            // Act
            bool exists = repository.Exists(id, new SemanticVersion(version));

            // Assert
            Assert.True(exists);
        }

        [Theory]
        [InlineData("A", "2.0.0.0", "A.2.0")]
        [InlineData("B", "1.0.0.0-alpha", "B.1.0.0-alpha")]
        [InlineData("C", "3.1.2.4-rtm", "C.3.1.2.4-rtm")]
        [InlineData("D", "4.0", "D.4.0.0.0")]
        [InlineData("E", "5.1.4", "E.5.1.4.0")]
        public void ExistDoesNotCheckForPresenceOfManifestFileUnderDirectory(string id, string version, string path)
        {
            // Arrange
            var fileSystem = new MockFileSystem("x:\\root");
            fileSystem.CreateDirectory(path);
            fileSystem.AddFile(path + "\\" + path + ".nuspec");

            var configFileSystem = new MockFileSystem();
            var repository = new SharedPackageRepository(new DefaultPackagePathResolver(fileSystem), fileSystem, configFileSystem);

            // Act
            bool exists = repository.Exists(id, new SemanticVersion(version));

            // Assert
            Assert.True(exists);
        }

        [Fact]
        public void FindPackageReturnOptimizedZipPackageObject()
        {
            // Arrange
            var packageStream = PackageUtility.CreateSimplePackageStream("one", "1.0.0-alpha");

            var fileSystem = new MockFileSystem("x:\\root");
            fileSystem.AddFile("one.1.0.0-alpha\\one.1.0.0-alpha.nupkg", packageStream);
            fileSystem.AddFile("one.1.0.0-alpha\\one.1.0.0-alpha.nuspace", "rubbish".AsStream());

            var configFileSystem = new MockFileSystem();
            var repository = new SharedPackageRepository(new DefaultPackagePathResolver(fileSystem), fileSystem, configFileSystem);

            // Act
            IPackage package = repository.FindPackage("one", new SemanticVersion("1.0.0-alpha"));

            // Assert
            Assert.True(package is OptimizedZipPackage);
            Assert.Equal("one", package.Id);
            Assert.Equal(new SemanticVersion("1.0.0-alpha"), package.Version);
            Assert.Equal("Test description", package.Description);
        }

        [Fact]
<<<<<<< HEAD
=======
        public void GetPackagesDoesNotReturnDuplicatedPackagesIfBothNuspecAndNupkgFilesArePresent()
        {
            // Arrange
            var packageStream = PackageUtility.CreateSimplePackageStream("one", "1.0.0-alpha");

            var fileSystem = new MockFileSystem("x:\\root");
            fileSystem.AddFile("one.1.0.0-alpha\\one.1.0.0-alpha.nupkg", packageStream);
            fileSystem.AddFile("one.1.0.0-alpha\\one.1.0.0-alpha.nuspec", "rubbish".AsStream());

            var configFileSystem = new MockFileSystem();
            var repository = new SharedPackageRepository(new DefaultPackagePathResolver(fileSystem), fileSystem, configFileSystem);

            // Act
            var packages = repository.GetPackages().ToList();

            // Assert
            Assert.Equal(1, packages.Count);
            Assert.True(packages[0] is OptimizedZipPackage);
            Assert.Equal("one", packages[0].Id);
            Assert.Equal(new SemanticVersion("1.0.0-alpha"), packages[0].Version);
        }

        [Fact]
>>>>>>> 70c5f6db
        public void FindPackagesByIdAlwaysReturnsOptimizedZipPackageEvenIfNuspecIfPresent()
        {
            // Arrange
            string manifestContent = @"<?xml version=""1.0""?>
<package xmlns=""http://schemas.microsoft.com/packaging/2010/07/nuspec.xsd"">
  <metadata>
    <id>One</id>
    <version>2.0-alpha</version>
    <authors>test</authors>
    <description>My package description.</description>
  </metadata>
  <files />
</package>";

            var fileSystem = new MockFileSystem("x:\\root");
            fileSystem.AddFile("one.1.0.0-alpha\\one.1.0.0-alpha.nuspec", manifestContent.AsStream());

            var packageStream = PackageUtility.CreateSimplePackageStream("One", "1.0.0-alpha");
            fileSystem.AddFile("one.1.0.0-alpha\\one.1.0.0-alpha.nupkg", packageStream);

            var configFileSystem = new MockFileSystem();
            var repository = new SharedPackageRepository(new DefaultPackagePathResolver(fileSystem), fileSystem, configFileSystem);

            // Act
            var packages = repository.FindPackagesById("one").ToList();

            // Assert
            Assert.Equal(1, packages.Count);
            var package = packages[0];
            Assert.True(package is OptimizedZipPackage);
            Assert.Equal("One", package.Id);
            Assert.Equal(new SemanticVersion("1.0.0-alpha"), package.Version);
        }

        [Fact]
        public void CallAddPackageWillNotCreatePackageConfigEntryToPackageConfig()
        {
            // Arrange
            var fileSystem = new Mock<MockFileSystem>() { CallBase = true };
            fileSystem.Setup(m => m.Root).Returns(@"x:\foo\");
            var configFileSystem = new MockFileSystem();
            var repository = new SharedPackageRepository(new DefaultPackagePathResolver(fileSystem.Object), fileSystem.Object, configFileSystem);

            // Act
            repository.AddPackage(PackageUtility.CreatePackage("A", "2.0", assemblyReferences: new [] {"lib\\this.dll"}));

            // Assert
            Assert.False(configFileSystem.FileExists("packages.config"));
        }

        [Fact]
        public void CallAddPackageWillNotAddEntryToPackageConfigWhenPackageConfigAlreadyExists()
        {
            // Arrange
            var fileSystem = new Mock<MockFileSystem>() { CallBase = true };
            fileSystem.Setup(m => m.Root).Returns(@"x:\foo\");
            var configFileSystem = new MockFileSystem();
            configFileSystem.AddFile("packages.config", @"<?xml version=""1.0"" encoding=""utf-8""?>
<packages>
  <package id=""A"" version=""2.0"" />
</packages>");
            var repository = new SharedPackageRepository(new DefaultPackagePathResolver(fileSystem.Object), fileSystem.Object, configFileSystem);

            // Act
            repository.AddPackage(PackageUtility.CreatePackage("B", "1.0", content: new [] { "whack.txt" }));

            // Assert
            Assert.True(configFileSystem.FileExists("packages.config"));
            Assert.Equal(@"<?xml version=""1.0"" encoding=""utf-8""?>
<packages>
  <package id=""A"" version=""2.0"" />
</packages>", configFileSystem.ReadAllText("packages.config"));
        }

        [Fact]
        public void CallAddPackageReferenceEntryWillAddEntryToPackageConfigWhenPackageConfigAlreadyExists()
        {
            // Arrange
            var fileSystem = new Mock<MockFileSystem>() { CallBase = true };
            fileSystem.Setup(m => m.Root).Returns(@"x:\foo\");
            var configFileSystem = new MockFileSystem();
            configFileSystem.AddFile("packages.config", @"<?xml version=""1.0"" encoding=""utf-8""?>
<packages>
  <package id=""A"" version=""2.0"" />
</packages>");
            var repository = new SharedPackageRepository(new DefaultPackagePathResolver(fileSystem.Object), fileSystem.Object, configFileSystem);

            // Act
            repository.AddPackageReferenceEntry("B", new SemanticVersion("1.0"));

            // Assert
            Assert.True(configFileSystem.FileExists("packages.config"));
            Assert.Equal(@"<?xml version=""1.0"" encoding=""utf-8""?>
<packages>
  <package id=""A"" version=""2.0"" />
  <package id=""B"" version=""1.0"" />
</packages>", configFileSystem.ReadAllText("packages.config"));
        }

        [Fact]
        public void CallAddPackageWillNotAddEntryToPackageConfigIfThatEntryAlreadyExists()
        {
            // Arrange
            var fileSystem = new Mock<MockFileSystem>() { CallBase = true };
            fileSystem.Setup(m => m.Root).Returns(@"x:\foo\");
            var configFileSystem = new MockFileSystem();
            configFileSystem.AddFile("packages.config", @"<?xml version=""1.0"" encoding=""utf-8""?>
<packages>
  <package id=""A"" version=""2.0"" />
  <package id=""B"" version=""1.0"" />
</packages>");
            var repository = new SharedPackageRepository(new DefaultPackagePathResolver(fileSystem.Object), fileSystem.Object, configFileSystem);

            // Act
            repository.AddPackage(PackageUtility.CreatePackage("B", "1.0"));

            // Assert
            Assert.True(configFileSystem.FileExists("packages.config"));
            Assert.Equal(@"<?xml version=""1.0"" encoding=""utf-8""?>
<packages>
  <package id=""A"" version=""2.0"" />
  <package id=""B"" version=""1.0"" />
</packages>", configFileSystem.ReadAllText("packages.config"));
        }

        [Fact]
        public void AddPackageAddReferencesToSolutionLevelPackagesToSolutionConfigFile()
        {
            // Arrange
            var fileSystem = new MockFileSystem();
            var configFileSystem = new MockFileSystem();
            var repository = new SharedPackageRepository(new DefaultPackagePathResolver(fileSystem), fileSystem, configFileSystem);
            var solutionPackage = PackageUtility.CreatePackage("SolutionLevel", tools: new[] { "Install.ps1" });

            // Act
            repository.AddPackage(solutionPackage);

            // Assert
            Assert.True(configFileSystem.FileExists("packages.config"));
        }

        [Fact]
        public void AddPackageDoesNotAddReferencesToMetadataPackagesToSolutionConfigFile()
        {
            // Arrange
            var fileSystem = new MockFileSystem();
            var configFileSystem = new MockFileSystem();
            var repository = new SharedPackageRepository(new DefaultPackagePathResolver(fileSystem), fileSystem, configFileSystem);
            var solutionPackage = PackageUtility.CreatePackage("MetadataPackage", dependencies: new [] { new PackageDependency("A") }, tools: new[] { "Install.ps1" });

            // Act
            repository.AddPackage(solutionPackage);

            // Assert
            Assert.False(configFileSystem.FileExists("packages.config"));
        }

        [Fact]
        public void AddPackageDoesNotAddEntryToSolutionConfigFileForProjectLevelPackage()
        {
            // Arrange
            var fileSystem = new MockFileSystem();
            var configFileSystem = new MockFileSystem();
            var repository = new SharedPackageRepository(new DefaultPackagePathResolver(fileSystem), fileSystem, configFileSystem);
            var solutionPackage = PackageUtility.CreatePackage("SolutionLevel", content: new[] { "file.txt" });

            // Act
            repository.AddPackage(solutionPackage);

            // Assert
            Assert.False(configFileSystem.FileExists("packages.config"));
        }

        [Fact]
        public void AddPackageReferenceEntryAddsReferenceToPackagesConfigFile()
        {
            // Arrange
            var fileSystem = new MockFileSystem();
            var configFileSystem = new MockFileSystem();
            var repository = new SharedPackageRepository(new DefaultPackagePathResolver(fileSystem), fileSystem, configFileSystem);
            var solutionPackage = PackageUtility.CreatePackage("SolutionLevel", tools: new[] { "Install.ps1" });

            // Act
            repository.AddPackageReferenceEntry(solutionPackage.Id, solutionPackage.Version);
            Assert.Equal(@"<?xml version=""1.0"" encoding=""utf-8""?>
<packages>
  <package id=""SolutionLevel"" version=""1.0"" />
</packages>", configFileSystem.ReadAllText("packages.config"));
        }

        [Fact]
        public void RemovingAllSolutionLevelPackageDeletesConfigFile()
        {
            // Arrange
            var fileSystem = new MockFileSystem();
            var configFileSystem = new MockFileSystem();
            var repository = new SharedPackageRepository(new DefaultPackagePathResolver(fileSystem), fileSystem, configFileSystem);
            var solutionPackage = PackageUtility.CreatePackage("SolutionLevel", tools: new[] { "Install.ps1" });
            configFileSystem.AddFile("packages.config", @"<?xml version=""1.0"" encoding=""utf-8""?>
<packages>
  <package id=""SolutionLevel"" version=""1.0"" />
</packages>");

            // Act
            repository.RemovePackage(solutionPackage);

            // Assert
            Assert.True(configFileSystem.Deleted.Contains("packages.config"));
        }

        [Fact]
        public void CallRemovePackageWillRemoveEntryFromPackageConfigWhenPackageConfigAlreadyExists()
        {
            // Arrange
            var fileSystem = new Mock<MockFileSystem>() { CallBase = true };
            fileSystem.Setup(m => m.Root).Returns(@"x:\foo\");
            var configFileSystem = new MockFileSystem();
            configFileSystem.AddFile("packages.config", @"<?xml version=""1.0"" encoding=""utf-8""?>
<packages>
  <package id=""A"" version=""2.0"" />
  <package id=""B"" version=""1.0"" />
</packages>");
            var repository = new SharedPackageRepository(new DefaultPackagePathResolver(fileSystem.Object), fileSystem.Object, configFileSystem);

            // Act
            repository.RemovePackage(PackageUtility.CreatePackage("B", "1.0"));

            // Assert
            Assert.True(configFileSystem.FileExists("packages.config"));
            Assert.Equal(@"<?xml version=""1.0"" encoding=""utf-8""?>
<packages>
  <package id=""A"" version=""2.0"" />
</packages>", configFileSystem.ReadAllText("packages.config"));
        }

        [Fact]
        public void CallRemovePackageWillDeletePackageConfigWhenThereIsNoMoreEntry()
        {
            // Arrange
            var fileSystem = new Mock<MockFileSystem>() { CallBase = true };
            fileSystem.Setup(m => m.Root).Returns(@"x:\foo\");
            var configFileSystem = new MockFileSystem();
            configFileSystem.AddFile("packages.config", @"<?xml version=""1.0"" encoding=""utf-8""?>
<packages>
  <package id=""A"" version=""2.0"" />
</packages>");
            var repository = new SharedPackageRepository(new DefaultPackagePathResolver(fileSystem.Object), fileSystem.Object, configFileSystem);

            // Act
            repository.RemovePackage(PackageUtility.CreatePackage("A", "2.0"));

            // Assert
            Assert.False(configFileSystem.FileExists("packages.config"));
        }

        [Fact]
        public void RegisterRepositoryAddsRelativePathToRepositoriesConfig()
        {
            // Arrange
            var fileSystem = new Mock<MockFileSystem>() { CallBase = true };
            fileSystem.Setup(m => m.Root).Returns(@"x:\foo\");
            var repository = new SharedPackageRepository(new DefaultPackagePathResolver(fileSystem.Object), fileSystem.Object, new MockFileSystem());

            // Act
            repository.RegisterRepository(@"x:\foo\packages\packages.config");

            // Assert
            Assert.Equal(@"<?xml version=""1.0"" encoding=""utf-8""?>
<repositories>
  <repository path=""packages\packages.config"" />
</repositories>", fileSystem.Object.ReadAllText("repositories.config"));
        }

        [Fact]
        public void RegisterRepositoryDoesNotAddRelativePathToRepositoriesConfigIfExists()
        {
            // Arrange
            var fileSystem = new Mock<MockFileSystem>() { CallBase = true };
            fileSystem.Object.AddFile("repositories.config", @"<?xml version=""1.0"" encoding=""utf-8""?>
<repositories>
  <repository path=""A\packages.config"" />
  <repository path=""B\packages.config"" />
</repositories>");
            fileSystem.Setup(m => m.Root).Returns(@"x:\foo\");
            var repository = new SharedPackageRepository(new DefaultPackagePathResolver(fileSystem.Object), fileSystem.Object, new MockFileSystem());

            // Act
            repository.RegisterRepository(@"x:\foo\A\packages.config");

            // Assert
            Assert.Equal(@"<?xml version=""1.0"" encoding=""utf-8""?>
<repositories>
  <repository path=""A\packages.config"" />
  <repository path=""B\packages.config"" />
</repositories>", fileSystem.Object.ReadAllText("repositories.config"));
        }

        [Fact]
        public void GetRepositoryPathsRemovesInvalidOrNonExistantPathsAndReturnsRelativePaths()
        {
            // Arrange
            var fileSystem = new Mock<MockFileSystem>() { CallBase = true };
            fileSystem.Setup(m => m.FileExists(@"A\packages.config")).Returns(true);
            fileSystem.Setup(m => m.FileExists(@"x:\foo\packages.config")).Returns(true);
            fileSystem.Setup(m => m.FileExists(@"..\..\packages.config")).Returns(true);
            fileSystem.Object.AddFile("repositories.config", @"<?xml version=""1.0"" encoding=""utf-8""?>
<repositories>
  <repository path=""A\packages.config"" />
  <repository path=""B\packages.config"" />
  <repository path=""x:\foo\packages.config"" />
  <repository path=""..\..\packages.config"" />
  <repository path="""" />
  <repository />
</repositories>");
            fileSystem.Setup(m => m.Root).Returns(@"x:\foo\bar\baz\");
            var repository = new SharedPackageRepository(new DefaultPackagePathResolver(fileSystem.Object), fileSystem.Object, new MockFileSystem());

            // Act
            var paths = repository.GetRepositoryPaths().ToList();

            // Assert
            Assert.Equal(2, paths.Count);
            Assert.Equal(@"A\packages.config", paths[0]);
            Assert.Equal(@"..\..\packages.config", paths[1]);
            Assert.Equal(@"<?xml version=""1.0"" encoding=""utf-8""?>
<repositories>
  <repository path=""A\packages.config"" />
  <repository path=""x:\foo\packages.config"" />
</repositories>", fileSystem.Object.ReadAllText("repositories.config"));
        }

        [Fact]
        public void RepositoryPathsAreSavedInAlphabeticalOrder()
        {
            // Arrange
            var fileSystem = new Mock<MockFileSystem>() { CallBase = true };
            fileSystem.Setup(m => m.Root).Returns(@"x:\foo\");
            var repository = new SharedPackageRepository(new DefaultPackagePathResolver(fileSystem.Object), fileSystem.Object, new MockFileSystem());

            // Act
            repository.RegisterRepository(@"x:\foo\z\packages\packages.config");
            repository.RegisterRepository(@"x:\foo\X\packages\packages.config");
            repository.RegisterRepository(@"x:\foo\a\packages\packages.config");

            // Assert
            Assert.Equal(@"<?xml version=""1.0"" encoding=""utf-8""?>
<repositories>
  <repository path=""a\packages\packages.config"" />
  <repository path=""X\packages\packages.config"" />
  <repository path=""z\packages\packages.config"" />
</repositories>", fileSystem.Object.ReadAllText("repositories.config"));
        }

        [Fact]
        public void IsReferencedReturnsTrueIfAnyOtherRepositoryReferencesAPackage()
        {
            // Arrange
            var fileSystem = new Mock<MockFileSystem>() { CallBase = true };
            fileSystem.Setup(m => m.FileExists(@"A\packages.config")).Returns(true);
            fileSystem.Setup(m => m.FileExists(@"..\..\packages.config")).Returns(true);
            fileSystem.Object.AddFile("repositories.config", @"<?xml version=""1.0"" encoding=""utf-8""?>
<repositories>
  <repository path=""A\packages.config"" />
  <repository path=""..\..\packages.config"" />
  <repository />
</repositories>");

            fileSystem.Setup(m => m.Root).Returns(@"x:\foo\bar\baz");
            var repository = new Mock<MockSharedRepository>(new DefaultPackagePathResolver(fileSystem.Object), fileSystem.Object) { CallBase = true };
            var r1 = new MockPackageRepository {
                PackageUtility.CreatePackage("A")
            };
            var r2 = new MockPackageRepository {
                PackageUtility.CreatePackage("B")
            };
            repository.Setup(m => m.Create(@"A\packages.config")).Returns(r1);
            repository.Setup(m => m.Create(@"..\..\packages.config")).Returns(r2);


            // Act && Assert
            Assert.True(repository.Object.IsReferenced("A", new SemanticVersion("1.0")));
            Assert.True(repository.Object.IsReferenced("B", new SemanticVersion("1.0")));
            Assert.False(repository.Object.IsReferenced("C", new SemanticVersion("1.0")));
        }

        [Theory]
        [InlineData(true)]
        [InlineData(false)]
        public void ExistsMethodChecksForPackageFileExistsAsOptimization(bool exists)
        {
            // Arrange
            var fileSystem = new Mock<MockFileSystem>() { CallBase = true };
            fileSystem.Setup(m => m.FileExists("A.1.0.0\\A.1.0.0.nupkg")).Returns(exists);

            var repository = new Mock<MockSharedRepository>(new DefaultPackagePathResolver(fileSystem.Object), fileSystem.Object) { CallBase = true };

            // Act && Assert
            Assert.Equal(exists, repository.Object.Exists("A", new SemanticVersion("1.0.0")));
        }

        [Theory]
        [InlineData(true)]
        [InlineData(false)]
        public void ExistsMethodChecksForManifestFileExistsAsOptimization(bool exists)
        {
            // Arrange
            var fileSystem = new Mock<MockFileSystem>() { CallBase = true };
            fileSystem.Setup(m => m.FileExists("A.1.0.0\\A.1.0.0.nupkg")).Returns(exists);

            var repository = new Mock<MockSharedRepository>(new DefaultPackagePathResolver(fileSystem.Object), fileSystem.Object) { CallBase = true };

            // Act && Assert
            Assert.Equal(exists, repository.Object.Exists("A", new SemanticVersion("1.0.0")));
        }

        [Fact]
        public void RegisterRepositoryUseTheStoreFileSystem()
        {
            // Arrange
            var fileSystem = new MockFileSystem("x:\\");
            var storeFileSystem = new MockFileSystem("y:\\");
            var configFileSystem = new MockFileSystem("z:\\");
            var resolver = new DefaultPackagePathResolver(fileSystem);

            var repository = new SharedPackageRepository(resolver, fileSystem, storeFileSystem, configFileSystem);

            // Act
            repository.RegisterRepository("x:\\project1\\path");

            // Assert
            Assert.True(storeFileSystem.FileExists("repositories.config"));
            string content = storeFileSystem.ReadAllText("repositories.config");
            Assert.Equal(@"<?xml version=""1.0"" encoding=""utf-8""?>
<repositories>
  <repository path=""project1\path"" />
</repositories>", content);
        }

        [Fact]
        public void UnregisterRepositoryUseTheStoreFileSystem()
        {
            // Arrange
            var fileSystem = new MockFileSystem("x:\\");
            var storeFileSystem = new MockFileSystem("y:\\");
            storeFileSystem.AddFile("repositories.config",
@"<?xml version=""1.0"" encoding=""utf-8""?>
<repositories>
  <repository path=""project1\path"" />
  <repository path=""..\one\two"" />
</repositories>");
            var configFileSystem = new MockFileSystem("z:\\");
            var resolver = new DefaultPackagePathResolver(fileSystem);

            var repository = new SharedPackageRepository(resolver, fileSystem, storeFileSystem, configFileSystem);

            // Act
            repository.UnregisterRepository("x:\\project1\\path");

            // Assert
            Assert.True(storeFileSystem.FileExists("repositories.config"));
            string content = storeFileSystem.ReadAllText("repositories.config");
            Assert.Equal(@"<?xml version=""1.0"" encoding=""utf-8""?>
<repositories>
  <repository path=""..\one\two"" />
</repositories>", content);
        }

        [Fact]
        public void UnregisterRepositoryUseTheStoreFileSystemAndDeleteRepositoryConfig()
        {
            // Arrange
            var fileSystem = new MockFileSystem("x:\\");
            var storeFileSystem = new MockFileSystem("y:\\");
            storeFileSystem.AddFile("repositories.config",
@"<?xml version=""1.0"" encoding=""utf-8""?>
<repositories>
  <repository path=""project1\path"" />
</repositories>");
            var configFileSystem = new MockFileSystem("z:\\");
            var resolver = new DefaultPackagePathResolver(fileSystem);

            var repository = new SharedPackageRepository(resolver, fileSystem, storeFileSystem, configFileSystem);

            // Act
            repository.UnregisterRepository("x:\\project1\\path");

            // Assert
            Assert.False(storeFileSystem.FileExists("repositories.config"));
        }

        public class MockSharedRepository : SharedPackageRepository
        {
            public MockSharedRepository(IPackagePathResolver resolver, IFileSystem fileSystem)
                : base(resolver, fileSystem, new MockFileSystem())
            {
            }

            protected override IPackageRepository CreateRepository(string path)
            {
                return Create(path);
            }

            public virtual IPackageRepository Create(string path)
            {
                return null;
            }
        }

        private class MockFileSystemWithDeleteVerification : MockFileSystem
        {
            private readonly HashSet<string> _deletedFiles = new HashSet<string>();

            public override void DeleteFile(string path)
            {
                _deletedFiles.Add(path);
                base.DeleteFile(path);
            }

            public bool IsFileDeleted(string path)
            {
                return _deletedFiles.Contains(path);
            }
        }
    }
}
<|MERGE_RESOLUTION|>--- conflicted
+++ resolved
@@ -1,820 +1,817 @@
-﻿using System.Collections.Generic;
-using System.IO;
-using System.Linq;
-using System.Runtime.Versioning;
-using Moq;
-using NuGet.Test.Mocks;
-using Xunit;
-using Xunit.Extensions;
-
-namespace NuGet.Test
-{
-    public class SharedPackageRepositoryTest
-    {
-        [Theory]
-        [InlineData("A", "2.0", "A.2.0\\A.2.0.nuspec", "A.2.0\\A.2.0.nupkg")]
-        [InlineData("B", "1.0.0-alpha", "B.1.0.0-alpha\\B.1.0.0-alpha.nuspec", "B.1.0.0-alpha\\B.1.0.0-alpha.nupkg")]
-        [InlineData("C", "3.1.2.4-rtm", "C.3.1.2.4-rtm\\C.3.1.2.4-rtm.nuspec", "C.3.1.2.4-rtm\\C.3.1.2.4-rtm.nupkg")]
-        public void CallAddPackageWillAddBothNuspecFileAndNupkgFile(string id, string version, string nuspecPath, string nupkgPath)
-        {
-            // Arrange
-            var fileSystem = new MockFileSystem("x:\\root");
-            var configFileSystem = new MockFileSystem();
-            var repository = new SharedPackageRepository(new DefaultPackagePathResolver(fileSystem), fileSystem, configFileSystem);
-            repository.FilesToSave = PackageFileTypes.Nupkg | PackageFileTypes.Nuspec;
-
-            // Act            
-            repository.AddPackage(PackageUtility.CreatePackage(id, version));
-
-            // Assert
-            Assert.True(fileSystem.FileExists(nuspecPath));
-            Assert.True(fileSystem.FileExists(nupkgPath));
-        }
-
+﻿using System.Collections.Generic;
+using System.IO;
+using System.Linq;
+using System.Runtime.Versioning;
+using Moq;
+using NuGet.Test.Mocks;
+using Xunit;
+using Xunit.Extensions;
+
+namespace NuGet.Test
+{
+    public class SharedPackageRepositoryTest
+    {
+        [Theory]
+        [InlineData("A", "2.0", "A.2.0\\A.2.0.nuspec", "A.2.0\\A.2.0.nupkg")]
+        [InlineData("B", "1.0.0-alpha", "B.1.0.0-alpha\\B.1.0.0-alpha.nuspec", "B.1.0.0-alpha\\B.1.0.0-alpha.nupkg")]
+        [InlineData("C", "3.1.2.4-rtm", "C.3.1.2.4-rtm\\C.3.1.2.4-rtm.nuspec", "C.3.1.2.4-rtm\\C.3.1.2.4-rtm.nupkg")]
+        public void CallAddPackageWillAddBothNuspecFileAndNupkgFile(string id, string version, string nuspecPath, string nupkgPath)
+        {
+            // Arrange
+            var fileSystem = new MockFileSystem("x:\\root");
+            var configFileSystem = new MockFileSystem();
+            var repository = new SharedPackageRepository(new DefaultPackagePathResolver(fileSystem), fileSystem, configFileSystem);
+            repository.FilesToSave = PackageFileTypes.Nupkg | PackageFileTypes.Nuspec;
+
+            // Act            
+            repository.AddPackage(PackageUtility.CreatePackage(id, version));
+
+            // Assert
+            Assert.True(fileSystem.FileExists(nuspecPath));
+            Assert.True(fileSystem.FileExists(nupkgPath));
+        }
+
+        [Fact]
+        public void CallAddPackageWillAddNuspecWithReferencesPreserved()
+        {
+            // Arrange
+            var fileSystem = new MockFileSystem("x:\\root");
+            var configFileSystem = new MockFileSystem();
+            var repository = new SharedPackageRepository(new DefaultPackagePathResolver(fileSystem), fileSystem, configFileSystem);
+            repository.FilesToSave = PackageFileTypes.Nupkg | PackageFileTypes.Nuspec;
+
+            // Act
+            var package = PackageUtility.CreatePackage("A", "1.0", content: new[] { "A.txt", "scripts\\b.txt" });
+            var mockedPackage = Mock.Get(package);
+            mockedPackage.Setup(m => m.PackageAssemblyReferences).Returns(
+                new PackageReferenceSet[] { 
+                    new PackageReferenceSet(new FrameworkName(".NETFramework, Version=4.0"), new [] { "A.dll" }),
+                    new PackageReferenceSet(null, new [] { "B.dll" }),
+                });
+
+            repository.AddPackage(package);
+
+            // Assert
+            Assert.True(fileSystem.FileExists("A.1.0\\A.1.0.nuspec"));
+
+            Stream manifestContentStream = fileSystem.OpenFile("A.1.0\\A.1.0.nuspec");
+            Manifest manifest = Manifest.ReadFrom(manifestContentStream, validateSchema: true);
+
+            Assert.Equal(2, manifest.Metadata.ReferenceSets.Count);
+
+            var set1 = manifest.Metadata.ReferenceSets[0];
+            Assert.Equal(".NETFramework4.0", set1.TargetFramework);
+            Assert.Equal(1, set1.References.Count);
+            Assert.Equal("A.dll", set1.References[0].File);
+
+            var set2 = manifest.Metadata.ReferenceSets[1];
+            Assert.Null(set2.TargetFramework);
+            Assert.Equal(1, set2.References.Count);
+            Assert.Equal("B.dll", set2.References[0].File);
+        }
+
+        [Fact]
+        public void AddedNuspecDoesNotAddReferencesSectionIfNotPresent()
+        {
+            // Arrange
+            var fileSystem = new MockFileSystem("x:\\root");
+            var configFileSystem = new MockFileSystem();
+            var repository = new SharedPackageRepository(new DefaultPackagePathResolver(fileSystem), fileSystem, configFileSystem);
+
+            // Act
+            var package = PackageUtility.CreatePackage("A", "1.0", content: new[] { "A.txt", "scripts\\b.txt" });
+            repository.AddPackage(package);
+
+            // Assert
+            Assert.True(fileSystem.FileExists("A.1.0\\A.1.0.nuspec"));
+
+            Stream manifestContentStream = fileSystem.OpenFile("A.1.0\\A.1.0.nuspec");
+            Manifest manifest = Manifest.ReadFrom(manifestContentStream, validateSchema: true);
+
+            Assert.Equal(0, manifest.Metadata.ReferenceSets.Count);
+        }
+
+        [Theory]
+        [InlineData("A", "2.0", "A.2.0\\A.2.0.nuspec")]
+        [InlineData("B", "1.0.0-alpha", "B.1.0.0-alpha\\B.1.0.0-alpha.nuspec")]
+        [InlineData("C", "3.1.2.4-rtm", "C.3.1.2.4-rtm\\C.3.1.2.4-rtm.nuspec")]
+        public void CallRemovePackageWillRemoveNuspecFile(string id, string version, string unexpectedPath)
+        {
+            // Arrange
+            var fileSystem = new MockFileSystem("x:\\root");
+            fileSystem.AddFile(unexpectedPath);
+            var configFileSystem = new MockFileSystem();
+            var repository = new SharedPackageRepository(new DefaultPackagePathResolver(fileSystem), fileSystem, configFileSystem);
+
+            // Act
+            repository.RemovePackage(PackageUtility.CreatePackage(id, version));
+
+            // Assert
+            Assert.False(fileSystem.FileExists(unexpectedPath));
+        }
+
+        [Theory]
+        [InlineData("A", "2.0", "A.2.0\\A.2.0.nupkg")]
+        [InlineData("B", "1.0.0-alpha", "B.1.0.0-alpha\\B.1.0.0-alpha.nupkg")]
+        [InlineData("C", "3.1.2.4-rtm", "C.3.1.2.4-rtm\\C.3.1.2.4-rtm.nupkg")]
+        public void CallRemovePackageWillRemoveNupkgFile(string id, string version, string unexpectedPath)
+        {
+            // Arrange
+            var fileSystem = new MockFileSystem("x:\\root");
+            fileSystem.AddFile(unexpectedPath);
+            var configFileSystem = new MockFileSystem();
+            var repository = new SharedPackageRepository(new DefaultPackagePathResolver(fileSystem), fileSystem, configFileSystem);
+
+            // Act
+            repository.RemovePackage(PackageUtility.CreatePackage(id, version));
+
+            // Assert
+            Assert.False(fileSystem.FileExists(unexpectedPath));
+        }
+
+        [Theory]
+        [InlineData("A", "2.0", "A.2.0\\A.2.0.nuspec", "A.2.0\\A.2.0.nupkg")]
+        [InlineData("B", "1.0.0-alpha", "B.1.0.0-alpha\\B.1.0.0-alpha.nuspec", "B.1.0.0-alpha\\B.1.0.0-alpha.nupkg")]
+        [InlineData("C", "3.1.2.4-rtm", "C.3.1.2.4-rtm\\C.3.1.2.4-rtm.nuspec", "C.3.1.2.4-rtm\\C.3.1.2.4-rtm.nupkg")]
+        public void CallRemovePackageWillRemoveBothNupkgFileAndNuSpecFile(string id, string version, string nuspecPath, string nupkgPath)
+        {
+            // Arrange
+            var fileSystem = new MockFileSystem("x:\\root");
+            fileSystem.AddFile(nuspecPath);
+            fileSystem.AddFile(nupkgPath);
+            var configFileSystem = new MockFileSystem();
+            var repository = new SharedPackageRepository(new DefaultPackagePathResolver(fileSystem), fileSystem, configFileSystem);
+
+            // Act
+            repository.RemovePackage(PackageUtility.CreatePackage(id, version));
+
+            // Assert
+            Assert.False(fileSystem.FileExists(nuspecPath));
+            Assert.False(fileSystem.FileExists(nupkgPath));
+        }
+
+        [Fact]
+        public void CallRemovePackageWillRemoveTheWholePackageDirectory()
+        {
+            // Arrange
+            var fileSystem = new MockFileSystem("x:\\root");
+            fileSystem.AddFile("A.2.0\\A.2.0.nupkg");
+            fileSystem.AddFile("A.2.0\\A.2.0.nuspec");
+            fileSystem.AddFile("A.2.0\\random");
+            fileSystem.AddFile("A.2.0\\content\\file.txt");
+            fileSystem.AddFile("A.2.0\\readme.txt");
+            var configFileSystem = new MockFileSystem();
+            var repository = new SharedPackageRepository(new DefaultPackagePathResolver(fileSystem), fileSystem, configFileSystem);
+
+            // Act
+            repository.RemovePackage(PackageUtility.CreatePackage("A", "2.0"));
+
+            // Assert
+            Assert.False(fileSystem.FileExists("A.2.0\\A.2.0.nupkg"));
+            Assert.False(fileSystem.FileExists("A.2.0\\A.2.0.nuspec"));
+            Assert.False(fileSystem.DirectoryExists("A.2.0"));
+        }
+
+        [Fact]
+        public void CallRemovePackageWillDeleteNuspecAndNupkgFileBeforeDeletingTheWholePackageDirectory()
+        {
+            // Arrange
+            var fileSystem = new MockFileSystemWithDeleteVerification();
+            fileSystem.AddFile("A.2.0\\A.2.0.nupkg");
+            fileSystem.AddFile("A.2.0\\A.2.0.nuspec");
+            fileSystem.AddFile("A.2.0\\random");
+            fileSystem.AddFile("A.2.0\\content\\file.txt");
+            fileSystem.AddFile("A.2.0\\readme.txt");
+            var configFileSystem = new MockFileSystem();
+            var repository = new SharedPackageRepository(new DefaultPackagePathResolver(fileSystem), fileSystem, configFileSystem);
+
+            // Act
+            repository.RemovePackage(PackageUtility.CreatePackage("A", "2.0"));
+
+            // Assert
+            Assert.False(fileSystem.FileExists("A.2.0\\A.2.0.nupkg"));
+            Assert.False(fileSystem.FileExists("A.2.0\\A.2.0.nuspec"));
+            Assert.False(fileSystem.DirectoryExists("A.2.0"));
+
+            Assert.True(fileSystem.IsFileDeleted("A.2.0\\A.2.0.nupkg"));
+            Assert.True(fileSystem.IsFileDeleted("A.2.0\\A.2.0.nuspec"));
+        }
+
+        [Theory]
+        [InlineData("A", "2.0.0.0", "A.2.0")]
+        [InlineData("B", "1.0.0.0-alpha", "B.1.0.0-alpha")]
+        [InlineData("C", "3.1.2.4-rtm", "C.3.1.2.4-rtm")]
+        [InlineData("D", "4.0", "D.4.0.0.0")]
+        [InlineData("E", "5.1.4", "E.5.1.4.0")]
+        public void ExistChecksForPresenceOfPackageFileUnderDirectory(string id, string version, string path)
+        {
+            // Arrange
+            var fileSystem = new MockFileSystem("x:\\root");
+            fileSystem.CreateDirectory(path);
+            fileSystem.AddFile(path + "\\" + path + ".nupkg");
+
+            var configFileSystem = new MockFileSystem();
+            var repository = new SharedPackageRepository(new DefaultPackagePathResolver(fileSystem), fileSystem, configFileSystem);
+
+            // Act
+            bool exists = repository.Exists(id, new SemanticVersion(version));
+
+            // Assert
+            Assert.True(exists);
+        }
+
+        [Theory]
+        [InlineData("A", "2.0.0.0", "A.2.0")]
+        [InlineData("B", "1.0.0.0-alpha", "B.1.0.0-alpha")]
+        [InlineData("C", "3.1.2.4-rtm", "C.3.1.2.4-rtm")]
+        [InlineData("D", "4.0", "D.4.0.0.0")]
+        [InlineData("E", "5.1.4", "E.5.1.4.0")]
+        public void ExistDoesNotCheckForPresenceOfManifestFileUnderDirectory(string id, string version, string path)
+        {
+            // Arrange
+            var fileSystem = new MockFileSystem("x:\\root");
+            fileSystem.CreateDirectory(path);
+            fileSystem.AddFile(path + "\\" + path + ".nuspec");
+
+            var configFileSystem = new MockFileSystem();
+            var repository = new SharedPackageRepository(new DefaultPackagePathResolver(fileSystem), fileSystem, configFileSystem);
+
+            // Act
+            bool exists = repository.Exists(id, new SemanticVersion(version));
+
+            // Assert
+            Assert.True(exists);
+        }
+
+        [Fact]
+        public void FindPackageReturnOptimizedZipPackageObject()
+        {
+            // Arrange
+            var packageStream = PackageUtility.CreateSimplePackageStream("one", "1.0.0-alpha");
+
+            var fileSystem = new MockFileSystem("x:\\root");
+            fileSystem.AddFile("one.1.0.0-alpha\\one.1.0.0-alpha.nupkg", packageStream);
+            fileSystem.AddFile("one.1.0.0-alpha\\one.1.0.0-alpha.nuspace", "rubbish".AsStream());
+
+            var configFileSystem = new MockFileSystem();
+            var repository = new SharedPackageRepository(new DefaultPackagePathResolver(fileSystem), fileSystem, configFileSystem);
+
+            // Act
+            IPackage package = repository.FindPackage("one", new SemanticVersion("1.0.0-alpha"));
+
+            // Assert
+            Assert.True(package is OptimizedZipPackage);
+            Assert.Equal("one", package.Id);
+            Assert.Equal(new SemanticVersion("1.0.0-alpha"), package.Version);
+            Assert.Equal("Test description", package.Description);
+        }
+
+        [Fact]
+        public void GetPackagesDoesNotReturnDuplicatedPackagesIfBothNuspecAndNupkgFilesArePresent()
+        {
+            // Arrange
+            var packageStream = PackageUtility.CreateSimplePackageStream("one", "1.0.0-alpha");
+
+            var fileSystem = new MockFileSystem("x:\\root");
+            fileSystem.AddFile("one.1.0.0-alpha\\one.1.0.0-alpha.nupkg", packageStream);
+            fileSystem.AddFile("one.1.0.0-alpha\\one.1.0.0-alpha.nuspec", "rubbish".AsStream());
+
+            var configFileSystem = new MockFileSystem();
+            var repository = new SharedPackageRepository(new DefaultPackagePathResolver(fileSystem), fileSystem, configFileSystem);
+
+            // Act
+            var packages = repository.GetPackages().ToList();
+
+            // Assert
+            Assert.Equal(1, packages.Count);
+            Assert.True(packages[0] is OptimizedZipPackage);
+            Assert.Equal("one", packages[0].Id);
+            Assert.Equal(new SemanticVersion("1.0.0-alpha"), packages[0].Version);
+        }
+
         [Fact]
-        public void CallAddPackageWillAddNuspecWithReferencesPreserved()
-        {
-            // Arrange
-            var fileSystem = new MockFileSystem("x:\\root");
-            var configFileSystem = new MockFileSystem();
-            var repository = new SharedPackageRepository(new DefaultPackagePathResolver(fileSystem), fileSystem, configFileSystem);
-            repository.FilesToSave = PackageFileTypes.Nupkg | PackageFileTypes.Nuspec;
-
-            // Act
-            var package = PackageUtility.CreatePackage("A", "1.0", content: new[] { "A.txt", "scripts\\b.txt" });
-            var mockedPackage = Mock.Get(package);
-            mockedPackage.Setup(m => m.PackageAssemblyReferences).Returns(
-                new PackageReferenceSet[] { 
-                    new PackageReferenceSet(new FrameworkName(".NETFramework, Version=4.0"), new [] { "A.dll" }),
-                    new PackageReferenceSet(null, new [] { "B.dll" }),
-                });
-
-            repository.AddPackage(package);
-
-            // Assert
-            Assert.True(fileSystem.FileExists("A.1.0\\A.1.0.nuspec"));
-
-            Stream manifestContentStream = fileSystem.OpenFile("A.1.0\\A.1.0.nuspec");
-            Manifest manifest = Manifest.ReadFrom(manifestContentStream, validateSchema: true);
-
-            Assert.Equal(2, manifest.Metadata.ReferenceSets.Count);
-
-            var set1 = manifest.Metadata.ReferenceSets[0];
-            Assert.Equal(".NETFramework4.0", set1.TargetFramework);
-            Assert.Equal(1, set1.References.Count);
-            Assert.Equal("A.dll", set1.References[0].File);
-
-            var set2 = manifest.Metadata.ReferenceSets[1];
-            Assert.Null(set2.TargetFramework);
-            Assert.Equal(1, set2.References.Count);
-            Assert.Equal("B.dll", set2.References[0].File);
-        }
-
-        [Fact]
-        public void AddedNuspecDoesNotAddReferencesSectionIfNotPresent()
-        {
-            // Arrange
-            var fileSystem = new MockFileSystem("x:\\root");
-            var configFileSystem = new MockFileSystem();
-            var repository = new SharedPackageRepository(new DefaultPackagePathResolver(fileSystem), fileSystem, configFileSystem);
-
-            // Act
-            var package = PackageUtility.CreatePackage("A", "1.0", content: new[] { "A.txt", "scripts\\b.txt" });
-            repository.AddPackage(package);
-
-            // Assert
-            Assert.True(fileSystem.FileExists("A.1.0\\A.1.0.nuspec"));
-
-            Stream manifestContentStream = fileSystem.OpenFile("A.1.0\\A.1.0.nuspec");
-            Manifest manifest = Manifest.ReadFrom(manifestContentStream, validateSchema: true);
-
-            Assert.Equal(0, manifest.Metadata.ReferenceSets.Count);
-        }
-
-        [Theory]
-        [InlineData("A", "2.0", "A.2.0\\A.2.0.nuspec")]
-        [InlineData("B", "1.0.0-alpha", "B.1.0.0-alpha\\B.1.0.0-alpha.nuspec")]
-        [InlineData("C", "3.1.2.4-rtm", "C.3.1.2.4-rtm\\C.3.1.2.4-rtm.nuspec")]
-        public void CallRemovePackageWillRemoveNuspecFile(string id, string version, string unexpectedPath)
-        {
-            // Arrange
-            var fileSystem = new MockFileSystem("x:\\root");
-            fileSystem.AddFile(unexpectedPath);
-            var configFileSystem = new MockFileSystem();
-            var repository = new SharedPackageRepository(new DefaultPackagePathResolver(fileSystem), fileSystem, configFileSystem);
-
-            // Act
-            repository.RemovePackage(PackageUtility.CreatePackage(id, version));
-
-            // Assert
-            Assert.False(fileSystem.FileExists(unexpectedPath));
-        }
-
-        [Theory]
-        [InlineData("A", "2.0", "A.2.0\\A.2.0.nupkg")]
-        [InlineData("B", "1.0.0-alpha", "B.1.0.0-alpha\\B.1.0.0-alpha.nupkg")]
-        [InlineData("C", "3.1.2.4-rtm", "C.3.1.2.4-rtm\\C.3.1.2.4-rtm.nupkg")]
-        public void CallRemovePackageWillRemoveNupkgFile(string id, string version, string unexpectedPath)
-        {
-            // Arrange
-            var fileSystem = new MockFileSystem("x:\\root");
-            fileSystem.AddFile(unexpectedPath);
-            var configFileSystem = new MockFileSystem();
-            var repository = new SharedPackageRepository(new DefaultPackagePathResolver(fileSystem), fileSystem, configFileSystem);
-
-            // Act
-            repository.RemovePackage(PackageUtility.CreatePackage(id, version));
-
-            // Assert
-            Assert.False(fileSystem.FileExists(unexpectedPath));
-        }
-
-        [Theory]
-        [InlineData("A", "2.0", "A.2.0\\A.2.0.nuspec", "A.2.0\\A.2.0.nupkg")]
-        [InlineData("B", "1.0.0-alpha", "B.1.0.0-alpha\\B.1.0.0-alpha.nuspec", "B.1.0.0-alpha\\B.1.0.0-alpha.nupkg")]
-        [InlineData("C", "3.1.2.4-rtm", "C.3.1.2.4-rtm\\C.3.1.2.4-rtm.nuspec", "C.3.1.2.4-rtm\\C.3.1.2.4-rtm.nupkg")]
-        public void CallRemovePackageWillRemoveBothNupkgFileAndNuSpecFile(string id, string version, string nuspecPath, string nupkgPath)
-        {
-            // Arrange
-            var fileSystem = new MockFileSystem("x:\\root");
-            fileSystem.AddFile(nuspecPath);
-            fileSystem.AddFile(nupkgPath);
-            var configFileSystem = new MockFileSystem();
-            var repository = new SharedPackageRepository(new DefaultPackagePathResolver(fileSystem), fileSystem, configFileSystem);
-
-            // Act
-            repository.RemovePackage(PackageUtility.CreatePackage(id, version));
-
-            // Assert
-            Assert.False(fileSystem.FileExists(nuspecPath));
-            Assert.False(fileSystem.FileExists(nupkgPath));
-        }
-
-        [Fact]
-        public void CallRemovePackageWillRemoveTheWholePackageDirectory()
-        {
-            // Arrange
-            var fileSystem = new MockFileSystem("x:\\root");
-            fileSystem.AddFile("A.2.0\\A.2.0.nupkg");
-            fileSystem.AddFile("A.2.0\\A.2.0.nuspec");
-            fileSystem.AddFile("A.2.0\\random");
-            fileSystem.AddFile("A.2.0\\content\\file.txt");
-            fileSystem.AddFile("A.2.0\\readme.txt");
-            var configFileSystem = new MockFileSystem();
-            var repository = new SharedPackageRepository(new DefaultPackagePathResolver(fileSystem), fileSystem, configFileSystem);
-
-            // Act
-            repository.RemovePackage(PackageUtility.CreatePackage("A", "2.0"));
-
-            // Assert
-            Assert.False(fileSystem.FileExists("A.2.0\\A.2.0.nupkg"));
-            Assert.False(fileSystem.FileExists("A.2.0\\A.2.0.nuspec"));
-            Assert.False(fileSystem.DirectoryExists("A.2.0"));
-        }
-
-        [Fact]
-        public void CallRemovePackageWillDeleteNuspecAndNupkgFileBeforeDeletingTheWholePackageDirectory()
-        {
-            // Arrange
-            var fileSystem = new MockFileSystemWithDeleteVerification();
-            fileSystem.AddFile("A.2.0\\A.2.0.nupkg");
-            fileSystem.AddFile("A.2.0\\A.2.0.nuspec");
-            fileSystem.AddFile("A.2.0\\random");
-            fileSystem.AddFile("A.2.0\\content\\file.txt");
-            fileSystem.AddFile("A.2.0\\readme.txt");
-            var configFileSystem = new MockFileSystem();
-            var repository = new SharedPackageRepository(new DefaultPackagePathResolver(fileSystem), fileSystem, configFileSystem);
-
-            // Act
-            repository.RemovePackage(PackageUtility.CreatePackage("A", "2.0"));
-
-            // Assert
-            Assert.False(fileSystem.FileExists("A.2.0\\A.2.0.nupkg"));
-            Assert.False(fileSystem.FileExists("A.2.0\\A.2.0.nuspec"));
-            Assert.False(fileSystem.DirectoryExists("A.2.0"));
-
-            Assert.True(fileSystem.IsFileDeleted("A.2.0\\A.2.0.nupkg"));
-            Assert.True(fileSystem.IsFileDeleted("A.2.0\\A.2.0.nuspec"));
-        }
-
-        [Theory]
-        [InlineData("A", "2.0.0.0", "A.2.0")]
-        [InlineData("B", "1.0.0.0-alpha", "B.1.0.0-alpha")]
-        [InlineData("C", "3.1.2.4-rtm", "C.3.1.2.4-rtm")]
-        [InlineData("D", "4.0", "D.4.0.0.0")]
-        [InlineData("E", "5.1.4", "E.5.1.4.0")]
-        public void ExistChecksForPresenceOfPackageFileUnderDirectory(string id, string version, string path)
-        {
-            // Arrange
-            var fileSystem = new MockFileSystem("x:\\root");
-            fileSystem.CreateDirectory(path);
-            fileSystem.AddFile(path + "\\" + path + ".nupkg");
-
-            var configFileSystem = new MockFileSystem();
-            var repository = new SharedPackageRepository(new DefaultPackagePathResolver(fileSystem), fileSystem, configFileSystem);
-
-            // Act
-            bool exists = repository.Exists(id, new SemanticVersion(version));
-
-            // Assert
-            Assert.True(exists);
-        }
-
-        [Theory]
-        [InlineData("A", "2.0.0.0", "A.2.0")]
-        [InlineData("B", "1.0.0.0-alpha", "B.1.0.0-alpha")]
-        [InlineData("C", "3.1.2.4-rtm", "C.3.1.2.4-rtm")]
-        [InlineData("D", "4.0", "D.4.0.0.0")]
-        [InlineData("E", "5.1.4", "E.5.1.4.0")]
-        public void ExistDoesNotCheckForPresenceOfManifestFileUnderDirectory(string id, string version, string path)
-        {
-            // Arrange
-            var fileSystem = new MockFileSystem("x:\\root");
-            fileSystem.CreateDirectory(path);
-            fileSystem.AddFile(path + "\\" + path + ".nuspec");
-
-            var configFileSystem = new MockFileSystem();
-            var repository = new SharedPackageRepository(new DefaultPackagePathResolver(fileSystem), fileSystem, configFileSystem);
-
-            // Act
-            bool exists = repository.Exists(id, new SemanticVersion(version));
-
-            // Assert
-            Assert.True(exists);
-        }
-
-        [Fact]
-        public void FindPackageReturnOptimizedZipPackageObject()
-        {
-            // Arrange
-            var packageStream = PackageUtility.CreateSimplePackageStream("one", "1.0.0-alpha");
-
-            var fileSystem = new MockFileSystem("x:\\root");
-            fileSystem.AddFile("one.1.0.0-alpha\\one.1.0.0-alpha.nupkg", packageStream);
-            fileSystem.AddFile("one.1.0.0-alpha\\one.1.0.0-alpha.nuspace", "rubbish".AsStream());
-
-            var configFileSystem = new MockFileSystem();
-            var repository = new SharedPackageRepository(new DefaultPackagePathResolver(fileSystem), fileSystem, configFileSystem);
-
-            // Act
-            IPackage package = repository.FindPackage("one", new SemanticVersion("1.0.0-alpha"));
-
-            // Assert
-            Assert.True(package is OptimizedZipPackage);
-            Assert.Equal("one", package.Id);
-            Assert.Equal(new SemanticVersion("1.0.0-alpha"), package.Version);
-            Assert.Equal("Test description", package.Description);
-        }
-
-        [Fact]
-<<<<<<< HEAD
-=======
-        public void GetPackagesDoesNotReturnDuplicatedPackagesIfBothNuspecAndNupkgFilesArePresent()
-        {
-            // Arrange
-            var packageStream = PackageUtility.CreateSimplePackageStream("one", "1.0.0-alpha");
-
-            var fileSystem = new MockFileSystem("x:\\root");
-            fileSystem.AddFile("one.1.0.0-alpha\\one.1.0.0-alpha.nupkg", packageStream);
-            fileSystem.AddFile("one.1.0.0-alpha\\one.1.0.0-alpha.nuspec", "rubbish".AsStream());
-
-            var configFileSystem = new MockFileSystem();
-            var repository = new SharedPackageRepository(new DefaultPackagePathResolver(fileSystem), fileSystem, configFileSystem);
-
-            // Act
-            var packages = repository.GetPackages().ToList();
-
-            // Assert
-            Assert.Equal(1, packages.Count);
-            Assert.True(packages[0] is OptimizedZipPackage);
-            Assert.Equal("one", packages[0].Id);
-            Assert.Equal(new SemanticVersion("1.0.0-alpha"), packages[0].Version);
-        }
-
-        [Fact]
->>>>>>> 70c5f6db
-        public void FindPackagesByIdAlwaysReturnsOptimizedZipPackageEvenIfNuspecIfPresent()
-        {
-            // Arrange
-            string manifestContent = @"<?xml version=""1.0""?>
-<package xmlns=""http://schemas.microsoft.com/packaging/2010/07/nuspec.xsd"">
-  <metadata>
-    <id>One</id>
-    <version>2.0-alpha</version>
-    <authors>test</authors>
-    <description>My package description.</description>
-  </metadata>
-  <files />
-</package>";
-
-            var fileSystem = new MockFileSystem("x:\\root");
-            fileSystem.AddFile("one.1.0.0-alpha\\one.1.0.0-alpha.nuspec", manifestContent.AsStream());
-
-            var packageStream = PackageUtility.CreateSimplePackageStream("One", "1.0.0-alpha");
-            fileSystem.AddFile("one.1.0.0-alpha\\one.1.0.0-alpha.nupkg", packageStream);
-
-            var configFileSystem = new MockFileSystem();
-            var repository = new SharedPackageRepository(new DefaultPackagePathResolver(fileSystem), fileSystem, configFileSystem);
-
-            // Act
-            var packages = repository.FindPackagesById("one").ToList();
-
-            // Assert
-            Assert.Equal(1, packages.Count);
-            var package = packages[0];
-            Assert.True(package is OptimizedZipPackage);
-            Assert.Equal("One", package.Id);
-            Assert.Equal(new SemanticVersion("1.0.0-alpha"), package.Version);
-        }
-
-        [Fact]
-        public void CallAddPackageWillNotCreatePackageConfigEntryToPackageConfig()
-        {
-            // Arrange
-            var fileSystem = new Mock<MockFileSystem>() { CallBase = true };
-            fileSystem.Setup(m => m.Root).Returns(@"x:\foo\");
-            var configFileSystem = new MockFileSystem();
-            var repository = new SharedPackageRepository(new DefaultPackagePathResolver(fileSystem.Object), fileSystem.Object, configFileSystem);
-
-            // Act
-            repository.AddPackage(PackageUtility.CreatePackage("A", "2.0", assemblyReferences: new [] {"lib\\this.dll"}));
-
-            // Assert
-            Assert.False(configFileSystem.FileExists("packages.config"));
-        }
-
-        [Fact]
-        public void CallAddPackageWillNotAddEntryToPackageConfigWhenPackageConfigAlreadyExists()
-        {
-            // Arrange
-            var fileSystem = new Mock<MockFileSystem>() { CallBase = true };
-            fileSystem.Setup(m => m.Root).Returns(@"x:\foo\");
-            var configFileSystem = new MockFileSystem();
-            configFileSystem.AddFile("packages.config", @"<?xml version=""1.0"" encoding=""utf-8""?>
-<packages>
-  <package id=""A"" version=""2.0"" />
-</packages>");
-            var repository = new SharedPackageRepository(new DefaultPackagePathResolver(fileSystem.Object), fileSystem.Object, configFileSystem);
-
-            // Act
-            repository.AddPackage(PackageUtility.CreatePackage("B", "1.0", content: new [] { "whack.txt" }));
-
-            // Assert
-            Assert.True(configFileSystem.FileExists("packages.config"));
-            Assert.Equal(@"<?xml version=""1.0"" encoding=""utf-8""?>
-<packages>
-  <package id=""A"" version=""2.0"" />
-</packages>", configFileSystem.ReadAllText("packages.config"));
-        }
-
-        [Fact]
-        public void CallAddPackageReferenceEntryWillAddEntryToPackageConfigWhenPackageConfigAlreadyExists()
-        {
-            // Arrange
-            var fileSystem = new Mock<MockFileSystem>() { CallBase = true };
-            fileSystem.Setup(m => m.Root).Returns(@"x:\foo\");
-            var configFileSystem = new MockFileSystem();
-            configFileSystem.AddFile("packages.config", @"<?xml version=""1.0"" encoding=""utf-8""?>
-<packages>
-  <package id=""A"" version=""2.0"" />
-</packages>");
-            var repository = new SharedPackageRepository(new DefaultPackagePathResolver(fileSystem.Object), fileSystem.Object, configFileSystem);
-
-            // Act
-            repository.AddPackageReferenceEntry("B", new SemanticVersion("1.0"));
-
-            // Assert
-            Assert.True(configFileSystem.FileExists("packages.config"));
-            Assert.Equal(@"<?xml version=""1.0"" encoding=""utf-8""?>
-<packages>
-  <package id=""A"" version=""2.0"" />
-  <package id=""B"" version=""1.0"" />
-</packages>", configFileSystem.ReadAllText("packages.config"));
-        }
-
-        [Fact]
-        public void CallAddPackageWillNotAddEntryToPackageConfigIfThatEntryAlreadyExists()
-        {
-            // Arrange
-            var fileSystem = new Mock<MockFileSystem>() { CallBase = true };
-            fileSystem.Setup(m => m.Root).Returns(@"x:\foo\");
-            var configFileSystem = new MockFileSystem();
-            configFileSystem.AddFile("packages.config", @"<?xml version=""1.0"" encoding=""utf-8""?>
-<packages>
-  <package id=""A"" version=""2.0"" />
-  <package id=""B"" version=""1.0"" />
-</packages>");
-            var repository = new SharedPackageRepository(new DefaultPackagePathResolver(fileSystem.Object), fileSystem.Object, configFileSystem);
-
-            // Act
-            repository.AddPackage(PackageUtility.CreatePackage("B", "1.0"));
-
-            // Assert
-            Assert.True(configFileSystem.FileExists("packages.config"));
-            Assert.Equal(@"<?xml version=""1.0"" encoding=""utf-8""?>
-<packages>
-  <package id=""A"" version=""2.0"" />
-  <package id=""B"" version=""1.0"" />
-</packages>", configFileSystem.ReadAllText("packages.config"));
-        }
-
-        [Fact]
-        public void AddPackageAddReferencesToSolutionLevelPackagesToSolutionConfigFile()
-        {
-            // Arrange
-            var fileSystem = new MockFileSystem();
-            var configFileSystem = new MockFileSystem();
-            var repository = new SharedPackageRepository(new DefaultPackagePathResolver(fileSystem), fileSystem, configFileSystem);
-            var solutionPackage = PackageUtility.CreatePackage("SolutionLevel", tools: new[] { "Install.ps1" });
-
-            // Act
-            repository.AddPackage(solutionPackage);
-
-            // Assert
-            Assert.True(configFileSystem.FileExists("packages.config"));
-        }
-
-        [Fact]
-        public void AddPackageDoesNotAddReferencesToMetadataPackagesToSolutionConfigFile()
-        {
-            // Arrange
-            var fileSystem = new MockFileSystem();
-            var configFileSystem = new MockFileSystem();
-            var repository = new SharedPackageRepository(new DefaultPackagePathResolver(fileSystem), fileSystem, configFileSystem);
-            var solutionPackage = PackageUtility.CreatePackage("MetadataPackage", dependencies: new [] { new PackageDependency("A") }, tools: new[] { "Install.ps1" });
-
-            // Act
-            repository.AddPackage(solutionPackage);
-
-            // Assert
-            Assert.False(configFileSystem.FileExists("packages.config"));
-        }
-
-        [Fact]
-        public void AddPackageDoesNotAddEntryToSolutionConfigFileForProjectLevelPackage()
-        {
-            // Arrange
-            var fileSystem = new MockFileSystem();
-            var configFileSystem = new MockFileSystem();
-            var repository = new SharedPackageRepository(new DefaultPackagePathResolver(fileSystem), fileSystem, configFileSystem);
-            var solutionPackage = PackageUtility.CreatePackage("SolutionLevel", content: new[] { "file.txt" });
-
-            // Act
-            repository.AddPackage(solutionPackage);
-
-            // Assert
-            Assert.False(configFileSystem.FileExists("packages.config"));
-        }
-
-        [Fact]
-        public void AddPackageReferenceEntryAddsReferenceToPackagesConfigFile()
-        {
-            // Arrange
-            var fileSystem = new MockFileSystem();
-            var configFileSystem = new MockFileSystem();
-            var repository = new SharedPackageRepository(new DefaultPackagePathResolver(fileSystem), fileSystem, configFileSystem);
-            var solutionPackage = PackageUtility.CreatePackage("SolutionLevel", tools: new[] { "Install.ps1" });
-
-            // Act
-            repository.AddPackageReferenceEntry(solutionPackage.Id, solutionPackage.Version);
-            Assert.Equal(@"<?xml version=""1.0"" encoding=""utf-8""?>
-<packages>
-  <package id=""SolutionLevel"" version=""1.0"" />
-</packages>", configFileSystem.ReadAllText("packages.config"));
-        }
-
-        [Fact]
-        public void RemovingAllSolutionLevelPackageDeletesConfigFile()
-        {
-            // Arrange
-            var fileSystem = new MockFileSystem();
-            var configFileSystem = new MockFileSystem();
-            var repository = new SharedPackageRepository(new DefaultPackagePathResolver(fileSystem), fileSystem, configFileSystem);
-            var solutionPackage = PackageUtility.CreatePackage("SolutionLevel", tools: new[] { "Install.ps1" });
-            configFileSystem.AddFile("packages.config", @"<?xml version=""1.0"" encoding=""utf-8""?>
-<packages>
-  <package id=""SolutionLevel"" version=""1.0"" />
-</packages>");
-
-            // Act
-            repository.RemovePackage(solutionPackage);
-
-            // Assert
-            Assert.True(configFileSystem.Deleted.Contains("packages.config"));
-        }
-
-        [Fact]
-        public void CallRemovePackageWillRemoveEntryFromPackageConfigWhenPackageConfigAlreadyExists()
-        {
-            // Arrange
-            var fileSystem = new Mock<MockFileSystem>() { CallBase = true };
-            fileSystem.Setup(m => m.Root).Returns(@"x:\foo\");
-            var configFileSystem = new MockFileSystem();
-            configFileSystem.AddFile("packages.config", @"<?xml version=""1.0"" encoding=""utf-8""?>
-<packages>
-  <package id=""A"" version=""2.0"" />
-  <package id=""B"" version=""1.0"" />
-</packages>");
-            var repository = new SharedPackageRepository(new DefaultPackagePathResolver(fileSystem.Object), fileSystem.Object, configFileSystem);
-
-            // Act
-            repository.RemovePackage(PackageUtility.CreatePackage("B", "1.0"));
-
-            // Assert
-            Assert.True(configFileSystem.FileExists("packages.config"));
-            Assert.Equal(@"<?xml version=""1.0"" encoding=""utf-8""?>
-<packages>
-  <package id=""A"" version=""2.0"" />
-</packages>", configFileSystem.ReadAllText("packages.config"));
-        }
-
-        [Fact]
-        public void CallRemovePackageWillDeletePackageConfigWhenThereIsNoMoreEntry()
-        {
-            // Arrange
-            var fileSystem = new Mock<MockFileSystem>() { CallBase = true };
-            fileSystem.Setup(m => m.Root).Returns(@"x:\foo\");
-            var configFileSystem = new MockFileSystem();
-            configFileSystem.AddFile("packages.config", @"<?xml version=""1.0"" encoding=""utf-8""?>
-<packages>
-  <package id=""A"" version=""2.0"" />
-</packages>");
-            var repository = new SharedPackageRepository(new DefaultPackagePathResolver(fileSystem.Object), fileSystem.Object, configFileSystem);
-
-            // Act
-            repository.RemovePackage(PackageUtility.CreatePackage("A", "2.0"));
-
-            // Assert
-            Assert.False(configFileSystem.FileExists("packages.config"));
-        }
-
-        [Fact]
-        public void RegisterRepositoryAddsRelativePathToRepositoriesConfig()
-        {
-            // Arrange
-            var fileSystem = new Mock<MockFileSystem>() { CallBase = true };
-            fileSystem.Setup(m => m.Root).Returns(@"x:\foo\");
-            var repository = new SharedPackageRepository(new DefaultPackagePathResolver(fileSystem.Object), fileSystem.Object, new MockFileSystem());
-
-            // Act
-            repository.RegisterRepository(@"x:\foo\packages\packages.config");
-
-            // Assert
-            Assert.Equal(@"<?xml version=""1.0"" encoding=""utf-8""?>
-<repositories>
-  <repository path=""packages\packages.config"" />
-</repositories>", fileSystem.Object.ReadAllText("repositories.config"));
-        }
-
-        [Fact]
-        public void RegisterRepositoryDoesNotAddRelativePathToRepositoriesConfigIfExists()
-        {
-            // Arrange
-            var fileSystem = new Mock<MockFileSystem>() { CallBase = true };
-            fileSystem.Object.AddFile("repositories.config", @"<?xml version=""1.0"" encoding=""utf-8""?>
-<repositories>
-  <repository path=""A\packages.config"" />
-  <repository path=""B\packages.config"" />
-</repositories>");
-            fileSystem.Setup(m => m.Root).Returns(@"x:\foo\");
-            var repository = new SharedPackageRepository(new DefaultPackagePathResolver(fileSystem.Object), fileSystem.Object, new MockFileSystem());
-
-            // Act
-            repository.RegisterRepository(@"x:\foo\A\packages.config");
-
-            // Assert
-            Assert.Equal(@"<?xml version=""1.0"" encoding=""utf-8""?>
-<repositories>
-  <repository path=""A\packages.config"" />
-  <repository path=""B\packages.config"" />
-</repositories>", fileSystem.Object.ReadAllText("repositories.config"));
-        }
-
-        [Fact]
-        public void GetRepositoryPathsRemovesInvalidOrNonExistantPathsAndReturnsRelativePaths()
-        {
-            // Arrange
-            var fileSystem = new Mock<MockFileSystem>() { CallBase = true };
-            fileSystem.Setup(m => m.FileExists(@"A\packages.config")).Returns(true);
-            fileSystem.Setup(m => m.FileExists(@"x:\foo\packages.config")).Returns(true);
-            fileSystem.Setup(m => m.FileExists(@"..\..\packages.config")).Returns(true);
-            fileSystem.Object.AddFile("repositories.config", @"<?xml version=""1.0"" encoding=""utf-8""?>
-<repositories>
-  <repository path=""A\packages.config"" />
-  <repository path=""B\packages.config"" />
-  <repository path=""x:\foo\packages.config"" />
-  <repository path=""..\..\packages.config"" />
-  <repository path="""" />
-  <repository />
-</repositories>");
-            fileSystem.Setup(m => m.Root).Returns(@"x:\foo\bar\baz\");
-            var repository = new SharedPackageRepository(new DefaultPackagePathResolver(fileSystem.Object), fileSystem.Object, new MockFileSystem());
-
-            // Act
-            var paths = repository.GetRepositoryPaths().ToList();
-
-            // Assert
-            Assert.Equal(2, paths.Count);
-            Assert.Equal(@"A\packages.config", paths[0]);
-            Assert.Equal(@"..\..\packages.config", paths[1]);
-            Assert.Equal(@"<?xml version=""1.0"" encoding=""utf-8""?>
-<repositories>
-  <repository path=""A\packages.config"" />
-  <repository path=""x:\foo\packages.config"" />
-</repositories>", fileSystem.Object.ReadAllText("repositories.config"));
-        }
-
-        [Fact]
-        public void RepositoryPathsAreSavedInAlphabeticalOrder()
-        {
-            // Arrange
-            var fileSystem = new Mock<MockFileSystem>() { CallBase = true };
-            fileSystem.Setup(m => m.Root).Returns(@"x:\foo\");
-            var repository = new SharedPackageRepository(new DefaultPackagePathResolver(fileSystem.Object), fileSystem.Object, new MockFileSystem());
-
-            // Act
-            repository.RegisterRepository(@"x:\foo\z\packages\packages.config");
-            repository.RegisterRepository(@"x:\foo\X\packages\packages.config");
-            repository.RegisterRepository(@"x:\foo\a\packages\packages.config");
-
-            // Assert
-            Assert.Equal(@"<?xml version=""1.0"" encoding=""utf-8""?>
-<repositories>
-  <repository path=""a\packages\packages.config"" />
-  <repository path=""X\packages\packages.config"" />
-  <repository path=""z\packages\packages.config"" />
-</repositories>", fileSystem.Object.ReadAllText("repositories.config"));
-        }
-
-        [Fact]
-        public void IsReferencedReturnsTrueIfAnyOtherRepositoryReferencesAPackage()
-        {
-            // Arrange
-            var fileSystem = new Mock<MockFileSystem>() { CallBase = true };
-            fileSystem.Setup(m => m.FileExists(@"A\packages.config")).Returns(true);
-            fileSystem.Setup(m => m.FileExists(@"..\..\packages.config")).Returns(true);
-            fileSystem.Object.AddFile("repositories.config", @"<?xml version=""1.0"" encoding=""utf-8""?>
-<repositories>
-  <repository path=""A\packages.config"" />
-  <repository path=""..\..\packages.config"" />
-  <repository />
-</repositories>");
-
-            fileSystem.Setup(m => m.Root).Returns(@"x:\foo\bar\baz");
-            var repository = new Mock<MockSharedRepository>(new DefaultPackagePathResolver(fileSystem.Object), fileSystem.Object) { CallBase = true };
-            var r1 = new MockPackageRepository {
-                PackageUtility.CreatePackage("A")
-            };
-            var r2 = new MockPackageRepository {
-                PackageUtility.CreatePackage("B")
-            };
-            repository.Setup(m => m.Create(@"A\packages.config")).Returns(r1);
-            repository.Setup(m => m.Create(@"..\..\packages.config")).Returns(r2);
-
-
-            // Act && Assert
-            Assert.True(repository.Object.IsReferenced("A", new SemanticVersion("1.0")));
-            Assert.True(repository.Object.IsReferenced("B", new SemanticVersion("1.0")));
-            Assert.False(repository.Object.IsReferenced("C", new SemanticVersion("1.0")));
-        }
-
-        [Theory]
-        [InlineData(true)]
-        [InlineData(false)]
-        public void ExistsMethodChecksForPackageFileExistsAsOptimization(bool exists)
-        {
-            // Arrange
-            var fileSystem = new Mock<MockFileSystem>() { CallBase = true };
-            fileSystem.Setup(m => m.FileExists("A.1.0.0\\A.1.0.0.nupkg")).Returns(exists);
-
-            var repository = new Mock<MockSharedRepository>(new DefaultPackagePathResolver(fileSystem.Object), fileSystem.Object) { CallBase = true };
-
-            // Act && Assert
-            Assert.Equal(exists, repository.Object.Exists("A", new SemanticVersion("1.0.0")));
-        }
-
-        [Theory]
-        [InlineData(true)]
-        [InlineData(false)]
-        public void ExistsMethodChecksForManifestFileExistsAsOptimization(bool exists)
-        {
-            // Arrange
-            var fileSystem = new Mock<MockFileSystem>() { CallBase = true };
-            fileSystem.Setup(m => m.FileExists("A.1.0.0\\A.1.0.0.nupkg")).Returns(exists);
-
-            var repository = new Mock<MockSharedRepository>(new DefaultPackagePathResolver(fileSystem.Object), fileSystem.Object) { CallBase = true };
-
-            // Act && Assert
-            Assert.Equal(exists, repository.Object.Exists("A", new SemanticVersion("1.0.0")));
-        }
-
-        [Fact]
-        public void RegisterRepositoryUseTheStoreFileSystem()
-        {
-            // Arrange
-            var fileSystem = new MockFileSystem("x:\\");
-            var storeFileSystem = new MockFileSystem("y:\\");
-            var configFileSystem = new MockFileSystem("z:\\");
-            var resolver = new DefaultPackagePathResolver(fileSystem);
-
-            var repository = new SharedPackageRepository(resolver, fileSystem, storeFileSystem, configFileSystem);
-
-            // Act
-            repository.RegisterRepository("x:\\project1\\path");
-
-            // Assert
-            Assert.True(storeFileSystem.FileExists("repositories.config"));
-            string content = storeFileSystem.ReadAllText("repositories.config");
-            Assert.Equal(@"<?xml version=""1.0"" encoding=""utf-8""?>
-<repositories>
-  <repository path=""project1\path"" />
-</repositories>", content);
-        }
-
-        [Fact]
-        public void UnregisterRepositoryUseTheStoreFileSystem()
-        {
-            // Arrange
-            var fileSystem = new MockFileSystem("x:\\");
-            var storeFileSystem = new MockFileSystem("y:\\");
-            storeFileSystem.AddFile("repositories.config",
-@"<?xml version=""1.0"" encoding=""utf-8""?>
-<repositories>
-  <repository path=""project1\path"" />
-  <repository path=""..\one\two"" />
-</repositories>");
-            var configFileSystem = new MockFileSystem("z:\\");
-            var resolver = new DefaultPackagePathResolver(fileSystem);
-
-            var repository = new SharedPackageRepository(resolver, fileSystem, storeFileSystem, configFileSystem);
-
-            // Act
-            repository.UnregisterRepository("x:\\project1\\path");
-
-            // Assert
-            Assert.True(storeFileSystem.FileExists("repositories.config"));
-            string content = storeFileSystem.ReadAllText("repositories.config");
-            Assert.Equal(@"<?xml version=""1.0"" encoding=""utf-8""?>
-<repositories>
-  <repository path=""..\one\two"" />
-</repositories>", content);
-        }
-
-        [Fact]
-        public void UnregisterRepositoryUseTheStoreFileSystemAndDeleteRepositoryConfig()
-        {
-            // Arrange
-            var fileSystem = new MockFileSystem("x:\\");
-            var storeFileSystem = new MockFileSystem("y:\\");
-            storeFileSystem.AddFile("repositories.config",
-@"<?xml version=""1.0"" encoding=""utf-8""?>
-<repositories>
-  <repository path=""project1\path"" />
-</repositories>");
-            var configFileSystem = new MockFileSystem("z:\\");
-            var resolver = new DefaultPackagePathResolver(fileSystem);
-
-            var repository = new SharedPackageRepository(resolver, fileSystem, storeFileSystem, configFileSystem);
-
-            // Act
-            repository.UnregisterRepository("x:\\project1\\path");
-
-            // Assert
-            Assert.False(storeFileSystem.FileExists("repositories.config"));
-        }
-
-        public class MockSharedRepository : SharedPackageRepository
-        {
-            public MockSharedRepository(IPackagePathResolver resolver, IFileSystem fileSystem)
-                : base(resolver, fileSystem, new MockFileSystem())
-            {
-            }
-
-            protected override IPackageRepository CreateRepository(string path)
-            {
-                return Create(path);
-            }
-
-            public virtual IPackageRepository Create(string path)
-            {
-                return null;
-            }
-        }
-
-        private class MockFileSystemWithDeleteVerification : MockFileSystem
-        {
-            private readonly HashSet<string> _deletedFiles = new HashSet<string>();
-
-            public override void DeleteFile(string path)
-            {
-                _deletedFiles.Add(path);
-                base.DeleteFile(path);
-            }
-
-            public bool IsFileDeleted(string path)
-            {
-                return _deletedFiles.Contains(path);
-            }
-        }
-    }
-}
+        public void FindPackagesByIdAlwaysReturnsOptimizedZipPackageEvenIfNuspecIfPresent()
+        {
+            // Arrange
+            string manifestContent = @"<?xml version=""1.0""?>
+<package xmlns=""http://schemas.microsoft.com/packaging/2010/07/nuspec.xsd"">
+  <metadata>
+    <id>One</id>
+    <version>2.0-alpha</version>
+    <authors>test</authors>
+    <description>My package description.</description>
+  </metadata>
+  <files />
+</package>";
+
+            var fileSystem = new MockFileSystem("x:\\root");
+            fileSystem.AddFile("one.1.0.0-alpha\\one.1.0.0-alpha.nuspec", manifestContent.AsStream());
+
+            var packageStream = PackageUtility.CreateSimplePackageStream("One", "1.0.0-alpha");
+            fileSystem.AddFile("one.1.0.0-alpha\\one.1.0.0-alpha.nupkg", packageStream);
+
+            var configFileSystem = new MockFileSystem();
+            var repository = new SharedPackageRepository(new DefaultPackagePathResolver(fileSystem), fileSystem, configFileSystem);
+
+            // Act
+            var packages = repository.FindPackagesById("one").ToList();
+
+            // Assert
+            Assert.Equal(1, packages.Count);
+            var package = packages[0];
+            Assert.True(package is OptimizedZipPackage);
+            Assert.Equal("One", package.Id);
+            Assert.Equal(new SemanticVersion("1.0.0-alpha"), package.Version);
+        }
+
+        [Fact]
+        public void CallAddPackageWillNotCreatePackageConfigEntryToPackageConfig()
+        {
+            // Arrange
+            var fileSystem = new Mock<MockFileSystem>() { CallBase = true };
+            fileSystem.Setup(m => m.Root).Returns(@"x:\foo\");
+            var configFileSystem = new MockFileSystem();
+            var repository = new SharedPackageRepository(new DefaultPackagePathResolver(fileSystem.Object), fileSystem.Object, configFileSystem);
+
+            // Act
+            repository.AddPackage(PackageUtility.CreatePackage("A", "2.0", assemblyReferences: new [] {"lib\\this.dll"}));
+
+            // Assert
+            Assert.False(configFileSystem.FileExists("packages.config"));
+        }
+
+        [Fact]
+        public void CallAddPackageWillNotAddEntryToPackageConfigWhenPackageConfigAlreadyExists()
+        {
+            // Arrange
+            var fileSystem = new Mock<MockFileSystem>() { CallBase = true };
+            fileSystem.Setup(m => m.Root).Returns(@"x:\foo\");
+            var configFileSystem = new MockFileSystem();
+            configFileSystem.AddFile("packages.config", @"<?xml version=""1.0"" encoding=""utf-8""?>
+<packages>
+  <package id=""A"" version=""2.0"" />
+</packages>");
+            var repository = new SharedPackageRepository(new DefaultPackagePathResolver(fileSystem.Object), fileSystem.Object, configFileSystem);
+
+            // Act
+            repository.AddPackage(PackageUtility.CreatePackage("B", "1.0", content: new [] { "whack.txt" }));
+
+            // Assert
+            Assert.True(configFileSystem.FileExists("packages.config"));
+            Assert.Equal(@"<?xml version=""1.0"" encoding=""utf-8""?>
+<packages>
+  <package id=""A"" version=""2.0"" />
+</packages>", configFileSystem.ReadAllText("packages.config"));
+        }
+
+        [Fact]
+        public void CallAddPackageReferenceEntryWillAddEntryToPackageConfigWhenPackageConfigAlreadyExists()
+        {
+            // Arrange
+            var fileSystem = new Mock<MockFileSystem>() { CallBase = true };
+            fileSystem.Setup(m => m.Root).Returns(@"x:\foo\");
+            var configFileSystem = new MockFileSystem();
+            configFileSystem.AddFile("packages.config", @"<?xml version=""1.0"" encoding=""utf-8""?>
+<packages>
+  <package id=""A"" version=""2.0"" />
+</packages>");
+            var repository = new SharedPackageRepository(new DefaultPackagePathResolver(fileSystem.Object), fileSystem.Object, configFileSystem);
+
+            // Act
+            repository.AddPackageReferenceEntry("B", new SemanticVersion("1.0"));
+
+            // Assert
+            Assert.True(configFileSystem.FileExists("packages.config"));
+            Assert.Equal(@"<?xml version=""1.0"" encoding=""utf-8""?>
+<packages>
+  <package id=""A"" version=""2.0"" />
+  <package id=""B"" version=""1.0"" />
+</packages>", configFileSystem.ReadAllText("packages.config"));
+        }
+
+        [Fact]
+        public void CallAddPackageWillNotAddEntryToPackageConfigIfThatEntryAlreadyExists()
+        {
+            // Arrange
+            var fileSystem = new Mock<MockFileSystem>() { CallBase = true };
+            fileSystem.Setup(m => m.Root).Returns(@"x:\foo\");
+            var configFileSystem = new MockFileSystem();
+            configFileSystem.AddFile("packages.config", @"<?xml version=""1.0"" encoding=""utf-8""?>
+<packages>
+  <package id=""A"" version=""2.0"" />
+  <package id=""B"" version=""1.0"" />
+</packages>");
+            var repository = new SharedPackageRepository(new DefaultPackagePathResolver(fileSystem.Object), fileSystem.Object, configFileSystem);
+
+            // Act
+            repository.AddPackage(PackageUtility.CreatePackage("B", "1.0"));
+
+            // Assert
+            Assert.True(configFileSystem.FileExists("packages.config"));
+            Assert.Equal(@"<?xml version=""1.0"" encoding=""utf-8""?>
+<packages>
+  <package id=""A"" version=""2.0"" />
+  <package id=""B"" version=""1.0"" />
+</packages>", configFileSystem.ReadAllText("packages.config"));
+        }
+
+        [Fact]
+        public void AddPackageAddReferencesToSolutionLevelPackagesToSolutionConfigFile()
+        {
+            // Arrange
+            var fileSystem = new MockFileSystem();
+            var configFileSystem = new MockFileSystem();
+            var repository = new SharedPackageRepository(new DefaultPackagePathResolver(fileSystem), fileSystem, configFileSystem);
+            var solutionPackage = PackageUtility.CreatePackage("SolutionLevel", tools: new[] { "Install.ps1" });
+
+            // Act
+            repository.AddPackage(solutionPackage);
+
+            // Assert
+            Assert.True(configFileSystem.FileExists("packages.config"));
+        }
+
+        [Fact]
+        public void AddPackageDoesNotAddReferencesToMetadataPackagesToSolutionConfigFile()
+        {
+            // Arrange
+            var fileSystem = new MockFileSystem();
+            var configFileSystem = new MockFileSystem();
+            var repository = new SharedPackageRepository(new DefaultPackagePathResolver(fileSystem), fileSystem, configFileSystem);
+            var solutionPackage = PackageUtility.CreatePackage("MetadataPackage", dependencies: new [] { new PackageDependency("A") }, tools: new[] { "Install.ps1" });
+
+            // Act
+            repository.AddPackage(solutionPackage);
+
+            // Assert
+            Assert.False(configFileSystem.FileExists("packages.config"));
+        }
+
+        [Fact]
+        public void AddPackageDoesNotAddEntryToSolutionConfigFileForProjectLevelPackage()
+        {
+            // Arrange
+            var fileSystem = new MockFileSystem();
+            var configFileSystem = new MockFileSystem();
+            var repository = new SharedPackageRepository(new DefaultPackagePathResolver(fileSystem), fileSystem, configFileSystem);
+            var solutionPackage = PackageUtility.CreatePackage("SolutionLevel", content: new[] { "file.txt" });
+
+            // Act
+            repository.AddPackage(solutionPackage);
+
+            // Assert
+            Assert.False(configFileSystem.FileExists("packages.config"));
+        }
+
+        [Fact]
+        public void AddPackageReferenceEntryAddsReferenceToPackagesConfigFile()
+        {
+            // Arrange
+            var fileSystem = new MockFileSystem();
+            var configFileSystem = new MockFileSystem();
+            var repository = new SharedPackageRepository(new DefaultPackagePathResolver(fileSystem), fileSystem, configFileSystem);
+            var solutionPackage = PackageUtility.CreatePackage("SolutionLevel", tools: new[] { "Install.ps1" });
+
+            // Act
+            repository.AddPackageReferenceEntry(solutionPackage.Id, solutionPackage.Version);
+            Assert.Equal(@"<?xml version=""1.0"" encoding=""utf-8""?>
+<packages>
+  <package id=""SolutionLevel"" version=""1.0"" />
+</packages>", configFileSystem.ReadAllText("packages.config"));
+        }
+
+        [Fact]
+        public void RemovingAllSolutionLevelPackageDeletesConfigFile()
+        {
+            // Arrange
+            var fileSystem = new MockFileSystem();
+            var configFileSystem = new MockFileSystem();
+            var repository = new SharedPackageRepository(new DefaultPackagePathResolver(fileSystem), fileSystem, configFileSystem);
+            var solutionPackage = PackageUtility.CreatePackage("SolutionLevel", tools: new[] { "Install.ps1" });
+            configFileSystem.AddFile("packages.config", @"<?xml version=""1.0"" encoding=""utf-8""?>
+<packages>
+  <package id=""SolutionLevel"" version=""1.0"" />
+</packages>");
+
+            // Act
+            repository.RemovePackage(solutionPackage);
+
+            // Assert
+            Assert.True(configFileSystem.Deleted.Contains("packages.config"));
+        }
+
+        [Fact]
+        public void CallRemovePackageWillRemoveEntryFromPackageConfigWhenPackageConfigAlreadyExists()
+        {
+            // Arrange
+            var fileSystem = new Mock<MockFileSystem>() { CallBase = true };
+            fileSystem.Setup(m => m.Root).Returns(@"x:\foo\");
+            var configFileSystem = new MockFileSystem();
+            configFileSystem.AddFile("packages.config", @"<?xml version=""1.0"" encoding=""utf-8""?>
+<packages>
+  <package id=""A"" version=""2.0"" />
+  <package id=""B"" version=""1.0"" />
+</packages>");
+            var repository = new SharedPackageRepository(new DefaultPackagePathResolver(fileSystem.Object), fileSystem.Object, configFileSystem);
+
+            // Act
+            repository.RemovePackage(PackageUtility.CreatePackage("B", "1.0"));
+
+            // Assert
+            Assert.True(configFileSystem.FileExists("packages.config"));
+            Assert.Equal(@"<?xml version=""1.0"" encoding=""utf-8""?>
+<packages>
+  <package id=""A"" version=""2.0"" />
+</packages>", configFileSystem.ReadAllText("packages.config"));
+        }
+
+        [Fact]
+        public void CallRemovePackageWillDeletePackageConfigWhenThereIsNoMoreEntry()
+        {
+            // Arrange
+            var fileSystem = new Mock<MockFileSystem>() { CallBase = true };
+            fileSystem.Setup(m => m.Root).Returns(@"x:\foo\");
+            var configFileSystem = new MockFileSystem();
+            configFileSystem.AddFile("packages.config", @"<?xml version=""1.0"" encoding=""utf-8""?>
+<packages>
+  <package id=""A"" version=""2.0"" />
+</packages>");
+            var repository = new SharedPackageRepository(new DefaultPackagePathResolver(fileSystem.Object), fileSystem.Object, configFileSystem);
+
+            // Act
+            repository.RemovePackage(PackageUtility.CreatePackage("A", "2.0"));
+
+            // Assert
+            Assert.False(configFileSystem.FileExists("packages.config"));
+        }
+
+        [Fact]
+        public void RegisterRepositoryAddsRelativePathToRepositoriesConfig()
+        {
+            // Arrange
+            var fileSystem = new Mock<MockFileSystem>() { CallBase = true };
+            fileSystem.Setup(m => m.Root).Returns(@"x:\foo\");
+            var repository = new SharedPackageRepository(new DefaultPackagePathResolver(fileSystem.Object), fileSystem.Object, new MockFileSystem());
+
+            // Act
+            repository.RegisterRepository(@"x:\foo\packages\packages.config");
+
+            // Assert
+            Assert.Equal(@"<?xml version=""1.0"" encoding=""utf-8""?>
+<repositories>
+  <repository path=""packages\packages.config"" />
+</repositories>", fileSystem.Object.ReadAllText("repositories.config"));
+        }
+
+        [Fact]
+        public void RegisterRepositoryDoesNotAddRelativePathToRepositoriesConfigIfExists()
+        {
+            // Arrange
+            var fileSystem = new Mock<MockFileSystem>() { CallBase = true };
+            fileSystem.Object.AddFile("repositories.config", @"<?xml version=""1.0"" encoding=""utf-8""?>
+<repositories>
+  <repository path=""A\packages.config"" />
+  <repository path=""B\packages.config"" />
+</repositories>");
+            fileSystem.Setup(m => m.Root).Returns(@"x:\foo\");
+            var repository = new SharedPackageRepository(new DefaultPackagePathResolver(fileSystem.Object), fileSystem.Object, new MockFileSystem());
+
+            // Act
+            repository.RegisterRepository(@"x:\foo\A\packages.config");
+
+            // Assert
+            Assert.Equal(@"<?xml version=""1.0"" encoding=""utf-8""?>
+<repositories>
+  <repository path=""A\packages.config"" />
+  <repository path=""B\packages.config"" />
+</repositories>", fileSystem.Object.ReadAllText("repositories.config"));
+        }
+
+        [Fact]
+        public void GetRepositoryPathsRemovesInvalidOrNonExistantPathsAndReturnsRelativePaths()
+        {
+            // Arrange
+            var fileSystem = new Mock<MockFileSystem>() { CallBase = true };
+            fileSystem.Setup(m => m.FileExists(@"A\packages.config")).Returns(true);
+            fileSystem.Setup(m => m.FileExists(@"x:\foo\packages.config")).Returns(true);
+            fileSystem.Setup(m => m.FileExists(@"..\..\packages.config")).Returns(true);
+            fileSystem.Object.AddFile("repositories.config", @"<?xml version=""1.0"" encoding=""utf-8""?>
+<repositories>
+  <repository path=""A\packages.config"" />
+  <repository path=""B\packages.config"" />
+  <repository path=""x:\foo\packages.config"" />
+  <repository path=""..\..\packages.config"" />
+  <repository path="""" />
+  <repository />
+</repositories>");
+            fileSystem.Setup(m => m.Root).Returns(@"x:\foo\bar\baz\");
+            var repository = new SharedPackageRepository(new DefaultPackagePathResolver(fileSystem.Object), fileSystem.Object, new MockFileSystem());
+
+            // Act
+            var paths = repository.GetRepositoryPaths().ToList();
+
+            // Assert
+            Assert.Equal(2, paths.Count);
+            Assert.Equal(@"A\packages.config", paths[0]);
+            Assert.Equal(@"..\..\packages.config", paths[1]);
+            Assert.Equal(@"<?xml version=""1.0"" encoding=""utf-8""?>
+<repositories>
+  <repository path=""A\packages.config"" />
+  <repository path=""x:\foo\packages.config"" />
+</repositories>", fileSystem.Object.ReadAllText("repositories.config"));
+        }
+
+        [Fact]
+        public void RepositoryPathsAreSavedInAlphabeticalOrder()
+        {
+            // Arrange
+            var fileSystem = new Mock<MockFileSystem>() { CallBase = true };
+            fileSystem.Setup(m => m.Root).Returns(@"x:\foo\");
+            var repository = new SharedPackageRepository(new DefaultPackagePathResolver(fileSystem.Object), fileSystem.Object, new MockFileSystem());
+
+            // Act
+            repository.RegisterRepository(@"x:\foo\z\packages\packages.config");
+            repository.RegisterRepository(@"x:\foo\X\packages\packages.config");
+            repository.RegisterRepository(@"x:\foo\a\packages\packages.config");
+
+            // Assert
+            Assert.Equal(@"<?xml version=""1.0"" encoding=""utf-8""?>
+<repositories>
+  <repository path=""a\packages\packages.config"" />
+  <repository path=""X\packages\packages.config"" />
+  <repository path=""z\packages\packages.config"" />
+</repositories>", fileSystem.Object.ReadAllText("repositories.config"));
+        }
+
+        [Fact]
+        public void IsReferencedReturnsTrueIfAnyOtherRepositoryReferencesAPackage()
+        {
+            // Arrange
+            var fileSystem = new Mock<MockFileSystem>() { CallBase = true };
+            fileSystem.Setup(m => m.FileExists(@"A\packages.config")).Returns(true);
+            fileSystem.Setup(m => m.FileExists(@"..\..\packages.config")).Returns(true);
+            fileSystem.Object.AddFile("repositories.config", @"<?xml version=""1.0"" encoding=""utf-8""?>
+<repositories>
+  <repository path=""A\packages.config"" />
+  <repository path=""..\..\packages.config"" />
+  <repository />
+</repositories>");
+
+            fileSystem.Setup(m => m.Root).Returns(@"x:\foo\bar\baz");
+            var repository = new Mock<MockSharedRepository>(new DefaultPackagePathResolver(fileSystem.Object), fileSystem.Object) { CallBase = true };
+            var r1 = new MockPackageRepository {
+                PackageUtility.CreatePackage("A")
+            };
+            var r2 = new MockPackageRepository {
+                PackageUtility.CreatePackage("B")
+            };
+            repository.Setup(m => m.Create(@"A\packages.config")).Returns(r1);
+            repository.Setup(m => m.Create(@"..\..\packages.config")).Returns(r2);
+
+
+            // Act && Assert
+            Assert.True(repository.Object.IsReferenced("A", new SemanticVersion("1.0")));
+            Assert.True(repository.Object.IsReferenced("B", new SemanticVersion("1.0")));
+            Assert.False(repository.Object.IsReferenced("C", new SemanticVersion("1.0")));
+        }
+
+        [Theory]
+        [InlineData(true)]
+        [InlineData(false)]
+        public void ExistsMethodChecksForPackageFileExistsAsOptimization(bool exists)
+        {
+            // Arrange
+            var fileSystem = new Mock<MockFileSystem>() { CallBase = true };
+            fileSystem.Setup(m => m.FileExists("A.1.0.0\\A.1.0.0.nupkg")).Returns(exists);
+
+            var repository = new Mock<MockSharedRepository>(new DefaultPackagePathResolver(fileSystem.Object), fileSystem.Object) { CallBase = true };
+
+            // Act && Assert
+            Assert.Equal(exists, repository.Object.Exists("A", new SemanticVersion("1.0.0")));
+        }
+
+        [Theory]
+        [InlineData(true)]
+        [InlineData(false)]
+        public void ExistsMethodChecksForManifestFileExistsAsOptimization(bool exists)
+        {
+            // Arrange
+            var fileSystem = new Mock<MockFileSystem>() { CallBase = true };
+            fileSystem.Setup(m => m.FileExists("A.1.0.0\\A.1.0.0.nupkg")).Returns(exists);
+
+            var repository = new Mock<MockSharedRepository>(new DefaultPackagePathResolver(fileSystem.Object), fileSystem.Object) { CallBase = true };
+
+            // Act && Assert
+            Assert.Equal(exists, repository.Object.Exists("A", new SemanticVersion("1.0.0")));
+        }
+
+        [Fact]
+        public void RegisterRepositoryUseTheStoreFileSystem()
+        {
+            // Arrange
+            var fileSystem = new MockFileSystem("x:\\");
+            var storeFileSystem = new MockFileSystem("y:\\");
+            var configFileSystem = new MockFileSystem("z:\\");
+            var resolver = new DefaultPackagePathResolver(fileSystem);
+
+            var repository = new SharedPackageRepository(resolver, fileSystem, storeFileSystem, configFileSystem);
+
+            // Act
+            repository.RegisterRepository("x:\\project1\\path");
+
+            // Assert
+            Assert.True(storeFileSystem.FileExists("repositories.config"));
+            string content = storeFileSystem.ReadAllText("repositories.config");
+            Assert.Equal(@"<?xml version=""1.0"" encoding=""utf-8""?>
+<repositories>
+  <repository path=""project1\path"" />
+</repositories>", content);
+        }
+
+        [Fact]
+        public void UnregisterRepositoryUseTheStoreFileSystem()
+        {
+            // Arrange
+            var fileSystem = new MockFileSystem("x:\\");
+            var storeFileSystem = new MockFileSystem("y:\\");
+            storeFileSystem.AddFile("repositories.config",
+@"<?xml version=""1.0"" encoding=""utf-8""?>
+<repositories>
+  <repository path=""project1\path"" />
+  <repository path=""..\one\two"" />
+</repositories>");
+            var configFileSystem = new MockFileSystem("z:\\");
+            var resolver = new DefaultPackagePathResolver(fileSystem);
+
+            var repository = new SharedPackageRepository(resolver, fileSystem, storeFileSystem, configFileSystem);
+
+            // Act
+            repository.UnregisterRepository("x:\\project1\\path");
+
+            // Assert
+            Assert.True(storeFileSystem.FileExists("repositories.config"));
+            string content = storeFileSystem.ReadAllText("repositories.config");
+            Assert.Equal(@"<?xml version=""1.0"" encoding=""utf-8""?>
+<repositories>
+  <repository path=""..\one\two"" />
+</repositories>", content);
+        }
+
+        [Fact]
+        public void UnregisterRepositoryUseTheStoreFileSystemAndDeleteRepositoryConfig()
+        {
+            // Arrange
+            var fileSystem = new MockFileSystem("x:\\");
+            var storeFileSystem = new MockFileSystem("y:\\");
+            storeFileSystem.AddFile("repositories.config",
+@"<?xml version=""1.0"" encoding=""utf-8""?>
+<repositories>
+  <repository path=""project1\path"" />
+</repositories>");
+            var configFileSystem = new MockFileSystem("z:\\");
+            var resolver = new DefaultPackagePathResolver(fileSystem);
+
+            var repository = new SharedPackageRepository(resolver, fileSystem, storeFileSystem, configFileSystem);
+
+            // Act
+            repository.UnregisterRepository("x:\\project1\\path");
+
+            // Assert
+            Assert.False(storeFileSystem.FileExists("repositories.config"));
+        }
+
+        public class MockSharedRepository : SharedPackageRepository
+        {
+            public MockSharedRepository(IPackagePathResolver resolver, IFileSystem fileSystem)
+                : base(resolver, fileSystem, new MockFileSystem())
+            {
+            }
+
+            protected override IPackageRepository CreateRepository(string path)
+            {
+                return Create(path);
+            }
+
+            public virtual IPackageRepository Create(string path)
+            {
+                return null;
+            }
+        }
+
+        private class MockFileSystemWithDeleteVerification : MockFileSystem
+        {
+            private readonly HashSet<string> _deletedFiles = new HashSet<string>();
+
+            public override void DeleteFile(string path)
+            {
+                _deletedFiles.Add(path);
+                base.DeleteFile(path);
+            }
+
+            public bool IsFileDeleted(string path)
+            {
+                return _deletedFiles.Contains(path);
+            }
+        }
+    }
+}