--- conflicted
+++ resolved
@@ -16,24 +16,6 @@
         /// <returns>The full path of the created package file.</returns>
         public static string CreateTestPackage(string packageId, string version, string path)
         {
-<<<<<<< HEAD
-            PackageBuilder builder = new PackageBuilder()
-            {
-                Id = packageId,
-                Version = new SemanticVersion(version),
-                Description = "Descriptions",
-            };
-            builder.Authors.Add("test");
-            builder.Files.Add(CreatePackageFile(@"content\test1.txt"));
-
-            var packageFileName = Path.Combine(path, packageId + "." + version + ".nupkg");
-            using (var stream = new FileStream(packageFileName, FileMode.CreateNew))
-            {
-                builder.Save(stream);
-            }
-
-            return packageFileName;
-=======
             var packageBuilder = new PackageBuilder
             {
                 Id = packageId,
@@ -41,8 +23,7 @@
                 Description = "Test desc"
             };
 
-            var dependencies = new PackageDependency("Dummy");
-            packageBuilder.DependencySets.Add(new PackageDependencySet(null, new[] { dependencies }));
+            packageBuilder.Files.Add(CreatePackageFile(@"content\test1.txt"));
             packageBuilder.Authors.Add("test author");
 
             var packageFileName = string.Format("{0}.{1}.nupkg", packageId, version);
@@ -53,7 +34,6 @@
             }
 
             return packageFileFullPath;
->>>>>>> 70c5f6db
         }
 
         /// <summary>
