--- conflicted
+++ resolved
@@ -1,14 +1,10 @@
 Release notes
 
-<<<<<<< HEAD
-=======
 *** v2.6 ***
  
 - Show License Url when listing packages and verbosity is detailed. 
 - Add developmentDependency attribute to packages.config and use it in pack command to only include runtime packages (#1956)
-- Add the -StorePasswordInClearText to 'nuget.exe source' command.
 
->>>>>>> a99b6aab
 *** v2.5 ***
 
 - Add support for MonoAndroid, MonoTouch and MonoMac framework identifiers.
